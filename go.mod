module github.com/dell/csi-vxflexos/v2

// In order to run unit tests on Windows, you need a stubbed Windows implementation
// of the gofsutil package. Use the following replace statements if necessary.

//replace github.com/dell/gofsutil => ./gofsutil

//replace github.com/dell/goscaleio => ./goscaleio

//replace github.com/dell/gocsi => ./gocsi

//replace github.com/dell/dell-csi-extensions/podmon => ./dell-csi-extensions/podmon

//replace github.com/dell/dell-csi-extensions/volumeGroupSnapshot => ./dell-csi-extensions/volumeGroupSnapshot

go 1.16

require (
	github.com/akutz/memconn v0.1.0
	github.com/container-storage-interface/spec v1.3.0
	github.com/cucumber/godog v0.12.1
	github.com/dell/dell-csi-extensions/podmon v1.0.0
	github.com/dell/dell-csi-extensions/volumeGroupSnapshot v0.0.0-20211104171507-7c7d0b6e3d35
	github.com/dell/gocsi v1.3.1
	github.com/dell/gofsutil v1.6.0
	github.com/dell/goscaleio v1.6.0
	github.com/fsnotify/fsnotify v1.4.9
	github.com/golang/protobuf v1.5.2
	github.com/gorilla/mux v1.8.0
	github.com/kubernetes-csi/csi-lib-utils v0.9.1
	github.com/sirupsen/logrus v1.8.1
	github.com/spf13/viper v1.8.1
	github.com/stretchr/testify v1.7.0
	golang.org/x/net v0.0.0-20210520170846-37e1c6afe023
<<<<<<< HEAD
	google.golang.org/grpc v1.38.0
	k8s.io/api v0.22.2
	k8s.io/apimachinery v0.22.2
	k8s.io/client-go v0.22.2
	k8s.io/kubernetes v1.21.1
=======
	google.golang.org/grpc v1.42.0
	k8s.io/api v0.22.1
	k8s.io/apimachinery v0.22.1
	k8s.io/client-go v0.22.1
>>>>>>> dab51de4
	sigs.k8s.io/yaml v1.2.0
)

replace (
	k8s.io/api => k8s.io/api v0.20.2
	k8s.io/apiextensions-apiserver => k8s.io/apiextensions-apiserver v0.20.2
	k8s.io/apimachinery => k8s.io/apimachinery v0.22.2
	k8s.io/apiserver => k8s.io/apiserver v0.20.2
	k8s.io/cli-runtime => k8s.io/cli-runtime v0.20.2
	k8s.io/client-go => k8s.io/client-go v0.20.2
	k8s.io/cloud-provider => k8s.io/cloud-provider v0.20.2
	k8s.io/cluster-bootstrap => k8s.io/cluster-bootstrap v0.20.2
	k8s.io/code-generator => k8s.io/code-generator v0.20.2
	k8s.io/component-base => k8s.io/component-base v0.20.2
	k8s.io/component-helpers => k8s.io/component-helpers v0.22.2
	k8s.io/controller-manager => k8s.io/controller-manager v0.20.2
	k8s.io/cri-api => k8s.io/cri-api v0.20.2
	k8s.io/csi-translation-lib => k8s.io/csi-translation-lib v0.20.2
	k8s.io/kube-aggregator => k8s.io/kube-aggregator v0.20.2
	k8s.io/kube-controller-manager => k8s.io/kube-controller-manager v0.20.2
	k8s.io/kube-proxy => k8s.io/kube-proxy v0.20.2
	k8s.io/kube-scheduler => k8s.io/kube-scheduler v0.20.2
	k8s.io/kubectl => k8s.io/kubectl v0.20.2
	k8s.io/kubelet => k8s.io/kubelet v0.20.2
	k8s.io/legacy-cloud-providers => k8s.io/legacy-cloud-providers v0.20.2
	k8s.io/metrics => k8s.io/metrics v0.20.2
	k8s.io/mount-utils => k8s.io/mount-utils v0.20.2
	k8s.io/pod-security-admission => k8s.io/pod-security-admission v0.22.2
	k8s.io/sample-apiserver => k8s.io/sample-apiserver v0.20.2
	k8s.io/scheduler => k8s.io/schduler v0.20.2
)<|MERGE_RESOLUTION|>--- conflicted
+++ resolved
@@ -32,18 +32,15 @@
 	github.com/spf13/viper v1.8.1
 	github.com/stretchr/testify v1.7.0
 	golang.org/x/net v0.0.0-20210520170846-37e1c6afe023
-<<<<<<< HEAD
 	google.golang.org/grpc v1.38.0
 	k8s.io/api v0.22.2
 	k8s.io/apimachinery v0.22.2
 	k8s.io/client-go v0.22.2
 	k8s.io/kubernetes v1.21.1
-=======
 	google.golang.org/grpc v1.42.0
 	k8s.io/api v0.22.1
 	k8s.io/apimachinery v0.22.1
 	k8s.io/client-go v0.22.1
->>>>>>> dab51de4
 	sigs.k8s.io/yaml v1.2.0
 )
 
