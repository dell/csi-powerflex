name: Workflow
on:
  push:
<<<<<<< HEAD
    branches: [ unit-test-fix ]
  pull_request:
    branches: [ unit-test-fix ]
=======
>>>>>>> d14c49fb
jobs:
  test:
    name: Run Go unit tests and check package coverage
    runs-on: ubuntu-latest
    steps:
      - name: Checkout the code
        uses: actions/checkout@v2
      - name: Checkout csi-powerflex
        uses: actions/checkout@v2
        with:
          # change these to your driver name
          repository: 'dell/csi-powerflex'
          path: 'csi-powerflex'
      - name: Run unit tests and check package coverage
<<<<<<< HEAD
        uses: dell/common-github-actions/go-code-tester@fix-csi-driver-unit-tests
=======
        uses: dell/common-github-actions/go-code-tester@try-test-fix
>>>>>>> d14c49fb
        # set these three to appropriate values
        with:
          threshold: 90
          # test-folder should be accurate for all csi-drivers
          skip-list: "podmon/test/ssh"<|MERGE_RESOLUTION|>--- conflicted
+++ resolved
@@ -1,12 +1,9 @@
 name: Workflow
 on:
   push:
-<<<<<<< HEAD
     branches: [ unit-test-fix ]
   pull_request:
     branches: [ unit-test-fix ]
-=======
->>>>>>> d14c49fb
 jobs:
   test:
     name: Run Go unit tests and check package coverage
@@ -21,11 +18,7 @@
           repository: 'dell/csi-powerflex'
           path: 'csi-powerflex'
       - name: Run unit tests and check package coverage
-<<<<<<< HEAD
         uses: dell/common-github-actions/go-code-tester@fix-csi-driver-unit-tests
-=======
-        uses: dell/common-github-actions/go-code-tester@try-test-fix
->>>>>>> d14c49fb
         # set these three to appropriate values
         with:
           threshold: 90
