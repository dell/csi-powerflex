package integration_test

import (
	"bytes"
	"context"
	"crypto/tls"
	"errors"
	"fmt"
	"io/ioutil"
	"net/http"
	"os"
	"os/exec"
	"regexp"
	"strings"
	"syscall"
	"time"

	"google.golang.org/grpc/codes"
	"google.golang.org/grpc/status"

	"encoding/json"
	"path/filepath"

	csi "github.com/container-storage-interface/spec/lib/go/csi"
	"github.com/cucumber/godog"
	csiext "github.com/dell/dell-csi-extensions/podmon"

	volGroupSnap "github.com/dell/dell-csi-extensions/volumeGroupSnapshot"
	"github.com/golang/protobuf/ptypes"
)

const (
	MaxRetries     = 10
	RetrySleepTime = 10 * time.Second
	SleepTime      = 100 * time.Millisecond
	Pool1          = "pool1"
)

// ArrayConnectionData contains data required to connect to array
type ArrayConnectionData struct {
	SystemID       string `json:"systemID"`
	Username       string `json:"username"`
	Password       string `json:"password"`
	Endpoint       string `json:"endpoint"`
	Insecure       bool   `json:"insecure,omitempty"`
	IsDefault      bool   `json:"isDefault,omitempty"`
	AllSystemNames string `json:"allSystemNames"`
}

type feature struct {
<<<<<<< HEAD
	errs                        []error
	anotherSystemID             string
	createVolumeRequest         *csi.CreateVolumeRequest
	publishVolumeRequest        *csi.ControllerPublishVolumeRequest
	nodePublishVolumeRequest    *csi.NodePublishVolumeRequest
	listVolumesResponse         *csi.ListVolumesResponse
	listSnapshotsResponse       *csi.ListSnapshotsResponse
	capability                  *csi.VolumeCapability
	capabilities                []*csi.VolumeCapability
	volID                       string
	snapshotID                  string
	volIDList                   []string
	volIDListShort              []string
	maxRetryCount               int
	expandVolumeResponse        *csi.ControllerExpandVolumeResponse
	nodeExpandVolumeResponse    *csi.NodeExpandVolumeResponse
	controllerGetVolumeResponse *csi.ControllerGetVolumeResponse
	arrays                      map[string]*ArrayConnectionData
	VolumeGroupSnapshot         *volGroupSnap.CreateVolumeGroupSnapshotResponse
	VolumeGroupSnapshot2        *volGroupSnap.CreateVolumeGroupSnapshotResponse
=======
	errs                       []error
	anotherSystemID            string
	createVolumeRequest        *csi.CreateVolumeRequest
	publishVolumeRequest       *csi.ControllerPublishVolumeRequest
	nodePublishVolumeRequest   *csi.NodePublishVolumeRequest
	listVolumesResponse        *csi.ListVolumesResponse
	listSnapshotsResponse      *csi.ListSnapshotsResponse
	capability                 *csi.VolumeCapability
	capabilities               []*csi.VolumeCapability
	volID                      string
	snapshotID                 string
	volIDList                  []string
	volIDListShort             []string
	maxRetryCount              int
	expandVolumeResponse       *csi.ControllerExpandVolumeResponse
	nodeExpandVolumeResponse   *csi.NodeExpandVolumeResponse
	nodeGetVolumeStatsResponse *csi.NodeGetVolumeStatsResponse
	arrays                     map[string]*ArrayConnectionData
	VolumeGroupSnapshot        *volGroupSnap.CreateVolumeGroupSnapshotResponse
	VolumeGroupSnapshot2       *volGroupSnap.CreateVolumeGroupSnapshotResponse
>>>>>>> 043052fc
}

// there is no way to call service.go methods from here
// hence copy same method over there , this is used to get all arrays and pick different
// systemID to test with see  method iSetAnotherSystemID
func (f *feature) getArrayConfig() (map[string]*ArrayConnectionData, error) {
	arrays := make(map[string]*ArrayConnectionData)

	if _, err := os.Stat(configFile); os.IsNotExist(err) {
		return nil, fmt.Errorf(fmt.Sprintf("File %s does not exist", configFile))
	}

	config, err := ioutil.ReadFile(filepath.Clean(configFile))
	if err != nil {
		return nil, fmt.Errorf(fmt.Sprintf("File %s errors: %v", configFile, err))
	}

	if string(config) != "" {
		jsonCreds := make([]ArrayConnectionData, 0)
		err := json.Unmarshal(config, &jsonCreds)
		if err != nil {
			return nil, fmt.Errorf(fmt.Sprintf("Unable to parse the credentials: %v", err))
		}

		if len(jsonCreds) == 0 {
			return nil, fmt.Errorf("no arrays are provided in configFile %s", configFile)
		}

		noOfDefaultArray := 0
		for i, c := range jsonCreds {
			systemID := c.SystemID
			if _, ok := arrays[systemID]; ok {
				return nil, fmt.Errorf(fmt.Sprintf("duplicate system ID %s found at index %d", systemID, i))
			}
			if systemID == "" {
				return nil, fmt.Errorf(fmt.Sprintf("invalid value for system name at index %d", i))
			}
			if c.Username == "" {
				return nil, fmt.Errorf(fmt.Sprintf("invalid value for Username at index %d", i))
			}
			if c.Password == "" {
				return nil, fmt.Errorf(fmt.Sprintf("invalid value for Password at index %d", i))
			}
			if c.Endpoint == "" {
				return nil, fmt.Errorf(fmt.Sprintf("invalid value for Endpoint at index %d", i))
			}
			// ArrayConnectionData
			if c.AllSystemNames != "" {
				names := strings.Split(c.AllSystemNames, ",")
				fmt.Printf("For systemID %s configured System Names found %#v ", systemID, names)
			}

			fields := map[string]interface{}{
				"endpoint":       c.Endpoint,
				"user":           c.Username,
				"password":       "********",
				"insecure":       c.Insecure,
				"isDefault":      c.IsDefault,
				"systemID":       c.SystemID,
				"allSystemNames": c.AllSystemNames,
			}

			fmt.Printf("array found  %s %#v\n", c.SystemID, fields)

			if c.IsDefault {
				noOfDefaultArray++
			}

			if noOfDefaultArray > 1 {
				return nil, fmt.Errorf("'isDefault' parameter presents more than once in storage array list")
			}

			// copy in the arrayConnectionData to arrays
			copy := ArrayConnectionData{}
			copy = c
			arrays[c.SystemID] = &copy
		}
	} else {
		return nil, fmt.Errorf("arrays details are not provided in configFile %s", configFile)
	}
	return arrays, nil
}

func (f *feature) addError(err error) {
	f.errs = append(f.errs, err)
}

func (f *feature) aVxFlexOSService() error {
	f.errs = make([]error, 0)
	f.createVolumeRequest = nil
	f.publishVolumeRequest = nil
	f.listVolumesResponse = nil
	f.listSnapshotsResponse = nil
	f.capability = nil
	f.volID = ""
	f.snapshotID = ""
	f.volIDList = f.volIDList[:0]
	f.maxRetryCount = MaxRetries
	f.expandVolumeResponse = nil
	f.nodeExpandVolumeResponse = nil
	f.anotherSystemID = ""
	return nil
}

func (f *feature) aBasicBlockVolumeRequest(name string, size int64) error {
	req := new(csi.CreateVolumeRequest)
	params := make(map[string]string)
	params["storagepool"] = Pool1
	params["thickprovisioning"] = "false"
	if len(f.anotherSystemID) > 0 {
		params["systemID"] = f.anotherSystemID
	}
	req.Parameters = params
	makeAUniqueName(&name)
	req.Name = name
	capacityRange := new(csi.CapacityRange)
	capacityRange.RequiredBytes = size * 1024 * 1024 * 1024
	req.CapacityRange = capacityRange
	capability := new(csi.VolumeCapability)
	block := new(csi.VolumeCapability_BlockVolume)
	blockType := new(csi.VolumeCapability_Block)
	blockType.Block = block
	capability.AccessType = blockType
	accessMode := new(csi.VolumeCapability_AccessMode)
	accessMode.Mode = csi.VolumeCapability_AccessMode_SINGLE_NODE_WRITER
	capability.AccessMode = accessMode
	f.capability = capability
	capabilities := make([]*csi.VolumeCapability, 0)
	capabilities = append(capabilities, capability)
	req.VolumeCapabilities = capabilities
	f.createVolumeRequest = req
	return nil
}

func (f *feature) accessTypeIs(arg1 string) error {
	switch arg1 {
	case "multi-writer":
		f.createVolumeRequest.VolumeCapabilities[0].AccessMode.Mode =
			csi.VolumeCapability_AccessMode_MULTI_NODE_MULTI_WRITER
	}
	return nil
}

func (f *feature) iCallCreateVolume() error {
	volResp, err := f.createVolume(f.createVolumeRequest)
	if err != nil {
		fmt.Printf("CreateVolume %s:\n", err.Error())
		f.addError(err)
	} else {
		fmt.Printf("CreateVolume %s (%s) %s\n", volResp.GetVolume().VolumeContext["Name"],
			volResp.GetVolume().VolumeId, volResp.GetVolume().VolumeContext["CreationTime"])
		f.volID = volResp.GetVolume().VolumeId
		f.volIDList = append(f.volIDList, volResp.GetVolume().VolumeId)
	}
	return nil
}

func (f *feature) createVolume(req *csi.CreateVolumeRequest) (*csi.CreateVolumeResponse, error) {
	ctx := context.Background()
	client := csi.NewControllerClient(grpcClient)
	var volResp *csi.CreateVolumeResponse
	var err error
	// Retry loop to deal with VxFlexOS API being overwhelmed
	for i := 0; i < f.maxRetryCount; i++ {
		volResp, err = client.CreateVolume(ctx, req)
		if err == nil || !strings.Contains(err.Error(), "Insufficient resources") {
			// no need for retry
			break
		}
		fmt.Printf("retry: %s\n", err.Error())
		time.Sleep(RetrySleepTime)
	}
	return volResp, err
}

func (f *feature) whenICallDeleteVolume() error {
	err := f.deleteVolume(f.volID)
	if err != nil {
		fmt.Printf("DeleteVolume %s:\n", err.Error())
		f.addError(err)
	} else {
		fmt.Printf("DeleteVolume %s completed successfully\n", f.volID)
	}
	return nil
}

func (f *feature) deleteVolume(id string) error {
	ctx := context.Background()
	client := csi.NewControllerClient(grpcClient)
	delVolReq := new(csi.DeleteVolumeRequest)
	delVolReq.VolumeId = id
	var err error
	// Retry loop to deal with VxFlexOS API being overwhelmed
	for i := 0; i < f.maxRetryCount; i++ {
		_, err = client.DeleteVolume(ctx, delVolReq)
		if err == nil || !strings.Contains(err.Error(), "Insufficient resources") {
			// no need for retry
			break
		}
		fmt.Printf("retry: %s\n", err.Error())
		time.Sleep(RetrySleepTime)
	}
	return err
}

func (f *feature) thereAreNoErrors() error {
	if len(f.errs) == 0 {
		return nil
	}
	return f.errs[0]
}

func (f *feature) theErrorMessageShouldContain(expected string) error {
	// If arg1 is none, we expect no error, any error received is unexpected
	if expected == "none" {
		if len(f.errs) == 0 {
			return nil
		}
		return fmt.Errorf("Unexpected error(s): %s", f.errs[0])
	}
	// We expect an error...
	if len(f.errs) == 0 {
		return errors.New("there were no errors but we expected: " + expected)
	}
	err0 := f.errs[0]
	if !strings.Contains(err0.Error(), expected) {
		return fmt.Errorf("Error %s does not contain the expected message: %s", err0.Error(), expected)
	}
	f.errs = nil
	return nil
}

func (f *feature) aMountVolumeRequest(name string) error {
	req := f.getMountVolumeRequest(name)
	f.createVolumeRequest = req
	return nil
}

func (f *feature) getMountVolumeRequest(name string) *csi.CreateVolumeRequest {
	req := new(csi.CreateVolumeRequest)
	params := make(map[string]string)
	params["storagepool"] = Pool1
	if len(f.anotherSystemID) > 0 {
		params["systemID"] = f.anotherSystemID
	}
	req.Parameters = params
	makeAUniqueName(&name)
	req.Name = name
	capacityRange := new(csi.CapacityRange)
	capacityRange.RequiredBytes = 8 * 1024 * 1024 * 1024
	req.CapacityRange = capacityRange
	capability := new(csi.VolumeCapability)
	mountVolume := new(csi.VolumeCapability_MountVolume)
	mountVolume.FsType = "xfs"
	mountVolume.MountFlags = make([]string, 0)
	mount := new(csi.VolumeCapability_Mount)
	mount.Mount = mountVolume
	capability.AccessType = mount
	accessMode := new(csi.VolumeCapability_AccessMode)
	accessMode.Mode = csi.VolumeCapability_AccessMode_SINGLE_NODE_WRITER
	capability.AccessMode = accessMode
	f.capability = capability
	capabilities := make([]*csi.VolumeCapability, 0)
	capabilities = append(capabilities, capability)
	req.VolumeCapabilities = capabilities
	return req
}

func (f *feature) getControllerPublishVolumeRequest() *csi.ControllerPublishVolumeRequest {
	req := new(csi.ControllerPublishVolumeRequest)
	req.VolumeId = f.volID
	req.NodeId = os.Getenv("SDC_GUID")
	fmt.Printf("req.NodeId %s\n", req.NodeId)
	req.Readonly = false
	req.VolumeCapability = f.capability
	f.publishVolumeRequest = req
	return req
}

func (f *feature) whenICallPublishVolume(nodeIDEnvVar string) error {
	err := f.controllerPublishVolume(f.volID, nodeIDEnvVar)
	if err != nil {
		fmt.Printf("ControllerPublishVolume %s:\n", err.Error())
		f.addError(err)
	} else {
		fmt.Printf("ControllerPublishVolume completed successfully\n")
	}
	time.Sleep(SleepTime)
	return nil
}

func (f *feature) controllerPublishVolume(id string, nodeIDEnvVar string) error {
	req := f.getControllerPublishVolumeRequest()
	req.VolumeId = id
	req.NodeId = os.Getenv(nodeIDEnvVar)
	ctx := context.Background()
	client := csi.NewControllerClient(grpcClient)
	_, err := client.ControllerPublishVolume(ctx, req)
	return err
}

func (f *feature) whenICallUnpublishVolume(nodeIDEnvVar string) error {
	err := f.controllerUnpublishVolume(f.publishVolumeRequest.VolumeId, nodeIDEnvVar)
	if err != nil {
		fmt.Printf("ControllerUnpublishVolume failed: %s\n", err.Error())
		f.addError(err)
	} else {
		fmt.Printf("ControllerUnpublishVolume completed successfully\n")
	}
	time.Sleep(SleepTime)
	return nil
}

func (f *feature) controllerUnpublishVolume(id string, nodeIDEnvVar string) error {
	req := new(csi.ControllerUnpublishVolumeRequest)
	req.VolumeId = id
	req.NodeId = os.Getenv(nodeIDEnvVar)
	ctx := context.Background()
	client := csi.NewControllerClient(grpcClient)
	_, err := client.ControllerUnpublishVolume(ctx, req)
	return err
}

func (f *feature) maxRetries(arg1 int) error {
	f.maxRetryCount = arg1
	return nil
}

func (f *feature) aCapabilityWithVoltypeAccessFstype(voltype, access, fstype string) error {
	// Construct the volume capabilities
	capability := new(csi.VolumeCapability)
	switch voltype {
	case "block":
		blockVolume := new(csi.VolumeCapability_BlockVolume)
		block := new(csi.VolumeCapability_Block)
		block.Block = blockVolume
		capability.AccessType = block
	case "mount":
		mountVolume := new(csi.VolumeCapability_MountVolume)
		mountVolume.FsType = fstype
		mountVolume.MountFlags = make([]string, 0)
		mount := new(csi.VolumeCapability_Mount)
		mount.Mount = mountVolume
		capability.AccessType = mount
	}
	accessMode := new(csi.VolumeCapability_AccessMode)
	switch access {
	case "single-writer":
		accessMode.Mode = csi.VolumeCapability_AccessMode_SINGLE_NODE_WRITER
	case "multi-writer":
		accessMode.Mode = csi.VolumeCapability_AccessMode_MULTI_NODE_MULTI_WRITER
	case "multi-reader":
		accessMode.Mode = csi.VolumeCapability_AccessMode_MULTI_NODE_READER_ONLY
	case "multi-node-single-writer":
		accessMode.Mode = csi.VolumeCapability_AccessMode_MULTI_NODE_SINGLE_WRITER
	}
	capability.AccessMode = accessMode
	f.capabilities = make([]*csi.VolumeCapability, 0)
	f.capabilities = append(f.capabilities, capability)
	f.capability = capability
	return nil
}

func (f *feature) aVolumeRequest(name string, size int64) error {
	req := new(csi.CreateVolumeRequest)
	params := make(map[string]string)
	params["storagepool"] = Pool1
	params["thickprovisioning"] = "true"
	if len(f.anotherSystemID) > 0 {
		params["systemID"] = f.anotherSystemID
	}
	// use new system name instead of previous name, only set if name has substring alt_system_id
	newName := os.Getenv("ALT_SYSTEM_ID")
	if len(newName) > 0 && strings.Contains(name, "alt_system_id") {
		fmt.Printf("Using %s as systemID for volume request \n", newName)
		params["systemID"] = newName
	} else {
		fmt.Printf("Env variable ALT_SYSTEM_ID not set, assuming system does not have a name \n")
	}
	req.Parameters = params
	makeAUniqueName(&name)
	req.Name = name
	capacityRange := new(csi.CapacityRange)
	capacityRange.RequiredBytes = size * 1024 * 1024 * 1024
	req.CapacityRange = capacityRange
	req.VolumeCapabilities = f.capabilities
	f.createVolumeRequest = req
	return nil
}

func (f *feature) getNodePublishVolumeRequest() *csi.NodePublishVolumeRequest {
	req := new(csi.NodePublishVolumeRequest)
	req.VolumeId = f.volID
	req.Readonly = false

	if f.capability.AccessMode.Mode == csi.VolumeCapability_AccessMode_MULTI_NODE_READER_ONLY {
		req.Readonly = true
	}

	req.VolumeCapability = f.capability
	block := f.capability.GetBlock()
	if block != nil {
		req.TargetPath = datafile
	}
	mount := f.capability.GetMount()
	if mount != nil {
		req.TargetPath = datadir
	}
	f.nodePublishVolumeRequest = req
	return req
}

func (f *feature) whenICallNodePublishVolumeWithPoint(arg1 string, arg2 string) error {
	block := f.capability.GetBlock()
	if block != nil {
	} else {
		_, err := os.Stat(arg2)
		if err != nil && os.IsNotExist(err) {
			err = os.Mkdir(arg2, 0777)
			if err != nil {
				return err
			}

		}
	}
	err := f.nodePublishVolume(f.volID, arg2)
	if err != nil {
		fmt.Printf("NodePublishVolume failed: %s\n", err.Error())
		f.addError(err)
	} else {
		fmt.Printf("NodePublishVolume completed successfully\n")
	}
	time.Sleep(SleepTime)
	return nil
}

func (f *feature) whenICallNodePublishVolume(arg1 string) error {
	err := f.nodePublishVolume(f.volID, "")
	if err != nil {
		fmt.Printf("NodePublishVolume failed: %s\n", err.Error())
		f.addError(err)
	} else {
		fmt.Printf("NodePublishVolume completed successfully\n")
	}
	time.Sleep(SleepTime)
	return nil
}

func (f *feature) iCallEthemeralNodePublishVolume(id, size string) error {
	req := f.getNodePublishVolumeRequest()
	req.VolumeId = id
	f.volID = req.VolumeId
	req.VolumeContext = map[string]string{"csi.storage.k8s.io/ephemeral": "true", "volumeName": "int-ephemeral-vol", "size": size, "storagepool": "pool1"}

	ctx := context.Background()
	client := csi.NewNodeClient(grpcClient)
	_, err := client.NodePublishVolume(ctx, req)
	if err != nil {
		f.addError(err)
	}
	return nil

}

func (f *feature) nodePublishVolume(id string, path string) error {
	req := f.getNodePublishVolumeRequest()
	if path != "" {
		block := f.capability.GetBlock()
		if block != nil {
			req.TargetPath = path
		}
		mount := f.capability.GetMount()
		if mount != nil {
			req.TargetPath = path
		}
	}
	req.VolumeId = id
	ctx := context.Background()
	client := csi.NewNodeClient(grpcClient)
	_, err := client.NodePublishVolume(ctx, req)
	return err
}

func (f *feature) whenICallNodeUnpublishVolume(arg1 string) error {
	err := f.nodeUnpublishVolume(f.volID, f.nodePublishVolumeRequest.TargetPath)
	if err != nil {
		fmt.Printf("NodeUnpublishVolume failed: %s\n", err.Error())
		f.addError(err)
	} else {
		fmt.Printf("NodeUnpublishVolume completed successfully\n")
	}
	time.Sleep(SleepTime)
	return nil
}

func (f *feature) whenICallNodeUnpublishVolumeWithPoint(arg1, arg2 string) error {
	err := f.nodeUnpublishVolume(f.volID, arg2)
	if err != nil {
		fmt.Printf("NodeUnpublishVolume failed: %s\n", err.Error())
		f.addError(err)
	} else {
		fmt.Printf("NodeUnpublishVolume completed successfully\n")
	}
	time.Sleep(SleepTime)

	err = syscall.Unmount(arg2, 0)
	err = os.RemoveAll(arg2)
	return nil
}

func (f *feature) nodeUnpublishVolume(id string, path string) error {
	req := &csi.NodeUnpublishVolumeRequest{VolumeId: id, TargetPath: path}
	ctx := context.Background()
	client := csi.NewNodeClient(grpcClient)
	_, err := client.NodeUnpublishVolume(ctx, req)
	return err
}

func (f *feature) verifyPublishedVolumeWithVoltypeAccessFstype(voltype, access, fstype string) error {
	if len(f.errs) > 0 {
		fmt.Printf("Not verifying published volume because of previous error")
		return nil
	}
	var cmd *exec.Cmd
	if voltype == "mount" {
		cmd = exec.Command("/bin/sh", "-c", "mount | grep /tmp/datadir")
	} else if voltype == "block" {
		cmd = exec.Command("/bin/sh", "-c", "mount | grep /tmp/datafile")
	} else {
		return errors.New("unepected volume type")
	}
	stdout, err := cmd.CombinedOutput()
	if err != nil {
		return err
	}
	fmt.Printf("%s\n", stdout)
	if voltype == "mount" {
		// output: /dev/scinia on /tmp/datadir type xfs (rw,relatime,seclabel,attr2,inode64,noquota)
		if !strings.Contains(string(stdout), "/dev/scini") {
			return errors.New("Mount did not contain /dev/scini for scale-io")
		}
		if !strings.Contains(string(stdout), "/tmp/datadir") {
			return errors.New("Mount did not contain /tmp/datadir for type mount")
		}
		if !strings.Contains(string(stdout), fmt.Sprintf("type %s", fstype)) {
			return fmt.Errorf("Did not find expected fstype %s", fstype)
		}

	} else if voltype == "block" {
		// devtmpfs on /tmp/datafile type devtmpfs (rw,relatime,seclabel,size=8118448k,nr_inodes=2029612,mode=755)
		if !strings.Contains(string(stdout), "devtmpfs on /tmp/datafile") {
			return errors.New("Expected devtmpfs on /tmp/datafile for mounted block device")
		}
	}
	return nil
}

func (f *feature) iCallCreateSnapshot() error {
	ctx := context.Background()
	client := csi.NewControllerClient(grpcClient)
	req := &csi.CreateSnapshotRequest{
		SourceVolumeId: f.volID,
		Name:           "snapshot-0eb5347a-0000-11e9-ab1c-005056a64ad3",
	}
	resp, err := client.CreateSnapshot(ctx, req)
	if err != nil {
		fmt.Printf("CreateSnapshot returned error: %s\n", err.Error())
		f.addError(err)
	} else {
		f.snapshotID = resp.Snapshot.SnapshotId
		fmt.Printf("createSnapshot: SnapshotId %s SourceVolumeId %s CreationTime %s\n",
			resp.Snapshot.SnapshotId, resp.Snapshot.SourceVolumeId, ptypes.TimestampString(resp.Snapshot.CreationTime))
	}
	time.Sleep(RetrySleepTime)
	return nil
}

func (f *feature) iCallDeleteSnapshot() error {
	ctx := context.Background()
	client := csi.NewControllerClient(grpcClient)
	req := &csi.DeleteSnapshotRequest{
		SnapshotId: f.snapshotID,
	}
	_, err := client.DeleteSnapshot(ctx, req)
	if err != nil {
		fmt.Printf("DeleteSnapshot returned error: %s\n", err.Error())
		f.addError(err)
	} else {
		fmt.Printf("DeleteSnapshot: SnapshotId %s\n", req.SnapshotId)
	}
	time.Sleep(RetrySleepTime)
	return nil
}

func (f *feature) iCallCreateSnapshotConsistencyGroup() error {
	ctx := context.Background()
	client := csi.NewControllerClient(grpcClient)
	var volumeIDList string
	for i, v := range f.volIDList {
		switch i {
		case 0:
			continue
		case 1:
			volumeIDList = v
		default:
			volumeIDList = volumeIDList + "," + v
		}
	}
	req := &csi.CreateSnapshotRequest{
		SourceVolumeId: f.volIDList[0],
		Name:           "snaptest",
	}
	req.Parameters = make(map[string]string)
	req.Parameters["VolumeIDList"] = volumeIDList
	resp, err := client.CreateSnapshot(ctx, req)
	if err != nil {
		fmt.Printf("CreateSnapshot returned error: %s\n", err.Error())
		f.addError(err)
	} else {
		f.snapshotID = resp.Snapshot.SnapshotId
		fmt.Printf("createSnapshot: SnapshotId %s SourceVolumeId %s CreationTime %s\n",
			resp.Snapshot.SnapshotId, resp.Snapshot.SourceVolumeId, ptypes.TimestampString(resp.Snapshot.CreationTime))
	}
	time.Sleep(SleepTime)
	return nil
}

func (f *feature) whenICallDeleteAllVolumes() error {
	for _, v := range f.volIDList {
		f.volID = v
		f.whenICallDeleteVolume()
	}
	return nil
}

func (f *feature) iCallCreateVolumeFromSnapshot() error {
	req := f.createVolumeRequest
	req.Name = "volFromSnap-" + req.Name
	source := &csi.VolumeContentSource_SnapshotSource{SnapshotId: f.snapshotID}
	req.VolumeContentSource = new(csi.VolumeContentSource)
	req.VolumeContentSource.Type = &csi.VolumeContentSource_Snapshot{Snapshot: source}
	fmt.Printf("Calling CreateVolume with snapshot source")

	_ = f.createAVolume(req, "single CreateVolume from Snap")
	time.Sleep(SleepTime)
	return nil
}

func (f *feature) iCallCloneVolume() error {
	req := f.createVolumeRequest
	req.Name = "cloneVol-" + req.Name
	source := &csi.VolumeContentSource_VolumeSource{VolumeId: f.volID}
	req.VolumeContentSource = new(csi.VolumeContentSource)
	req.VolumeContentSource.Type = &csi.VolumeContentSource_Volume{Volume: source}
	fmt.Printf("Calling Clone Volume\n")
	_ = f.createAVolume(req, "single CloneVolume")
	time.Sleep(SleepTime)
	return nil
}

func (f *feature) createAVolume(req *csi.CreateVolumeRequest, voltype string) error {
	ctx := context.Background()
	client := csi.NewControllerClient(grpcClient)
	volResp, err := client.CreateVolume(ctx, req)
	if err != nil {
		fmt.Printf("CreateVolume %s request returned error: %s\n", voltype, err.Error())
		f.addError(err)
	} else {
		fmt.Printf("CreateVolume from snap %s (%s) %s\n", volResp.GetVolume().VolumeContext["Name"],
			volResp.GetVolume().VolumeId, volResp.GetVolume().VolumeContext["CreationTime"])
		f.volIDList = append(f.volIDList, volResp.GetVolume().VolumeId)
	}
	return err
}

func (f *feature) iCallCreateManyVolumesFromSnapshot() error {
	for i := 1; i <= 130; i++ {
		req := f.createVolumeRequest
		req.Name = fmt.Sprintf("volFromSnap%d", i)
		makeAUniqueName(&req.Name)
		source := &csi.VolumeContentSource_SnapshotSource{SnapshotId: f.snapshotID}
		req.VolumeContentSource = new(csi.VolumeContentSource)
		req.VolumeContentSource.Type = &csi.VolumeContentSource_Snapshot{Snapshot: source}
		fmt.Printf("Calling CreateVolume with snapshot source")
		err := f.createAVolume(req, "single CreateVolume from Snap")
		if err != nil {
			fmt.Printf("Error on the %d th volume: %s\n", i, err.Error())
			break
		}
	}
	return nil
}

func (f *feature) iCallCloneManyVolumes() error {
	for i := 1; i <= 130; i++ {
		req := f.createVolumeRequest
		req.Name = fmt.Sprintf("cloneVol%d", i)
		source := &csi.VolumeContentSource_VolumeSource{VolumeId: f.volID}
		req.VolumeContentSource = new(csi.VolumeContentSource)
		req.VolumeContentSource.Type = &csi.VolumeContentSource_Volume{Volume: source}
		fmt.Printf("Calling Clone Volume\n")
		err := f.createAVolume(req, "single CloneVolume")
		if err != nil {
			fmt.Printf("Error on the %d th volume: %s\n", i, err.Error())
			break
		}
	}
	return nil
}

func (f *feature) iCallListVolume() error {
	var err error
	ctx := context.Background()
	req := &csi.ListVolumesRequest{}
	client := csi.NewControllerClient(grpcClient)
	f.listVolumesResponse, err = client.ListVolumes(ctx, req)
	if err != nil {
		return err
	}
	return nil
}

func (f *feature) aValidListVolumeResponseIsReturned() error {
	resp := f.listVolumesResponse
	entries := resp.GetEntries()
	if entries == nil {
		return errors.New("expected ListVolumeResponse.Entries but none")
	}
	for _, entry := range entries {
		vol := entry.GetVolume()
		if vol != nil {
			id := vol.VolumeId
			capacity := vol.CapacityBytes
			name := vol.VolumeContext["Name"]
			creation := vol.VolumeContext["CreationTime"]
			fmt.Printf("Volume ID: %s Name: %s Capacity: %d CreationTime: %s\n", id, name, capacity, creation)
		}
	}
	return nil
}

func (f *feature) iCallListSnapshotForSnap() error {
	var err error
	ctx := context.Background()
	req := &csi.ListSnapshotsRequest{SnapshotId: f.snapshotID}
	client := csi.NewControllerClient(grpcClient)
	fmt.Printf("ListSnapshots for snap id %s\n", f.snapshotID)
	f.listSnapshotsResponse, err = client.ListSnapshots(ctx, req)
	if err != nil {
		return err
	}
	return nil
}

func (f *feature) iCallListSnapshot() error {
	var err error
	ctx := context.Background()
	req := &csi.ListSnapshotsRequest{}
	client := csi.NewControllerClient(grpcClient)
	f.listSnapshotsResponse, err = client.ListSnapshots(ctx, req)
	if err != nil {
		return err
	}
	return nil
}

func (f *feature) expectErrorListSnapshotResponse() error {
	err := f.aValidListSnapshotResponseIsReturned()
	expected := "ListSnapshots does not contain snap id"
	// expect does not contain snap id
	if !strings.Contains(err.Error(), expected) {
		return fmt.Errorf("Error %s does not contain the expected message: %s", err.Error(), expected)
	}
	fmt.Printf("got expected error " + err.Error())
	return nil
}

func (f *feature) aValidListSnapshotResponseIsReturned() error {
	nextToken := f.listSnapshotsResponse.GetNextToken()
	if nextToken != "" {
		return errors.New("received NextToken on ListSnapshots but didn't expect one")
	}
	fmt.Printf("Looking for snap id %s\n", f.snapshotID)
	entries := f.listSnapshotsResponse.GetEntries()
	var FOUND_SNAP bool
	for j := 0; j < len(entries); j++ {
		entry := entries[j]
		id := entry.GetSnapshot().SnapshotId
		ts := ptypes.TimestampString(entry.GetSnapshot().CreationTime)

		fmt.Printf("snapshot ID %s source ID %s timestamp %s\n", id, entry.GetSnapshot().SourceVolumeId, ts)
		if f.snapshotID != "" && strings.Contains(id, f.snapshotID) {
			FOUND_SNAP = true
		}
	}
	if f.snapshotID != "" && !FOUND_SNAP {
		msg := "ListSnapshots does not contain snap id " + f.snapshotID
		fmt.Print(msg)
		return errors.New(msg)
	}
	return nil
}

func (f *feature) iSetAnotherSystemName(systemType string) error {

	if f.arrays == nil {
		fmt.Printf("Initialize ArrayConfig from %s:\n", configFile)
		var err error
		f.arrays, err = f.getArrayConfig()
		if err != nil {
			return errors.New("Get multi array config failed " + err.Error())
		}
	}
	isNumeric := regexp.MustCompile(`^[0-9a-f]+$`).MatchString
	for _, a := range f.arrays {
		if systemType == "altSystem" && !a.IsDefault {
			if !isNumeric(a.SystemID) {
				f.anotherSystemID = a.SystemID
				break
			}
		}
		if systemType == "defaultSystem" && a.IsDefault {
			if !isNumeric(a.SystemID) {
				f.anotherSystemID = a.SystemID
				break
			}
		}
	}
	fmt.Printf("array selected for %s is %s\n", systemType, f.anotherSystemID)
	if f.anotherSystemID == "" {
		return errors.New("Failed to get  multi array config for " + systemType)
	}
	return nil
}

func (f *feature) iSetAnotherSystemID(systemType string) error {

	if f.arrays == nil {
		fmt.Printf("Initialize ArrayConfig from %s:\n", configFile)
		var err error
		f.arrays, err = f.getArrayConfig()
		if err != nil {
			return errors.New("Get multi array config failed " + err.Error())
		}
	}
	for _, a := range f.arrays {
		if systemType == "altSystem" && !a.IsDefault {
			f.anotherSystemID = a.SystemID
			break
		}
		if systemType == "defaultSystem" && a.IsDefault {
			f.anotherSystemID = a.SystemID
			break
		}
	}
	fmt.Printf("array selected for %s is %s\n", systemType, f.anotherSystemID)
	if f.anotherSystemID == "" {
		return errors.New("Failed to get  multi array config for " + systemType)
	}
	return nil
}

func (f *feature) iCreateVolumesInParallel(nVols int) error {
	idchan := make(chan string, nVols)
	errchan := make(chan error, nVols)
	t0 := time.Now()
	// Send requests
	for i := 0; i < nVols; i++ {
		name := fmt.Sprintf("scale%d", i)
		go func(name string, i int, idchan chan string, errchan chan error) {
			var resp *csi.CreateVolumeResponse
			var err error
			req := f.getMountVolumeRequest(name)
			if req != nil {
				if i%2 == 0 {
					fmt.Printf("DEBUG change system %d\n", i)
					req.Parameters["systemID"] = ""
				}
				resp, err = f.createVolume(req)
				if resp != nil {
					idchan <- resp.GetVolume().VolumeId
				} else {
					idchan <- ""
				}
			}
			errchan <- err
		}(name, i, idchan, errchan)
	}
	// Wait on complete, collecting ids and errors
	nerrors := 0
	for i := 0; i < nVols; i++ {
		var id string
		var err error
		id = <-idchan
		if id != "" {
			f.volIDList = append(f.volIDList, id)
		}
		err = <-errchan
		if err != nil {
			fmt.Printf("create volume received error: %s\n", err.Error())
			f.addError(err)
			nerrors++
		}
	}
	t1 := time.Now()
	if len(f.volIDList) > nVols {
		f.volIDList = f.volIDList[0:nVols]
	}
	fmt.Printf("Create volume time for %d volumes %d errors: %v %v\n", nVols, nerrors, t1.Sub(t0).Seconds(), t1.Sub(t0).Seconds()/float64(nVols))
	time.Sleep(SleepTime)
	return nil
}

func (f *feature) iPublishVolumesInParallel(nVols int) error {
	nvols := len(f.volIDList)
	done := make(chan bool, nvols)
	errchan := make(chan error, nvols)

	// Send requests
	t0 := time.Now()
	for i := 0; i < nVols; i++ {
		id := f.volIDList[i]
		if id == "" {
			continue
		}
		go func(id string, done chan bool, errchan chan error) {
			err := f.controllerPublishVolume(id, "SDC_GUID")
			done <- true
			errchan <- err
		}(id, done, errchan)
	}

	// Wait for responses
	nerrors := 0
	for i := 0; i < nVols; i++ {
		if f.volIDList[i] == "" {
			continue
		}
		finished := <-done
		if !finished {
			return errors.New("premature completion")
		}
		err := <-errchan
		if err != nil {
			fmt.Printf("controller publish received error: %s\n", err.Error())
			f.addError(err)
			nerrors++
		}
	}
	t1 := time.Now()
	fmt.Printf("Controller publish volume time for %d volumes %d errors: %v %v\n", nVols, nerrors, t1.Sub(t0).Seconds(), t1.Sub(t0).Seconds()/float64(nVols))
	time.Sleep(4 * SleepTime)
	return nil
}

func (f *feature) iNodePublishVolumesInParallel(nVols int) error {
	nvols := len(f.volIDList)
	// make a data directory for each
	for i := 0; i < nVols; i++ {
		dataDirName := fmt.Sprintf("/tmp/datadir%d", i)
		fmt.Printf("Checking %s\n", dataDirName)
		var fileMode os.FileMode = 0777
		err := os.Mkdir(dataDirName, fileMode)
		if err != nil && !os.IsExist(err) {
			fmt.Printf("%s: %s\n", dataDirName, err)
		}
	}
	done := make(chan bool, nvols)
	errchan := make(chan error, nvols)

	// Send requests
	t0 := time.Now()
	for i := 0; i < nVols; i++ {
		id := f.volIDList[i]
		if id == "" {
			continue
		}
		dataDirName := fmt.Sprintf("/tmp/datadir%d", i)
		go func(id string, dataDirName string, done chan bool, errchan chan error) {
			err := f.nodePublishVolume(id, dataDirName)
			done <- true
			errchan <- err
		}(id, dataDirName, done, errchan)
	}

	// Wait for responses
	nerrors := 0
	for i := 0; i < nVols; i++ {
		if f.volIDList[i] == "" {
			continue
		}
		finished := <-done
		if !finished {
			return errors.New("premature completion")
		}
		err := <-errchan
		if err != nil {
			fmt.Printf("node publish received error: %s\n", err.Error())
			f.addError(err)
			nerrors++
		}
	}
	t1 := time.Now()
	fmt.Printf("Node publish volume time for %d volumes %d errors: %v %v\n", nVols, nerrors, t1.Sub(t0).Seconds(), t1.Sub(t0).Seconds()/float64(nVols))
	time.Sleep(2 * SleepTime)
	return nil
}

func (f *feature) iNodeUnpublishVolumesInParallel(nVols int) error {
	nvols := len(f.volIDList)
	done := make(chan bool, nvols)
	errchan := make(chan error, nvols)

	// Send requests
	t0 := time.Now()
	for i := 0; i < nVols; i++ {
		id := f.volIDList[i]
		if id == "" {
			continue
		}
		dataDirName := fmt.Sprintf("/tmp/datadir%d", i)
		go func(id string, dataDirName string, done chan bool, errchan chan error) {
			err := f.nodeUnpublishVolume(id, dataDirName)
			done <- true
			errchan <- err
		}(id, dataDirName, done, errchan)
	}

	// Wait for responses
	nerrors := 0
	for i := 0; i < nVols; i++ {
		if f.volIDList[i] == "" {
			continue
		}
		finished := <-done
		if !finished {
			return errors.New("premature completion")
		}
		err := <-errchan
		if err != nil {
			fmt.Printf("node unpublish received error: %s\n", err.Error())
			f.addError(err)
			nerrors++
		}
	}
	t1 := time.Now()
	fmt.Printf("Node unpublish volume time for %d volumes %d errors: %v %v\n", nVols, nerrors, t1.Sub(t0).Seconds(), t1.Sub(t0).Seconds()/float64(nVols))
	time.Sleep(SleepTime)
	return nil
}

func (f *feature) iUnpublishVolumesInParallel(nVols int) error {
	nvols := len(f.volIDList)
	done := make(chan bool, nvols)
	errchan := make(chan error, nvols)

	// Send request
	t0 := time.Now()
	for i := 0; i < nVols; i++ {
		id := f.volIDList[i]
		if id == "" {
			continue
		}
		go func(id string, done chan bool, errchan chan error) {
			err := f.controllerUnpublishVolume(id, "SDC_GUID")
			done <- true
			errchan <- err
		}(id, done, errchan)
	}

	// Wait for resonse
	nerrors := 0
	for i := 0; i < nVols; i++ {
		if f.volIDList[i] == "" {
			continue
		}
		finished := <-done
		if !finished {
			return errors.New("premature completion")
		}
		err := <-errchan
		if err != nil {
			fmt.Printf("controller unpublish received error: %s\n", err.Error())
			f.addError(err)
			nerrors++
		}
	}
	t1 := time.Now()
	fmt.Printf("Controller unpublish volume time for %d volumes %d errors: %v %v\n", nVols, nerrors, t1.Sub(t0).Seconds(), t1.Sub(t0).Seconds()/float64(nVols))
	time.Sleep(SleepTime)
	return nil
}

func (f *feature) whenIDeleteVolumesInParallel(nVols int) error {
	nVols = len(f.volIDList)
	done := make(chan bool, nVols)
	errchan := make(chan error, nVols)

	// Send requests
	t0 := time.Now()
	for i := 0; i < nVols; i++ {
		id := f.volIDList[i]
		if id == "" {
			continue
		}
		go func(id string, done chan bool, errchan chan error) {
			err := f.deleteVolume(id)
			done <- true
			errchan <- err
		}(f.volIDList[i], done, errchan)
	}

	// Wait on complete
	nerrors := 0
	for i := 0; i < nVols; i++ {
		var finished bool
		var err error
		name := fmt.Sprintf("scale%d", i)
		finished = <-done
		if !finished {
			return errors.New("premature completion")
		}
		err = <-errchan
		if err != nil {
			fmt.Printf("delete volume received error %s: %s\n", name, err.Error())
			f.addError(err)
			nerrors++
		}
	}
	t1 := time.Now()
	fmt.Printf("Delete volume time for %d volumes %d errors: %v %v\n", nVols, nerrors, t1.Sub(t0).Seconds(), t1.Sub(t0).Seconds()/float64(nVols))
	time.Sleep(RetrySleepTime)
	return nil
}

// Writes a fixed pattern of block data (0x57 bytes) in 1 MB chunks to raw block mounted at /tmp/datafile.
// Used to make sure the data has changed when taking a snapshot
func (f *feature) iWriteBlockData() error {
	buf := make([]byte, 1024*1024)
	for i := 0; i < 1024*1024; i++ {
		buf[i] = 0x57
	}
	fp, err := os.OpenFile("/tmp/datafile", os.O_RDWR, 0666)
	if err != nil {
		return nil
	}
	var nrecords int
	for err == nil {
		var n int
		n, err = fp.Write(buf)
		if n == len(buf) {
			nrecords++
		}
		if (nrecords % 256) == 0 {
			fmt.Printf("%d records\r", nrecords)
		}
	}
	fp.Close()
	fmt.Printf("\rWrote %d MB\n", nrecords)
	return nil

}

// Writes a fixed pattern of block data (0x57 bytes) in 1 MB chunks to raw block mounted at /tmp/datafile.
// Used to make sure the data has changed when taking a snapshot
func (f *feature) iReadWriteToVolume(folder string) error {
	buf := make([]byte, 1024)
	for i := 0; i < 1024; i++ {
		buf[i] = 0x57
	}
	// /tmp/podmondev1
	fmt.Printf("Read/Write block data wait..")
	err := f.iCallValidateVolumeHostConnectivity()
	if err == nil {
		fmt.Printf("Newly created Volume No IO expected \n")
	}
	// allow mount to stabilize
	time.Sleep(6 * time.Second)
	path := fmt.Sprintf("%s/%s", folder, "file")
	fp, err := os.OpenFile(path, os.O_APPEND|os.O_CREATE|os.O_WRONLY, 0755)
	if err != nil {
		files, err1 := ioutil.ReadDir(path)
		if err1 != nil {
			fmt.Printf("Write block read dir  %s", err1.Error())
		}
		for _, file := range files {
			fmt.Println(file.Name())
		}
		fmt.Printf("Write block data %s", err.Error())
		return nil
	}
	var nrecords int
	for err == nil {
		var n int
		n, err = fp.Write(buf)
		if err != nil {
			fmt.Printf("Error write %s \n", err.Error())
		}
		if n == len(buf) {
			nrecords++
		}
		fmt.Printf("Write %d records\r", nrecords)
		if nrecords > 255 {
			break
		}
	}
	fmt.Printf("Write done %d \n", nrecords)
	fp.Close()
	// do read
	fp1, err := os.Open(path)
	buf = make([]byte, 1024)
	n, err := fp1.Read(buf)
	fmt.Printf("Read records %d  \r", n)
	if err != nil {
		fmt.Printf("Error %s \n", err.Error())
	}
	fp1.Close()
	fmt.Printf("Read done %d \n", nrecords)
	return nil

}

func (f *feature) iCallValidateVolumeHostConnectivity() error {

	ctx := context.Background()
	pclient := csiext.NewPodmonClient(grpcClient)

	sdcID := os.Getenv("SDC_GUID")
	sdcGUID := strings.ToUpper(sdcID)
	csiNodeID := sdcGUID

	volIDs := make([]string, 0)
	volIDs = append(volIDs, f.volID)

	req := &csiext.ValidateVolumeHostConnectivityRequest{
		NodeId:    csiNodeID,
		VolumeIds: volIDs,
	}
	connect, err := pclient.ValidateVolumeHostConnectivity(ctx, req)
	if err != nil {
		return fmt.Errorf("Error calling host connectivity %s", err.Error())
	}

	fmt.Printf("Volume %s IosInProgress=%t\n", f.volID, connect.IosInProgress)
	//connect = nil
	//req = nil
	//pclient = nil
	f.errs = make([]error, 0)
	if connect.IosInProgress || connect.Connected {
		return nil
	}
	err = fmt.Errorf("Unexpected error IO to volume: %t", connect.IosInProgress)
	f.addError(err)
	return nil
}

func (f *feature) iRemoveAVolumeFromVolumeGroupSnapshotRequest() error {
	//cut last volume off of list
	f.volIDList = f.volIDList[0 : len(f.volIDList)-1]
	return nil
}

func (f *feature) iCallCreateVolumeGroupSnapshot() error {
	ctx := context.Background()
	vgsClient := volGroupSnap.NewVolumeGroupSnapshotClient(grpcClient)
	params := make(map[string]string)
	if f.VolumeGroupSnapshot != nil {
		params["existingSnapshotGroupID"] = f.VolumeGroupSnapshot.SnapshotGroupID
	}
	req := &volGroupSnap.CreateVolumeGroupSnapshotRequest{
		Name:            "apple",
		SourceVolumeIDs: f.volIDList,
		Parameters:      params,
	}
	group, err := vgsClient.CreateVolumeGroupSnapshot(ctx, req)
	if err != nil {
		f.addError(err)
	}
	fmt.Printf("Group returned is: %v \n", group)
	if group != nil {
		f.VolumeGroupSnapshot = group
	}
	return nil
}

//takes f.VolumeGroupSnapshot (assumes length >=2 ), and splits its snapshots into
//two VolumeGroupSnapshots, f.volumeGroupSnapshot and  f.volumeGroupSnapshot2
func (f *feature) iCallSplitVolumeGroupSnapshot() error {
	if f.VolumeGroupSnapshot == nil {
		fmt.Printf("No VolumeGroupSnapshot to split.\n")
		return nil
	}
	ctx := context.Background()
	vgsClient := volGroupSnap.NewVolumeGroupSnapshotClient(grpcClient)
	snapList := f.VolumeGroupSnapshot.Snapshots

	//delete first snap from VGS, and save corresponding VGS as f.volumeGroupSnapshot2
	f.VolumeGroupSnapshot.Snapshots = snapList[0:1]
	fmt.Printf("Snapshots in VGS to be deleted are: %v \n", f.VolumeGroupSnapshot.Snapshots)
	f.iCallDeleteVGS()
	f.VolumeGroupSnapshot.Snapshots = snapList[1:]
	f.VolumeGroupSnapshot2 = f.VolumeGroupSnapshot

	//adjust f.volIDList to only contain the first, unsnapped volume, and create another VGS for it. Save this one as  f.volumeGroupSnapshot
	f.volIDListShort = f.volIDList[0:1]
	req := &volGroupSnap.CreateVolumeGroupSnapshotRequest{
		Name:            "apple",
		SourceVolumeIDs: f.volIDListShort,
	}
	group, err := vgsClient.CreateVolumeGroupSnapshot(ctx, req)
	if err != nil {
		f.addError(err)
	}
	if group != nil {
		f.VolumeGroupSnapshot = group
	}

	fmt.Printf("group 1 is: %v \n", f.VolumeGroupSnapshot)
	fmt.Printf("group 2 is: %v \n", f.VolumeGroupSnapshot2)

	return nil

}

func (f *feature) iCallDeleteVGS() error {
	ctx := context.Background()
	client := csi.NewControllerClient(grpcClient)
	if f.VolumeGroupSnapshot == nil && f.VolumeGroupSnapshot2 != nil {
		fmt.Printf("VolumeGroupSnapshot already deleted.\n")
		return nil
	}
	for _, snap := range f.VolumeGroupSnapshot.Snapshots {
		fmt.Printf("Deleting:  %v \n", snap.SnapId)
		req := &csi.DeleteSnapshotRequest{
			SnapshotId: snap.SnapId,
		}
		_, err := client.DeleteSnapshot(ctx, req)
		if err != nil {
			fmt.Printf("DeleteSnapshot returned error: %s\n", err.Error())
		}
	}

	if f.VolumeGroupSnapshot2 != nil {
		for _, snap := range f.VolumeGroupSnapshot2.Snapshots {
			fmt.Printf("Deleting:  %v \n", snap.SnapId)
			req := &csi.DeleteSnapshotRequest{
				SnapshotId: snap.SnapId,
			}
			_, err := client.DeleteSnapshot(ctx, req)
			if err != nil {
				fmt.Printf("DeleteSnapshot returned error: %s\n", err.Error())
			}
		}

	}
	return nil
}

func (f *feature) whenICallExpandVolumeTo(size int64) error {

	err := f.controllerExpandVolume(f.volID, size)
	if err != nil {
		fmt.Printf("ControllerExpandVolume %s:\n", err.Error())
		f.addError(err)
	} else {
		fmt.Printf("ControllerExpandVolume completed successfully\n")
	}
	time.Sleep(SleepTime)
	return nil
}

func (f *feature) controllerExpandVolume(volID string, size int64) error {

	const bytesInKiB = 1024
	var resp *csi.ControllerExpandVolumeResponse
	var err error
	req := &csi.ControllerExpandVolumeRequest{
		VolumeId:      volID,
		CapacityRange: &csi.CapacityRange{RequiredBytes: size * bytesInKiB * bytesInKiB * bytesInKiB},
	}
	ctx := context.Background()
	client := csi.NewControllerClient(grpcClient)
	for i := 0; i < f.maxRetryCount; i++ {
		resp, err = client.ControllerExpandVolume(ctx, req)
		if err == nil {
			break
		}
		fmt.Printf("Controller ExpandVolume retry: %s\n", err.Error())
		time.Sleep(RetrySleepTime)
	}
	f.expandVolumeResponse = resp
	return err
}

func (f *feature) whenICallNodeExpandVolume() error {

	nodePublishReq := f.nodePublishVolumeRequest
	if nodePublishReq == nil {
		err := fmt.Errorf("Volume is not stage, nodePublishVolumeRequest not found")
		return err
	}
	err := f.nodeExpandVolume(f.volID, nodePublishReq.TargetPath)
	if err != nil {
		fmt.Printf("NodeExpandVolume %s:\n", err.Error())
		f.addError(err)
	} else {
		fmt.Printf("NodeExpandVolume completed successfully\n")
	}
	time.Sleep(SleepTime)
	return nil

}

func (f *feature) iCallNodeGetVolumeStats() error {
	ctx := context.Background()
	client := csi.NewNodeClient(grpcClient)
	var err error

	volId := f.volID
	vPath := "/tmp/datadir"

	req := &csi.NodeGetVolumeStatsRequest{VolumeId: volId, VolumePath: vPath}

	f.nodeGetVolumeStatsResponse, err = client.NodeGetVolumeStats(ctx, req)

	return err
}

func (f *feature) theVolumeConditionIs(condition string) error {

	fmt.Printf("f.nodeGetVolumeStatsResponse is %v\n", f.nodeGetVolumeStatsResponse)

	abnormal := false

	if condition == "abnormal" {
		abnormal = true
	}

	if f.nodeGetVolumeStatsResponse.VolumeCondition.Abnormal == abnormal {
		fmt.Printf("f.nodeGetVolumeStatsResponse check passed")
		return nil
	}
	fmt.Printf("abnormal should have been %v, but was %v instead", abnormal, f.nodeGetVolumeStatsResponse.VolumeCondition.Abnormal)
	return status.Errorf(codes.Internal, "Check NodeGetVolumeStatsResponse failed")

}

func (f *feature) nodeExpandVolume(volID, volPath string) error {
	var resp *csi.NodeExpandVolumeResponse
	var err error
	req := &csi.NodeExpandVolumeRequest{
		VolumeId:   volID,
		VolumePath: volPath,
	}
	ctx := context.Background()
	client := csi.NewNodeClient(grpcClient)
	// Retry loop to deal with API being overwhelmed
	for i := 0; i < f.maxRetryCount; i++ {
		resp, err = client.NodeExpandVolume(ctx, req)
		if err == nil {
			break
		}
		fmt.Printf("Node ExpandVolume retry: %s\n", err.Error())
		time.Sleep(RetrySleepTime)
	}
	f.nodeExpandVolumeResponse = resp
	return err
}

func (f *feature) iCallControllerGetVolume() error {
	var err error
	ctx := context.Background()
	client := csi.NewControllerClient(grpcClient)
	req := &csi.ControllerGetVolumeRequest{
		VolumeId: f.volID,
	}
	f.controllerGetVolumeResponse, err = client.ControllerGetVolume(ctx, req)
	if err != nil {
		f.addError(err)
	}

	return nil
}

func (f *feature) theVolumeconditionIs(health string) error {

	abnormal := false

	if health == "healthy" {
		abnormal = false
	}

	if health == "unhealthy" {
		abnormal = true
	}

	if f.controllerGetVolumeResponse.Status.VolumeCondition.Abnormal == abnormal {
		fmt.Printf("the Volume is in a good condition")
		return nil
	}

	if f.controllerGetVolumeResponse.Status.VolumeCondition.Abnormal == abnormal {
		fmt.Printf("the Volume is not found")
		return nil
	}
	return nil
}

//add given suffix to name or use time as suffix and set to max of 30 characters
func makeAUniqueName(name *string) {
	if name == nil {
		temp := "tmp"
		name = &temp
	}
	var suffix = os.Getenv("VOL_NAME_SUFFIX")
	if len(suffix) == 0 {
		now := time.Now()
		suffix = fmt.Sprintf("%02d%02d%02d", now.Hour(), now.Minute(), now.Second())
		*name += "_" + suffix
	} else {
		*name += "_" + suffix
	}
	tmp := *name
	if len(tmp) > 30 {
		*name = tmp[len(tmp)-30:]
	}
}

func (f *feature) iSetBadAllSystemNames() error {
	name := os.Getenv("ALT_SYSTEM_ID")
	for _, a := range f.arrays {
		if strings.Contains(a.AllSystemNames, name) {
			a.AllSystemNames = "badname"
			fmt.Printf("set bad allSystemNames for %s done \n", name)
			return nil
		}
	}
	return fmt.Errorf("Error during set bad secret allSystemNames for %s", name)
}

// And Set System Name As  "id-some-name" or "id_some_name"
func (f *feature) iSetSystemName(name string) error {
	parts := strings.Split(name, "-")
	id := ""
	if len(parts) > 1 {
		id = parts[0]
	} else {
		parts = strings.Split(name, "_")
		if len(parts) > 1 {
			id = parts[0]
		}
	}
	isNumeric := regexp.MustCompile(`^[0-9a-f]+$`).MatchString
	if !isNumeric(id) {
		return fmt.Errorf("Error during set name on pflex %s is not id of system", id)
	}
	endpoint := ""
	var array *ArrayConnectionData
	for _, a := range f.arrays {
		if strings.Contains(a.SystemID, id) || strings.Contains(a.SystemID, "pflex") {
			endpoint = a.Endpoint
			array = a
		}
	}
	if array == nil {
		return fmt.Errorf("Error during set name on pflex %s not found in secret", name)
	}
	if endpoint != "" {
		cred := array.Username + ":" + array.Password
		url := endpoint + "/api/login"
		fmt.Printf("call url %s\n", url)
		token, err := f.restCallToSetName(cred, url, "")
		if err != nil {
			fmt.Printf("name changed error %s", err.Error())
			return err
		}
		if len(token) > 1 {
			auth := array.Username + ":" + token
			urlsys := endpoint + "/api/instances/System::" + id + "/action/setSystemName"
			fmt.Printf("call urlsys %s\n", urlsys)
			fmt.Printf("call name %s\n", name)
			_, err := f.restCallToSetName(auth, urlsys, name)
			if err != nil {
				return fmt.Errorf("Error during set name on pflex %s", err.Error())
			}
			os.Setenv("ALT_SYSTEM_ID", name)
			return nil
		}
	}
	return fmt.Errorf("Error during set name on pflex %s", name)
}

func (f *feature) restCallToSetName(auth string, url string, name string) (string, error) {

	var req *http.Request
	var err error
	if name != "" {
		type Payload struct {
			NewName string `json:"newName"`
		}
		data := Payload{
			NewName: name,
		}
		payloadBytes, err := json.Marshal(data)
		if err != nil {
			// handle err
			fmt.Printf("name change rest payload error %s", err.Error())
			return "", err
		}
		body := bytes.NewReader(payloadBytes)
		req, err = http.NewRequest("POST", url, body)
		fmt.Printf("name change body  %#v\n", data)
	} else {
		req, err = http.NewRequest("GET", url, nil)
	}
	if err != nil {
		fmt.Printf("name change rest error %s", err.Error())
		return "", err
	}

	tokens := strings.Split(auth, ":")
	req.SetBasicAuth(tokens[0], tokens[1])
	req.Header.Set("Content-Type", "application/json")

	tr := &http.Transport{
		TLSClientConfig: &tls.Config{InsecureSkipVerify: true},
	}
	hc := &http.Client{Timeout: 2 * time.Second, Transport: tr}

	resp, err := hc.Do(req)
	if err != nil {
		// handle err
		fmt.Printf("name change rest error %s", err.Error())
		return "", err
	}
	if name == "" {
		responseData, _ := ioutil.ReadAll(resp.Body)
		token := regexp.MustCompile(`^"(.*)"$`).ReplaceAllString(string(responseData), `$1`)
		fmt.Printf("name change token %s\n", token)
		return token, nil
	}
	responseData, _ := ioutil.ReadAll(resp.Body)
	fmt.Printf("name change response %s\n", responseData)
	defer resp.Body.Close()
	return "", nil
}

func FeatureContext(s *godog.ScenarioContext) {
	f := &feature{}
	s.Step(`^a VxFlexOS service$`, f.aVxFlexOSService)
	s.Step(`^a basic block volume request "([^"]*)" "(\d+)"$`, f.aBasicBlockVolumeRequest)
	s.Step(`^Set System Name As "([^"]*)"$`, f.iSetSystemName)
	s.Step(`^Set Bad AllSystemNames$`, f.iSetBadAllSystemNames)
	s.Step(`^I call CreateVolume$`, f.iCallCreateVolume)
	s.Step(`^when I call DeleteVolume$`, f.whenICallDeleteVolume)
	s.Step(`^there are no errors$`, f.thereAreNoErrors)
	s.Step(`^the error message should contain "([^"]*)"$`, f.theErrorMessageShouldContain)
	s.Step(`^a mount volume request "([^"]*)"$`, f.aMountVolumeRequest)
	s.Step(`^when I call PublishVolume$`, f.whenICallPublishVolume)
	s.Step(`^when I call UnpublishVolume$`, f.whenICallUnpublishVolume)
	s.Step(`^when I call PublishVolume "([^"]*)"$`, f.whenICallPublishVolume)
	s.Step(`^when I call UnpublishVolume "([^"]*)"$`, f.whenICallUnpublishVolume)
	s.Step(`^access type is "([^"]*)"$`, f.accessTypeIs)
	s.Step(`^max retries (\d+)$`, f.maxRetries)
	s.Step(`^a capability with voltype "([^"]*)" access "([^"]*)" fstype "([^"]*)"$`, f.aCapabilityWithVoltypeAccessFstype)
	s.Step(`^a volume request "([^"]*)" "(\d+)"$`, f.aVolumeRequest)
	s.Step(`^when I call NodePublishVolume "([^"]*)"$`, f.whenICallNodePublishVolume)
	s.Step(`^when I call NodePublishVolumeWithPoint "([^"]*)" "([^"]*)"$`, f.whenICallNodePublishVolumeWithPoint)
	s.Step(`^when I call NodeUnpublishVolume "([^"]*)"$`, f.whenICallNodeUnpublishVolume)
	s.Step(`^when I call NodeUnpublishVolumeWithPoint "([^"]*)" "([^"]*)"$`, f.whenICallNodeUnpublishVolumeWithPoint)
	s.Step(`^verify published volume with voltype "([^"]*)" access "([^"]*)" fstype "([^"]*)"$`, f.verifyPublishedVolumeWithVoltypeAccessFstype)
	s.Step(`^I call CreateSnapshot$`, f.iCallCreateSnapshot)
	s.Step(`^I call CreateSnapshotConsistencyGroup$`, f.iCallCreateSnapshotConsistencyGroup)
	s.Step(`^when I call DeleteAllVolumes$`, f.whenICallDeleteAllVolumes)
	s.Step(`^I call DeleteSnapshot$`, f.iCallDeleteSnapshot)
	s.Step(`^I call CreateVolumeFromSnapshot$`, f.iCallCreateVolumeFromSnapshot)
	s.Step(`^I call CreateManyVolumesFromSnapshot$`, f.iCallCreateManyVolumesFromSnapshot)
	s.Step(`^I call ListVolume$`, f.iCallListVolume)
	s.Step(`^a valid ListVolumeResponse is returned$`, f.aValidListVolumeResponseIsReturned)
	s.Step(`^I call ListSnapshot$`, f.iCallListSnapshot)
	s.Step(`^I call ListSnapshot For Snap$`, f.iCallListSnapshotForSnap)
	s.Step(`^a valid ListSnapshotResponse is returned$`, f.aValidListSnapshotResponseIsReturned)
	s.Step(`^expect Error ListSnapshotResponse$`, f.expectErrorListSnapshotResponse)
	s.Step(`^I create (\d+) volumes in parallel$`, f.iCreateVolumesInParallel)
	s.Step(`^I publish (\d+) volumes in parallel$`, f.iPublishVolumesInParallel)
	s.Step(`^I set another systemID "([^"]*)"$`, f.iSetAnotherSystemID)
	s.Step(`^I set another systemName "([^"]*)"$`, f.iSetAnotherSystemName)
	s.Step(`^I node publish (\d+) volumes in parallel$`, f.iNodePublishVolumesInParallel)
	s.Step(`^I node unpublish (\d+) volumes in parallel$`, f.iNodeUnpublishVolumesInParallel)
	s.Step(`^I unpublish (\d+) volumes in parallel$`, f.iUnpublishVolumesInParallel)
	s.Step(`^when I delete (\d+) volumes in parallel$`, f.whenIDeleteVolumesInParallel)
	s.Step(`^I write block data$`, f.iWriteBlockData)
	s.Step(`^I read write data to volume "([^"]*)"$`, f.iReadWriteToVolume)
	s.Step(`^when I call Validate Volume Host connectivity$`, f.iCallValidateVolumeHostConnectivity)
	s.Step(`^I call CreateVolumeGroupSnapshot$`, f.iCallCreateVolumeGroupSnapshot)
	s.Step(`^when I call ExpandVolume to "([^"]*)"$`, f.whenICallExpandVolumeTo)
	s.Step(`^when I call NodeExpandVolume$`, f.whenICallNodeExpandVolume)
	s.Step(`^I call CloneVolume$`, f.iCallCloneVolume)
	s.Step(`^I call CloneManyVolumes$`, f.iCallCloneManyVolumes)
	s.Step(`^I call EthemeralNodePublishVolume with ID "([^"]*)" and size "([^"]*)"$`, f.iCallEthemeralNodePublishVolume)
	s.Step(`^I call DeleteVGS$`, f.iCallDeleteVGS)
	s.Step(`^remove a volume from VolumeGroupSnapshotRequest$`, f.iRemoveAVolumeFromVolumeGroupSnapshotRequest)
	s.Step(`^I call split VolumeGroupSnapshot$`, f.iCallSplitVolumeGroupSnapshot)
<<<<<<< HEAD
	s.Step(`^I call ControllerGetVolume$`, f.iCallControllerGetVolume)
	s.Step(`^the volumecondition is "([^"]*)"$`, f.theVolumeconditionIs)

=======
	s.Step(`^I call NodeGetVolumeStats$`, f.iCallNodeGetVolumeStats)
	s.Step(`^the VolumeCondition is "([^"]*)"$`, f.theVolumeConditionIs)
>>>>>>> 043052fc
}<|MERGE_RESOLUTION|>--- conflicted
+++ resolved
@@ -48,7 +48,6 @@
 }
 
 type feature struct {
-<<<<<<< HEAD
 	errs                        []error
 	anotherSystemID             string
 	createVolumeRequest         *csi.CreateVolumeRequest
@@ -66,31 +65,10 @@
 	expandVolumeResponse        *csi.ControllerExpandVolumeResponse
 	nodeExpandVolumeResponse    *csi.NodeExpandVolumeResponse
 	controllerGetVolumeResponse *csi.ControllerGetVolumeResponse
+  nodeGetVolumeStatsResponse  *csi.NodeGetVolumeStatsResponse
 	arrays                      map[string]*ArrayConnectionData
 	VolumeGroupSnapshot         *volGroupSnap.CreateVolumeGroupSnapshotResponse
 	VolumeGroupSnapshot2        *volGroupSnap.CreateVolumeGroupSnapshotResponse
-=======
-	errs                       []error
-	anotherSystemID            string
-	createVolumeRequest        *csi.CreateVolumeRequest
-	publishVolumeRequest       *csi.ControllerPublishVolumeRequest
-	nodePublishVolumeRequest   *csi.NodePublishVolumeRequest
-	listVolumesResponse        *csi.ListVolumesResponse
-	listSnapshotsResponse      *csi.ListSnapshotsResponse
-	capability                 *csi.VolumeCapability
-	capabilities               []*csi.VolumeCapability
-	volID                      string
-	snapshotID                 string
-	volIDList                  []string
-	volIDListShort             []string
-	maxRetryCount              int
-	expandVolumeResponse       *csi.ControllerExpandVolumeResponse
-	nodeExpandVolumeResponse   *csi.NodeExpandVolumeResponse
-	nodeGetVolumeStatsResponse *csi.NodeGetVolumeStatsResponse
-	arrays                     map[string]*ArrayConnectionData
-	VolumeGroupSnapshot        *volGroupSnap.CreateVolumeGroupSnapshotResponse
-	VolumeGroupSnapshot2       *volGroupSnap.CreateVolumeGroupSnapshotResponse
->>>>>>> 043052fc
 }
 
 // there is no way to call service.go methods from here
@@ -1794,12 +1772,8 @@
 	s.Step(`^I call DeleteVGS$`, f.iCallDeleteVGS)
 	s.Step(`^remove a volume from VolumeGroupSnapshotRequest$`, f.iRemoveAVolumeFromVolumeGroupSnapshotRequest)
 	s.Step(`^I call split VolumeGroupSnapshot$`, f.iCallSplitVolumeGroupSnapshot)
-<<<<<<< HEAD
 	s.Step(`^I call ControllerGetVolume$`, f.iCallControllerGetVolume)
 	s.Step(`^the volumecondition is "([^"]*)"$`, f.theVolumeconditionIs)
-
-=======
 	s.Step(`^I call NodeGetVolumeStats$`, f.iCallNodeGetVolumeStats)
 	s.Step(`^the VolumeCondition is "([^"]*)"$`, f.theVolumeConditionIs)
->>>>>>> 043052fc
 }