--- conflicted
+++ resolved
@@ -1126,11 +1126,9 @@
 	if !strings.Contains(err.Error(), expected) {
 		return fmt.Errorf("Error %s does not contain the expected message: %s", err.Error(), expected)
 	}
-<<<<<<< HEAD
-	fmt.Printf("got expected error %s", err.Error())
-=======
+
 	fmt.Printf("got expected error: %s", err.Error())
->>>>>>> 03a963fd
+
 	return nil
 }
 
