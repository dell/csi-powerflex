// Copyright © 2019-2024 Dell Inc. or its subsidiaries. All Rights Reserved.
//
// Licensed under the Apache License, Version 2.0 (the "License");
// you may not use this file except in compliance with the License.
// You may obtain a copy of the License at
//      http://www.apache.org/licenses/LICENSE-2.0
// Unless required by applicable law or agreed to in writing, software
// distributed under the License is distributed on an "AS IS" BASIS,
// WITHOUT WARRANTIES OR CONDITIONS OF ANY KIND, either express or implied.
// See the License for the specific language governing permissions and
// limitations under the License.
//

package integration_test

import (
	"bytes"
	"context"
	"crypto/tls"
	"encoding/json"
	"errors"
	"fmt"
	"io"
	"log"
	"math"
	"net/http"
	"os"
	"os/exec"
	"path/filepath"
	"regexp"
	"strconv"
	"strings"
	"syscall"
	"time"

	"google.golang.org/grpc/codes"
	"google.golang.org/grpc/status"

	csi "github.com/container-storage-interface/spec/lib/go/csi"
	"github.com/cucumber/godog"
	csiext "github.com/dell/dell-csi-extensions/podmon"
	"github.com/dell/goscaleio"

	volGroupSnap "github.com/dell/dell-csi-extensions/volumeGroupSnapshot"
	"github.com/golang/protobuf/ptypes"
)

const (
	MaxRetries     = 10
	RetrySleepTime = 10 * time.Second
	SleepTime      = 100 * time.Millisecond
	Pool1          = "pool1"
	NfsPool        = "Env8-SP-SW_SSD-1"
)

// ArrayConnectionData contains data required to connect to array
type ArrayConnectionData struct {
	SystemID       string `json:"systemID"`
	Username       string `json:"username"`
	Password       string `json:"password"`
	Endpoint       string `json:"endpoint"`
	Insecure       bool   `json:"insecure,omitempty"`
	IsDefault      bool   `json:"isDefault,omitempty"`
	AllSystemNames string `json:"allSystemNames"`
	NasName        string `json:"nasname"`
}

type feature struct {
	errs                        []error
	anotherSystemID             string
	createVolumeRequest         *csi.CreateVolumeRequest
	publishVolumeRequest        *csi.ControllerPublishVolumeRequest
	nodePublishVolumeRequest    *csi.NodePublishVolumeRequest
	listVolumesResponse         *csi.ListVolumesResponse
	listSnapshotsResponse       *csi.ListSnapshotsResponse
	capability                  *csi.VolumeCapability
	capabilities                []*csi.VolumeCapability
	volID                       string
	snapshotID                  string
	volIDList                   []string
	volIDListShort              []string
	maxRetryCount               int
	expandVolumeResponse        *csi.ControllerExpandVolumeResponse
	nodeExpandVolumeResponse    *csi.NodeExpandVolumeResponse
	controllerGetVolumeResponse *csi.ControllerGetVolumeResponse
	nodeGetVolumeStatsResponse  *csi.NodeGetVolumeStatsResponse
	arrays                      map[string]*ArrayConnectionData
	VolumeGroupSnapshot         *volGroupSnap.CreateVolumeGroupSnapshotResponse
	VolumeGroupSnapshot2        *volGroupSnap.CreateVolumeGroupSnapshotResponse
}

func (f *feature) getGoscaleioClient() (client *goscaleio.Client, err error) {
	fmt.Println("f.arrays,len", f.arrays, f.arrays)

	if f.arrays == nil {
		fmt.Printf("Initialize ArrayConfig from %s:\n", configFile)
		var err error
		f.arrays, err = f.getArrayConfig()
		if err != nil {
			return nil, errors.New("Get multi array config failed " + err.Error())
		}
	}

	for _, a := range f.arrays {
		client, err := goscaleio.NewClientWithArgs(a.Endpoint, "", math.MaxInt64, true, false)
		if err != nil {
			log.Fatalf("err getting client: %v", err)
		}
		_, err = client.Authenticate(&goscaleio.ConfigConnect{
			Username: a.Username,
			Password: a.Password,
			Endpoint: a.Endpoint,
		})
		if err != nil {
			log.Fatalf("error authenticating: %v", err)
		}
		systems, err := client.GetSystems()
		if err != nil {
			log.Fatal(err)
		}
		system := systems[0]
		fmt.Println("systemid:", system.ID)

		return client, nil
	}
	return nil, err
}

// there is no way to call service.go methods from here
// hence copy same method over there , this is used to get all arrays and pick different
// systemID to test with see  method iSetAnotherSystemID
func (f *feature) getArrayConfig() (map[string]*ArrayConnectionData, error) {
	arrays := make(map[string]*ArrayConnectionData)

	_, err := os.Stat(configFile)
	if err != nil {
		if os.IsNotExist(err) {
			return nil, fmt.Errorf(fmt.Sprintf("File %s does not exist", configFile))
		}
	}

	config, err := os.ReadFile(filepath.Clean(configFile))
	if err != nil {
		return nil, fmt.Errorf(fmt.Sprintf("File %s errors: %v", configFile, err))
	}

	if string(config) != "" {
		jsonCreds := make([]ArrayConnectionData, 0)
		err := json.Unmarshal(config, &jsonCreds)
		if err != nil {
			return nil, fmt.Errorf(fmt.Sprintf("Unable to parse the credentials: %v", err))
		}

		if len(jsonCreds) == 0 {
			return nil, fmt.Errorf("no arrays are provided in configFile %s", configFile)
		}

		noOfDefaultArray := 0
		for i, c := range jsonCreds {
			systemID := c.SystemID
			if _, ok := arrays[systemID]; ok {
				return nil, fmt.Errorf(fmt.Sprintf("duplicate system ID %s found at index %d", systemID, i))
			}
			if systemID == "" {
				return nil, fmt.Errorf(fmt.Sprintf("invalid value for system name at index %d", i))
			}
			if c.Username == "" {
				return nil, fmt.Errorf(fmt.Sprintf("invalid value for Username at index %d", i))
			}
			if c.Password == "" {
				return nil, fmt.Errorf(fmt.Sprintf("invalid value for Password at index %d", i))
			}
			if c.Endpoint == "" {
				return nil, fmt.Errorf(fmt.Sprintf("invalid value for Endpoint at index %d", i))
			}
			// ArrayConnectionData
			if c.AllSystemNames != "" {
				names := strings.Split(c.AllSystemNames, ",")
				fmt.Printf("For systemID %s configured System Names found %#v ", systemID, names)
			}

			// for PowerFlex v4.0
			if strings.TrimSpace(c.NasName) == "" {
				c.NasName = ""
			}

			fields := map[string]interface{}{
				"endpoint":       c.Endpoint,
				"user":           c.Username,
				"password":       "********",
				"insecure":       c.Insecure,
				"isDefault":      c.IsDefault,
				"systemID":       c.SystemID,
				"allSystemNames": c.AllSystemNames,
				"nasName":        c.NasName,
			}

			fmt.Printf("array found  %s %#v\n", c.SystemID, fields)

			if c.IsDefault {
				noOfDefaultArray++
			}

			if noOfDefaultArray > 1 {
				return nil, fmt.Errorf("'isDefault' parameter presents more than once in storage array list")
			}

			// copy in the arrayConnectionData to arrays
			copyOfCred := ArrayConnectionData{}
			copyOfCred = c
			arrays[c.SystemID] = &copyOfCred
		}
	} else {
		return nil, fmt.Errorf("arrays details are not provided in configFile %s", configFile)
	}
	return arrays, nil
}

func (f *feature) addError(err error) {
	f.errs = append(f.errs, err)
}

func (f *feature) aVxFlexOSService() error {
	f.errs = make([]error, 0)
	f.createVolumeRequest = nil
	f.publishVolumeRequest = nil
	f.listVolumesResponse = nil
	f.listSnapshotsResponse = nil
	f.capability = nil
	f.volID = ""
	f.snapshotID = ""
	f.volIDList = f.volIDList[:0]
	f.maxRetryCount = MaxRetries
	f.expandVolumeResponse = nil
	f.nodeExpandVolumeResponse = nil
	f.anotherSystemID = ""
	return nil
}

func (f *feature) aBasicBlockVolumeRequest(name string, size int64) error {
	req := new(csi.CreateVolumeRequest)
	params := make(map[string]string)
	params["storagepool"] = Pool1
	params["thickprovisioning"] = "false"
	if len(f.anotherSystemID) > 0 {
		params["systemID"] = f.anotherSystemID
	}
	req.Parameters = params
	makeAUniqueName(&name)
	req.Name = name
	capacityRange := new(csi.CapacityRange)
	capacityRange.RequiredBytes = size * 1024 * 1024 * 1024
	req.CapacityRange = capacityRange
	capability := new(csi.VolumeCapability)
	block := new(csi.VolumeCapability_BlockVolume)
	blockType := new(csi.VolumeCapability_Block)
	blockType.Block = block
	capability.AccessType = blockType
	accessMode := new(csi.VolumeCapability_AccessMode)
	accessMode.Mode = csi.VolumeCapability_AccessMode_SINGLE_NODE_WRITER
	capability.AccessMode = accessMode
	f.capability = capability
	capabilities := make([]*csi.VolumeCapability, 0)
	capabilities = append(capabilities, capability)
	req.VolumeCapabilities = capabilities
	f.createVolumeRequest = req
	return nil
}

func (f *feature) aBasicNfsVolumeRequest(name string, size int64) error {
	req := new(csi.CreateVolumeRequest)
	params := make(map[string]string)

	ctx := context.Background()

	fmt.Println("f.arrays,len", f.arrays, f.arrays)

	if f.arrays == nil {
		fmt.Printf("Initialize ArrayConfig from %s:\n", configFile)
		var err error
		f.arrays, err = f.getArrayConfig()
		if err != nil {
			return errors.New("Get multi array config failed " + err.Error())
		}
	}

	for _, a := range f.arrays {
		systemid := a.SystemID
		val, err := f.checkNFS(ctx, systemid)
		if err != nil {
			return err
		}

		if val {
			params["storagepool"] = NfsPool
			params["thickprovisioning"] = "false"
			if os.Getenv("X_CSI_QUOTA_ENABLED") == "true" {
				fmt.Printf("errrror")
				params["isQuotaEnabled"] = "true"
				params["softLimit"] = "20"
				params["path"] = "/nfs-quota1"
				params["gracePeriod"] = "86400"
			}
			if len(f.anotherSystemID) > 0 {
				params["systemID"] = f.anotherSystemID
			}
			req.Parameters = params
			makeAUniqueName(&name)
			req.Name = name
			capacityRange := new(csi.CapacityRange)
			capacityRange.RequiredBytes = size * 1024 * 1024 * 1024
			req.CapacityRange = capacityRange
			capability := new(csi.VolumeCapability)
			mount := new(csi.VolumeCapability_MountVolume)
			mount.FsType = "nfs"
			mountType := new(csi.VolumeCapability_Mount)
			mountType.Mount = mount
			capability.AccessType = mountType
			accessMode := new(csi.VolumeCapability_AccessMode)
			accessMode.Mode = csi.VolumeCapability_AccessMode_SINGLE_NODE_WRITER
			capability.AccessMode = accessMode
			f.capability = capability
			capabilities := make([]*csi.VolumeCapability, 0)
			capabilities = append(capabilities, capability)
			req.VolumeCapabilities = capabilities
			f.createVolumeRequest = req
			return nil
		}
		fmt.Printf("Array with SystemId %s does not support NFS. Skipping this step", systemid)
		return nil
	}
	return nil
}

func (f *feature) aNfsVolumeRequestWithQuota(volname string, volsize int64, path string, softlimit string, graceperiod string) error {
	req := new(csi.CreateVolumeRequest)
	params := make(map[string]string)

	ctx := context.Background()

	fmt.Println("f.arrays,len", f.arrays, f.arrays)

	if f.arrays == nil {
		fmt.Printf("Initialize ArrayConfig from %s:\n", configFile)
		var err error
		f.arrays, err = f.getArrayConfig()
		if err != nil {
			return errors.New("Get multi array config failed " + err.Error())
		}
	}

	for _, a := range f.arrays {
		systemid := a.SystemID
		val, err := f.checkNFS(ctx, systemid)
		if err != nil {
			return err
		}

		if val {
			if a.NasName != "" {
				params["nasName"] = a.NasName
			}
			params["storagepool"] = NfsPool
			params["thickprovisioning"] = "false"
			params["isQuotaEnabled"] = "true"
			params["softLimit"] = softlimit
			params["path"] = path
			params["gracePeriod"] = graceperiod
			if len(f.anotherSystemID) > 0 {
				params["systemID"] = f.anotherSystemID
			}
			req.Parameters = params
			makeAUniqueName(&volname)
			req.Name = volname
			capacityRange := new(csi.CapacityRange)
			capacityRange.RequiredBytes = volsize * 1024 * 1024 * 1024
			req.CapacityRange = capacityRange
			capability := new(csi.VolumeCapability)
			mount := new(csi.VolumeCapability_MountVolume)
			mount.FsType = "nfs"
			mountType := new(csi.VolumeCapability_Mount)
			mountType.Mount = mount
			capability.AccessType = mountType
			accessMode := new(csi.VolumeCapability_AccessMode)
			accessMode.Mode = csi.VolumeCapability_AccessMode_SINGLE_NODE_WRITER
			capability.AccessMode = accessMode
			f.capability = capability
			capabilities := make([]*csi.VolumeCapability, 0)
			capabilities = append(capabilities, capability)
			req.VolumeCapabilities = capabilities
			f.createVolumeRequest = req
			return nil
		}
		fmt.Printf("Array with SystemId %s does not support NFS. Skipping this step", systemid)
		return nil
	}
	return nil
}

func (f *feature) accessTypeIs(arg1 string) error {
	switch arg1 {
	case "multi-writer":
		f.createVolumeRequest.VolumeCapabilities[0].AccessMode.Mode = csi.VolumeCapability_AccessMode_MULTI_NODE_MULTI_WRITER
	}
	return nil
}

func (f *feature) iCallCreateVolume() error {
	if f.createVolumeRequest == nil {
		return nil
	}
	volResp, err := f.createVolume(f.createVolumeRequest)
	if err != nil {
		fmt.Printf("CreateVolume %s:\n", err.Error())
		f.addError(err)
	} else {
		fmt.Printf("CreateVolume %s (%s) %s\n", volResp.GetVolume().VolumeContext["Name"],
			volResp.GetVolume().VolumeId, volResp.GetVolume().VolumeContext["CreationTime"])
		f.volID = volResp.GetVolume().VolumeId
		f.volIDList = append(f.volIDList, volResp.GetVolume().VolumeId)
	}

	return nil
}

func (f *feature) createVolume(req *csi.CreateVolumeRequest) (*csi.CreateVolumeResponse, error) {
	ctx := context.Background()
	client := csi.NewControllerClient(grpcClient)
	var volResp *csi.CreateVolumeResponse
	var err error
	// Retry loop to deal with VxFlexOS API being overwhelmed
	for i := 0; i < f.maxRetryCount; i++ {
		volResp, err = client.CreateVolume(ctx, req)
		if err == nil || !strings.Contains(err.Error(), "Insufficient resources") {
			// no need for retry
			break
		}
		fmt.Printf("retry: %s\n", err.Error())
		time.Sleep(RetrySleepTime)
	}
	return volResp, err
}

func (f *feature) whenICallDeleteVolume() error {
	if f.createVolumeRequest == nil {
		return nil
	}
	err := f.deleteVolume(f.volID)
	if err != nil {
		fmt.Printf("DeleteVolume %s:\n", err.Error())
		f.addError(err)
	} else {
		fmt.Printf("DeleteVolume %s completed successfully\n", f.volID)
	}
	return nil
}

func (f *feature) deleteVolume(id string) error {
	if f.createVolumeRequest == nil {
		return nil
	}
	ctx := context.Background()
	client := csi.NewControllerClient(grpcClient)
	delVolReq := new(csi.DeleteVolumeRequest)
	delVolReq.VolumeId = id
	var err error
	// Retry loop to deal with VxFlexOS API being overwhelmed
	for i := 0; i < f.maxRetryCount; i++ {
		_, err = client.DeleteVolume(ctx, delVolReq)
		if err == nil || !strings.Contains(err.Error(), "Insufficient resources") {
			// no need for retry
			break
		}
		fmt.Printf("retry: %s\n", err.Error())
		time.Sleep(RetrySleepTime)
	}
	return err
}

func (f *feature) thereAreNoErrors() error {
	if len(f.errs) == 0 {
		return nil
	}
	return f.errs[0]
}

func (f *feature) theErrorMessageShouldContain(expected string) error {
	// If arg1 is none, we expect no error, any error received is unexpected
	if f.createVolumeRequest == nil {
		return nil
	}
	if expected == "none" {
		if len(f.errs) == 0 {
			return nil
		}
		return fmt.Errorf("Unexpected error(s): %s", f.errs[0])
	}
	// We expect an error...
	if len(f.errs) == 0 {
		return errors.New("there were no errors but we expected: " + expected)
	}
	err0 := f.errs[0]
	if !strings.Contains(err0.Error(), expected) {
		return fmt.Errorf("Error %s does not contain the expected message: %s", err0.Error(), expected)
	}
	f.errs = nil
	return nil
}

func (f *feature) aMountVolumeRequest(name string) error {
	req := f.getMountVolumeRequest(name)
	f.createVolumeRequest = req
	return nil
}

func (f *feature) getMountVolumeRequest(name string) *csi.CreateVolumeRequest {
	req := new(csi.CreateVolumeRequest)
	params := make(map[string]string)
	params["storagepool"] = Pool1
	if len(f.anotherSystemID) > 0 {
		params["systemID"] = f.anotherSystemID
	}
	req.Parameters = params
	makeAUniqueName(&name)
	req.Name = name
	capacityRange := new(csi.CapacityRange)
	capacityRange.RequiredBytes = 8 * 1024 * 1024 * 1024
	req.CapacityRange = capacityRange
	capability := new(csi.VolumeCapability)
	mountVolume := new(csi.VolumeCapability_MountVolume)
	mountVolume.FsType = "xfs"
	mountVolume.MountFlags = make([]string, 0)
	mount := new(csi.VolumeCapability_Mount)
	mount.Mount = mountVolume
	capability.AccessType = mount
	accessMode := new(csi.VolumeCapability_AccessMode)
	accessMode.Mode = csi.VolumeCapability_AccessMode_SINGLE_NODE_WRITER
	capability.AccessMode = accessMode
	f.capability = capability
	capabilities := make([]*csi.VolumeCapability, 0)
	capabilities = append(capabilities, capability)
	req.VolumeCapabilities = capabilities
	return req
}

func (f *feature) getControllerPublishVolumeRequest() *csi.ControllerPublishVolumeRequest {
	req := new(csi.ControllerPublishVolumeRequest)
	req.VolumeId = f.volID
	req.NodeId = os.Getenv("SDC_GUID")
	fmt.Printf("req.NodeId %s\n", req.NodeId)
	req.Readonly = false
	req.VolumeCapability = f.capability
	f.publishVolumeRequest = req
	return req
}

func (f *feature) whenICallPublishVolume(nodeIDEnvVar string) error {
	err := f.controllerPublishVolume(f.volID, nodeIDEnvVar)
	if err != nil {
		fmt.Printf("ControllerPublishVolume %s:\n", err.Error())
		f.addError(err)
	} else {
		fmt.Printf("ControllerPublishVolume completed successfully\n")
	}
	time.Sleep(SleepTime)
	return nil
}

func (f *feature) controllerPublishVolume(id string, nodeIDEnvVar string) error {
	req := f.getControllerPublishVolumeRequest()
	req.VolumeId = id
	req.NodeId = os.Getenv(nodeIDEnvVar)
	ctx := context.Background()
	client := csi.NewControllerClient(grpcClient)
	_, err := client.ControllerPublishVolume(ctx, req)
	return err
}

func (f *feature) whenICallUnpublishVolume(nodeIDEnvVar string) error {
	err := f.controllerUnpublishVolume(f.publishVolumeRequest.VolumeId, nodeIDEnvVar)
	if err != nil {
		fmt.Printf("ControllerUnpublishVolume failed: %s\n", err.Error())
		f.addError(err)
	} else {
		fmt.Printf("ControllerUnpublishVolume completed successfully\n")
	}
	time.Sleep(SleepTime)
	return nil
}

func (f *feature) controllerUnpublishVolume(id string, nodeIDEnvVar string) error {
	req := new(csi.ControllerUnpublishVolumeRequest)
	req.VolumeId = id
	req.NodeId = os.Getenv(nodeIDEnvVar)
	ctx := context.Background()
	client := csi.NewControllerClient(grpcClient)
	_, err := client.ControllerUnpublishVolume(ctx, req)
	return err
}

func (f *feature) maxRetries(arg1 int) error {
	f.maxRetryCount = arg1
	return nil
}

func (f *feature) aCapabilityWithVoltypeAccessFstype(voltype, access, fstype string) error {
	// Construct the volume capabilities
	capability := new(csi.VolumeCapability)
	switch voltype {
	case "block":
		blockVolume := new(csi.VolumeCapability_BlockVolume)
		block := new(csi.VolumeCapability_Block)
		block.Block = blockVolume
		capability.AccessType = block
	case "mount":
		mountVolume := new(csi.VolumeCapability_MountVolume)
		mountVolume.FsType = fstype
		mountVolume.MountFlags = make([]string, 0)
		mount := new(csi.VolumeCapability_Mount)
		mount.Mount = mountVolume
		capability.AccessType = mount
	}
	accessMode := new(csi.VolumeCapability_AccessMode)
	switch access {
	case "single-writer":
		accessMode.Mode = csi.VolumeCapability_AccessMode_SINGLE_NODE_WRITER
	case "multi-writer":
		accessMode.Mode = csi.VolumeCapability_AccessMode_MULTI_NODE_MULTI_WRITER
	case "multi-reader":
		accessMode.Mode = csi.VolumeCapability_AccessMode_MULTI_NODE_READER_ONLY
	case "multi-node-single-writer":
		accessMode.Mode = csi.VolumeCapability_AccessMode_MULTI_NODE_SINGLE_WRITER
	case "single-node-single-writer":
		accessMode.Mode = csi.VolumeCapability_AccessMode_SINGLE_NODE_SINGLE_WRITER
	case "single-node-multi-writer":
		accessMode.Mode = csi.VolumeCapability_AccessMode_SINGLE_NODE_MULTI_WRITER
	}
	capability.AccessMode = accessMode
	f.capabilities = make([]*csi.VolumeCapability, 0)
	f.capabilities = append(f.capabilities, capability)
	f.capability = capability
	return nil
}

func (f *feature) aVolumeRequest(name string, size int64) error {
	req := new(csi.CreateVolumeRequest)
	params := make(map[string]string)
	params["storagepool"] = Pool1
	params["thickprovisioning"] = "true"
	if len(f.anotherSystemID) > 0 {
		params["systemID"] = f.anotherSystemID
	}
	// use new system name instead of previous name, only set if name has substring alt_system_id
	newName := os.Getenv("ALT_SYSTEM_ID")
	if len(newName) > 0 && strings.Contains(name, "alt_system_id") {
		fmt.Printf("Using %s as systemID for volume request \n", newName)
		params["systemID"] = newName
	} else {
		fmt.Printf("Env variable ALT_SYSTEM_ID not set, assuming system does not have a name \n")
	}
	req.Parameters = params
	makeAUniqueName(&name)
	req.Name = name
	capacityRange := new(csi.CapacityRange)
	capacityRange.RequiredBytes = size * 1024 * 1024 * 1024
	req.CapacityRange = capacityRange
	req.VolumeCapabilities = f.capabilities
	f.createVolumeRequest = req
	return nil
}

func (f *feature) getNodePublishVolumeRequest() *csi.NodePublishVolumeRequest {
	req := new(csi.NodePublishVolumeRequest)
	req.VolumeId = f.volID
	req.Readonly = false

	if f.capability.AccessMode.Mode == csi.VolumeCapability_AccessMode_MULTI_NODE_READER_ONLY {
		req.Readonly = true
	}

	req.VolumeCapability = f.capability
	block := f.capability.GetBlock()
	if block != nil {
		req.TargetPath = datafile
	}
	mount := f.capability.GetMount()
	if mount != nil {
		req.TargetPath = datadir
	}
	f.nodePublishVolumeRequest = req
	return req
}

//nolint:revive
func (f *feature) whenICallNodePublishVolumeWithPoint(arg1 string, arg2 string) error {
	block := f.capability.GetBlock()
	if block == nil {
		_, err := os.Stat(arg2)
		if err != nil && os.IsNotExist(err) {
			err = os.Mkdir(arg2, 0o777)
			if err != nil {
				return err
			}

		}
	}
	err := f.nodePublishVolume(f.volID, arg2)
	if err != nil {
		fmt.Printf("NodePublishVolume failed: %s\n", err.Error())
		f.addError(err)
	} else {
		fmt.Printf("NodePublishVolume completed successfully\n")
	}
	time.Sleep(SleepTime)
	return nil
}

//nolint:revive
func (f *feature) whenICallNodePublishVolume(arg1 string) error {
	err := f.nodePublishVolume(f.volID, "")
	if err != nil {
		fmt.Printf("NodePublishVolume failed: %s\n", err.Error())
		f.addError(err)
	} else {
		fmt.Printf("NodePublishVolume completed successfully\n")
	}
	time.Sleep(SleepTime)
	return nil
}

func (f *feature) iCallEthemeralNodePublishVolume(id, size string) error {
	req := f.getNodePublishVolumeRequest()
	req.VolumeId = id
	f.volID = req.VolumeId
	req.VolumeContext = map[string]string{"csi.storage.k8s.io/ephemeral": "true", "volumeName": "int-ephemeral-vol", "size": size, "storagepool": "pool1"}

	ctx := context.Background()
	client := csi.NewNodeClient(grpcClient)
	_, err := client.NodePublishVolume(ctx, req)
	if err != nil {
		f.addError(err)
	}
	return nil
}

func (f *feature) nodePublishVolume(id string, path string) error {
	req := f.getNodePublishVolumeRequest()
	if path != "" {
		block := f.capability.GetBlock()
		if block != nil {
			req.TargetPath = path
		}
		mount := f.capability.GetMount()
		if mount != nil {
			req.TargetPath = path
		}
	}
	req.VolumeId = id
	ctx := context.Background()
	client := csi.NewNodeClient(grpcClient)
	_, err := client.NodePublishVolume(ctx, req)
	return err
}

//nolint:revive
func (f *feature) whenICallNodeUnpublishVolume(arg1 string) error {
	err := f.nodeUnpublishVolume(f.volID, f.nodePublishVolumeRequest.TargetPath)
	if err != nil {
		fmt.Printf("NodeUnpublishVolume failed: %s\n", err.Error())
		f.addError(err)
	} else {
		fmt.Printf("NodeUnpublishVolume completed successfully\n")
	}
	time.Sleep(SleepTime)
	return nil
}

//nolint:revive
func (f *feature) whenICallNodeUnpublishVolumeWithPoint(arg1, arg2 string) error {
	err := f.nodeUnpublishVolume(f.volID, arg2)
	if err != nil {
		fmt.Printf("NodeUnpublishVolume failed: %s\n", err.Error())
		f.addError(err)
	} else {
		fmt.Printf("NodeUnpublishVolume completed successfully\n")
	}
	time.Sleep(SleepTime)

	err = syscall.Unmount(arg2, 0)
	err = os.RemoveAll(arg2)
	return nil
}

func (f *feature) nodeUnpublishVolume(id string, path string) error {
	req := &csi.NodeUnpublishVolumeRequest{VolumeId: id, TargetPath: path}
	ctx := context.Background()
	client := csi.NewNodeClient(grpcClient)
	_, err := client.NodeUnpublishVolume(ctx, req)
	return err
}

//nolint:revive
func (f *feature) verifyPublishedVolumeWithVoltypeAccessFstype(voltype, access, fstype string) error {
	if len(f.errs) > 0 {
		fmt.Printf("Not verifying published volume because of previous error")
		return nil
	}
	var cmd *exec.Cmd
	if voltype == "mount" {
		cmd = exec.Command("/bin/sh", "-c", "mount | grep /tmp/datadir")
	} else if voltype == "block" {
		cmd = exec.Command("/bin/sh", "-c", "mount | grep /tmp/datafile")
	} else {
		return errors.New("unepected volume type")
	}
	stdout, err := cmd.CombinedOutput()
	if err != nil {
		return err
	}
	fmt.Printf("%s\n", stdout)
	if voltype == "mount" {
		// output: /dev/scinia on /tmp/datadir type xfs (rw,relatime,seclabel,attr2,inode64,noquota)
		if !strings.Contains(string(stdout), "/dev/scini") {
			return errors.New("Mount did not contain /dev/scini for scale-io")
		}
		if !strings.Contains(string(stdout), "/tmp/datadir") {
			return errors.New("Mount did not contain /tmp/datadir for type mount")
		}
		if !strings.Contains(string(stdout), fmt.Sprintf("type %s", fstype)) {
			return fmt.Errorf("Did not find expected fstype %s", fstype)
		}

	} else if voltype == "block" {
		// devtmpfs on /tmp/datafile type devtmpfs (rw,relatime,seclabel,size=8118448k,nr_inodes=2029612,mode=755)
		if !strings.Contains(string(stdout), "devtmpfs on /tmp/datafile") {
			return errors.New("Expected devtmpfs on /tmp/datafile for mounted block device")
		}
	}
	return nil
}

func (f *feature) iCallCreateSnapshot() error {
	ctx := context.Background()
	client := csi.NewControllerClient(grpcClient)
	req := &csi.CreateSnapshotRequest{
		SourceVolumeId: f.volID,
		Name:           "snapshot-0eb5347a-0000-11e9-ab1c-005056a64ad3",
	}
	resp, err := client.CreateSnapshot(ctx, req)
	if err != nil {
		fmt.Printf("CreateSnapshot returned error: %s\n", err.Error())
		f.addError(err)
	} else {
		f.snapshotID = resp.Snapshot.SnapshotId
		fmt.Printf("createSnapshot: SnapshotId %s SourceVolumeId %s CreationTime %s\n",
			resp.Snapshot.SnapshotId, resp.Snapshot.SourceVolumeId, ptypes.TimestampString(resp.Snapshot.CreationTime))
	}
	time.Sleep(RetrySleepTime)
	return nil
}

func (f *feature) iCallDeleteSnapshot() error {
	ctx := context.Background()
	client := csi.NewControllerClient(grpcClient)
	req := &csi.DeleteSnapshotRequest{
		SnapshotId: f.snapshotID,
	}
	_, err := client.DeleteSnapshot(ctx, req)
	if err != nil {
		fmt.Printf("DeleteSnapshot returned error: %s\n", err.Error())
		f.addError(err)
	} else {
		fmt.Printf("DeleteSnapshot: SnapshotId %s\n", req.SnapshotId)
	}
	time.Sleep(RetrySleepTime)
	return nil
}

func (f *feature) iCallCreateSnapshotConsistencyGroup() error {
	ctx := context.Background()
	client := csi.NewControllerClient(grpcClient)
	var volumeIDList string
	for i, v := range f.volIDList {
		switch i {
		case 0:
			continue
		case 1:
			volumeIDList = v
		default:
			volumeIDList = volumeIDList + "," + v
		}
	}
	req := &csi.CreateSnapshotRequest{
		SourceVolumeId: f.volIDList[0],
		Name:           "snaptest",
	}
	req.Parameters = make(map[string]string)
	req.Parameters["VolumeIDList"] = volumeIDList
	resp, err := client.CreateSnapshot(ctx, req)
	if err != nil {
		fmt.Printf("CreateSnapshot returned error: %s\n", err.Error())
		f.addError(err)
	} else {
		f.snapshotID = resp.Snapshot.SnapshotId
		fmt.Printf("createSnapshot: SnapshotId %s SourceVolumeId %s CreationTime %s\n",
			resp.Snapshot.SnapshotId, resp.Snapshot.SourceVolumeId, ptypes.TimestampString(resp.Snapshot.CreationTime))
	}
	time.Sleep(SleepTime)
	return nil
}

func (f *feature) whenICallDeleteAllVolumes() error {
	for _, v := range f.volIDList {
		f.volID = v
		f.whenICallDeleteVolume()
	}
	return nil
}

func (f *feature) iCallCreateVolumeFromSnapshot() error {
	req := f.createVolumeRequest
	req.Name = "volFromSnap-" + req.Name
	source := &csi.VolumeContentSource_SnapshotSource{SnapshotId: f.snapshotID}
	req.VolumeContentSource = new(csi.VolumeContentSource)
	req.VolumeContentSource.Type = &csi.VolumeContentSource_Snapshot{Snapshot: source}
	fmt.Printf("Calling CreateVolume with snapshot source")

	_ = f.createAVolume(req, "single CreateVolume from Snap")
	time.Sleep(SleepTime)
	return nil
}

func (f *feature) iCallCloneVolume() error {
	req := f.createVolumeRequest
	req.Name = "cloneVol-" + req.Name
	source := &csi.VolumeContentSource_VolumeSource{VolumeId: f.volID}
	req.VolumeContentSource = new(csi.VolumeContentSource)
	req.VolumeContentSource.Type = &csi.VolumeContentSource_Volume{Volume: source}
	fmt.Printf("Calling Clone Volume\n")
	_ = f.createAVolume(req, "single CloneVolume")
	time.Sleep(SleepTime)
	return nil
}

func (f *feature) createAVolume(req *csi.CreateVolumeRequest, voltype string) error {
	ctx := context.Background()
	client := csi.NewControllerClient(grpcClient)
	volResp, err := client.CreateVolume(ctx, req)
	if err != nil {
		fmt.Printf("CreateVolume %s request returned error: %s\n", voltype, err.Error())
		f.addError(err)
	} else {
		fmt.Printf("CreateVolume from snap %s (%s) %s\n", volResp.GetVolume().VolumeContext["Name"],
			volResp.GetVolume().VolumeId, volResp.GetVolume().VolumeContext["CreationTime"])
		f.volIDList = append(f.volIDList, volResp.GetVolume().VolumeId)
	}
	return err
}

func (f *feature) iCallCreateManyVolumesFromSnapshot() error {
	for i := 1; i <= 130; i++ {
		req := f.createVolumeRequest
		req.Name = fmt.Sprintf("volFromSnap%d", i)
		makeAUniqueName(&req.Name)
		source := &csi.VolumeContentSource_SnapshotSource{SnapshotId: f.snapshotID}
		req.VolumeContentSource = new(csi.VolumeContentSource)
		req.VolumeContentSource.Type = &csi.VolumeContentSource_Snapshot{Snapshot: source}
		fmt.Printf("Calling CreateVolume with snapshot source")
		err := f.createAVolume(req, "single CreateVolume from Snap")
		if err != nil {
			fmt.Printf("Error on the %d th volume: %s\n", i, err.Error())
			break
		}
	}
	return nil
}

func (f *feature) iCallCloneManyVolumes() error {
	for i := 1; i <= 130; i++ {
		req := f.createVolumeRequest
		req.Name = fmt.Sprintf("cloneVol%d", i)
		source := &csi.VolumeContentSource_VolumeSource{VolumeId: f.volID}
		req.VolumeContentSource = new(csi.VolumeContentSource)
		req.VolumeContentSource.Type = &csi.VolumeContentSource_Volume{Volume: source}
		fmt.Printf("Calling Clone Volume\n")
		err := f.createAVolume(req, "single CloneVolume")
		if err != nil {
			fmt.Printf("Error on the %d th volume: %s\n", i, err.Error())
			break
		}
	}
	return nil
}

func (f *feature) iCallListVolume() error {
	if f.createVolumeRequest == nil {
		return nil
	}
	var err error
	ctx := context.Background()
	req := &csi.ListVolumesRequest{}
	client := csi.NewControllerClient(grpcClient)
	f.listVolumesResponse, err = client.ListVolumes(ctx, req)
	if err != nil {
		return err
	}
	return nil
}

func (f *feature) aValidListVolumeResponseIsReturned() error {
	if f.createVolumeRequest == nil {
		return nil
	}
	resp := f.listVolumesResponse
	entries := resp.GetEntries()
	if entries == nil {
		return errors.New("expected ListVolumeResponse.Entries but none")
	}
	for _, entry := range entries {
		vol := entry.GetVolume()
		if vol != nil {
			id := vol.VolumeId
			capacity := vol.CapacityBytes
			name := vol.VolumeContext["Name"]
			creation := vol.VolumeContext["CreationTime"]
			fmt.Printf("Volume ID: %s Name: %s Capacity: %d CreationTime: %s\n", id, name, capacity, creation)
		}
	}
	return nil
}

func (f *feature) iCallListSnapshotForSnap() error {
	var err error
	ctx := context.Background()
	req := &csi.ListSnapshotsRequest{SnapshotId: f.snapshotID}
	client := csi.NewControllerClient(grpcClient)
	fmt.Printf("ListSnapshots for snap id %s\n", f.snapshotID)
	f.listSnapshotsResponse, err = client.ListSnapshots(ctx, req)
	if err != nil {
		return err
	}
	return nil
}

func (f *feature) iCallListSnapshot() error {
	var err error
	ctx := context.Background()
	req := &csi.ListSnapshotsRequest{}
	client := csi.NewControllerClient(grpcClient)
	f.listSnapshotsResponse, err = client.ListSnapshots(ctx, req)
	if err != nil {
		return err
	}
	return nil
}

func (f *feature) expectErrorListSnapshotResponse() error {
	err := f.aValidListSnapshotResponseIsReturned()
	expected := "ListSnapshots does not contain snap id"
	// expect does not contain snap id
	if !strings.Contains(err.Error(), expected) {
		return fmt.Errorf("Error %s does not contain the expected message: %s", err.Error(), expected)
	}
	fmt.Printf("got expected error " + err.Error())
	return nil
}

func (f *feature) aValidListSnapshotResponseIsReturned() error {
	nextToken := f.listSnapshotsResponse.GetNextToken()
	if nextToken != "" {
		return errors.New("received NextToken on ListSnapshots but didn't expect one")
	}
	fmt.Printf("Looking for snap id %s\n", f.snapshotID)
	entries := f.listSnapshotsResponse.GetEntries()
	var foundSnapshot bool
	for j := 0; j < len(entries); j++ {
		entry := entries[j]
		id := entry.GetSnapshot().SnapshotId
		ts := ptypes.TimestampString(entry.GetSnapshot().CreationTime)

		fmt.Printf("snapshot ID %s source ID %s timestamp %s\n", id, entry.GetSnapshot().SourceVolumeId, ts)
		if f.snapshotID != "" && strings.Contains(id, f.snapshotID) {
			foundSnapshot = true
		}
	}
	if f.snapshotID != "" && !foundSnapshot {
		msg := "ListSnapshots does not contain snap id " + f.snapshotID
		fmt.Print(msg)
		return errors.New(msg)
	}
	return nil
}

func (f *feature) iSetAnotherSystemName(systemType string) error {
	if f.arrays == nil {
		fmt.Printf("Initialize ArrayConfig from %s:\n", configFile)
		var err error
		f.arrays, err = f.getArrayConfig()
		if err != nil {
			return errors.New("Get multi array config failed " + err.Error())
		}
	}
	isNumeric := regexp.MustCompile(`^[0-9a-f]+$`).MatchString
	for _, a := range f.arrays {
		if systemType == "altSystem" && !a.IsDefault {
			if !isNumeric(a.SystemID) {
				f.anotherSystemID = a.SystemID
				break
			}
		}
		if systemType == "defaultSystem" && a.IsDefault {
			if !isNumeric(a.SystemID) {
				f.anotherSystemID = a.SystemID
				break
			}
		}
	}
	fmt.Printf("array selected for %s is %s\n", systemType, f.anotherSystemID)
	if f.anotherSystemID == "" {
		return errors.New("Failed to get  multi array config for " + systemType)
	}
	return nil
}

func (f *feature) iSetAnotherSystemID(systemType string) error {
	if f.arrays == nil {
		fmt.Printf("Initialize ArrayConfig from %s:\n", configFile)
		var err error
		f.arrays, err = f.getArrayConfig()
		if err != nil {
			return errors.New("Get multi array config failed " + err.Error())
		}
	}
	for _, a := range f.arrays {
		if systemType == "altSystem" && !a.IsDefault {
			f.anotherSystemID = a.SystemID
			break
		}
		if systemType == "defaultSystem" && a.IsDefault {
			f.anotherSystemID = a.SystemID
			break
		}
	}
	fmt.Printf("array selected for %s is %s\n", systemType, f.anotherSystemID)
	if f.anotherSystemID == "" {
		return errors.New("Failed to get  multi array config for " + systemType)
	}
	return nil
}

func (f *feature) iCreateVolumesInParallel(nVols int) error {
	idchan := make(chan string, nVols)
	errchan := make(chan error, nVols)
	t0 := time.Now()
	// Send requests
	for i := 0; i < nVols; i++ {
		name := fmt.Sprintf("scale%d", i)
		go func(name string, i int, idchan chan string, errchan chan error) {
			var resp *csi.CreateVolumeResponse
			var err error
			req := f.getMountVolumeRequest(name)
			if req != nil {
				if i%2 == 0 {
					fmt.Printf("DEBUG change system %d\n", i)
					req.Parameters["systemID"] = ""
				}
				resp, err = f.createVolume(req)
				if resp != nil {
					idchan <- resp.GetVolume().VolumeId
				} else {
					idchan <- ""
				}
			}
			errchan <- err
		}(name, i, idchan, errchan)
	}
	// Wait on complete, collecting ids and errors
	nerrors := 0
	for i := 0; i < nVols; i++ {
		var id string
		var err error
		id = <-idchan
		if id != "" {
			f.volIDList = append(f.volIDList, id)
		}
		err = <-errchan
		if err != nil {
			fmt.Printf("create volume received error: %s\n", err.Error())
			f.addError(err)
			nerrors++
		}
	}
	t1 := time.Now()
	if len(f.volIDList) > nVols {
		f.volIDList = f.volIDList[0:nVols]
	}
	fmt.Printf("Create volume time for %d volumes %d errors: %v %v\n", nVols, nerrors, t1.Sub(t0).Seconds(), t1.Sub(t0).Seconds()/float64(nVols))
	time.Sleep(SleepTime)
	return nil
}

func (f *feature) iPublishVolumesInParallel(nVols int) error {
	nvols := len(f.volIDList)
	done := make(chan bool, nvols)
	errchan := make(chan error, nvols)

	// Send requests
	t0 := time.Now()
	for i := 0; i < nVols; i++ {
		id := f.volIDList[i]
		if id == "" {
			continue
		}
		go func(id string, done chan bool, errchan chan error) {
			err := f.controllerPublishVolume(id, "SDC_GUID")
			done <- true
			errchan <- err
		}(id, done, errchan)
	}

	// Wait for responses
	nerrors := 0
	for i := 0; i < nVols; i++ {
		if f.volIDList[i] == "" {
			continue
		}
		finished := <-done
		if !finished {
			return errors.New("premature completion")
		}
		err := <-errchan
		if err != nil {
			fmt.Printf("controller publish received error: %s\n", err.Error())
			f.addError(err)
			nerrors++
		}
	}
	t1 := time.Now()
	fmt.Printf("Controller publish volume time for %d volumes %d errors: %v %v\n", nVols, nerrors, t1.Sub(t0).Seconds(), t1.Sub(t0).Seconds()/float64(nVols))
	time.Sleep(4 * SleepTime)
	return nil
}

func (f *feature) iNodePublishVolumesInParallel(nVols int) error {
	nvols := len(f.volIDList)
	// make a data directory for each
	for i := 0; i < nVols; i++ {
		dataDirName := fmt.Sprintf("/tmp/datadir%d", i)
		fmt.Printf("Checking %s\n", dataDirName)
		var fileMode os.FileMode = 0o777
		err := os.Mkdir(dataDirName, fileMode)
		if err != nil && !os.IsExist(err) {
			fmt.Printf("%s: %s\n", dataDirName, err)
		}
	}
	done := make(chan bool, nvols)
	errchan := make(chan error, nvols)

	// Send requests
	t0 := time.Now()
	for i := 0; i < nVols; i++ {
		id := f.volIDList[i]
		if id == "" {
			continue
		}
		dataDirName := fmt.Sprintf("/tmp/datadir%d", i)
		go func(id string, dataDirName string, done chan bool, errchan chan error) {
			err := f.nodePublishVolume(id, dataDirName)
			done <- true
			errchan <- err
		}(id, dataDirName, done, errchan)
	}

	// Wait for responses
	nerrors := 0
	for i := 0; i < nVols; i++ {
		if f.volIDList[i] == "" {
			continue
		}
		finished := <-done
		if !finished {
			return errors.New("premature completion")
		}
		err := <-errchan
		if err != nil {
			fmt.Printf("node publish received error: %s\n", err.Error())
			f.addError(err)
			nerrors++
		}
	}
	t1 := time.Now()
	fmt.Printf("Node publish volume time for %d volumes %d errors: %v %v\n", nVols, nerrors, t1.Sub(t0).Seconds(), t1.Sub(t0).Seconds()/float64(nVols))
	time.Sleep(2 * SleepTime)
	return nil
}

func (f *feature) iNodeUnpublishVolumesInParallel(nVols int) error {
	nvols := len(f.volIDList)
	done := make(chan bool, nvols)
	errchan := make(chan error, nvols)

	// Send requests
	t0 := time.Now()
	for i := 0; i < nVols; i++ {
		id := f.volIDList[i]
		if id == "" {
			continue
		}
		dataDirName := fmt.Sprintf("/tmp/datadir%d", i)
		go func(id string, dataDirName string, done chan bool, errchan chan error) {
			err := f.nodeUnpublishVolume(id, dataDirName)
			done <- true
			errchan <- err
		}(id, dataDirName, done, errchan)
	}

	// Wait for responses
	nerrors := 0
	for i := 0; i < nVols; i++ {
		if f.volIDList[i] == "" {
			continue
		}
		finished := <-done
		if !finished {
			return errors.New("premature completion")
		}
		err := <-errchan
		if err != nil {
			fmt.Printf("node unpublish received error: %s\n", err.Error())
			f.addError(err)
			nerrors++
		}
	}
	t1 := time.Now()
	fmt.Printf("Node unpublish volume time for %d volumes %d errors: %v %v\n", nVols, nerrors, t1.Sub(t0).Seconds(), t1.Sub(t0).Seconds()/float64(nVols))
	time.Sleep(SleepTime)
	return nil
}

func (f *feature) iUnpublishVolumesInParallel(nVols int) error {
	nvols := len(f.volIDList)
	done := make(chan bool, nvols)
	errchan := make(chan error, nvols)

	// Send request
	t0 := time.Now()
	for i := 0; i < nVols; i++ {
		id := f.volIDList[i]
		if id == "" {
			continue
		}
		go func(id string, done chan bool, errchan chan error) {
			err := f.controllerUnpublishVolume(id, "SDC_GUID")
			done <- true
			errchan <- err
		}(id, done, errchan)
	}

	// Wait for resonse
	nerrors := 0
	for i := 0; i < nVols; i++ {
		if f.volIDList[i] == "" {
			continue
		}
		finished := <-done
		if !finished {
			return errors.New("premature completion")
		}
		err := <-errchan
		if err != nil {
			fmt.Printf("controller unpublish received error: %s\n", err.Error())
			f.addError(err)
			nerrors++
		}
	}
	t1 := time.Now()
	fmt.Printf("Controller unpublish volume time for %d volumes %d errors: %v %v\n", nVols, nerrors, t1.Sub(t0).Seconds(), t1.Sub(t0).Seconds()/float64(nVols))
	time.Sleep(SleepTime)
	return nil
}

func (f *feature) whenIDeleteVolumesInParallel(nVols int) error {
	nVols = len(f.volIDList)
	done := make(chan bool, nVols)
	errchan := make(chan error, nVols)

	// Send requests
	t0 := time.Now()
	for i := 0; i < nVols; i++ {
		id := f.volIDList[i]
		if id == "" {
			continue
		}
		go func(id string, done chan bool, errchan chan error) {
			err := f.deleteVolume(id)
			done <- true
			errchan <- err
		}(f.volIDList[i], done, errchan)
	}

	// Wait on complete
	nerrors := 0
	for i := 0; i < nVols; i++ {
		var finished bool
		var err error
		name := fmt.Sprintf("scale%d", i)
		finished = <-done
		if !finished {
			return errors.New("premature completion")
		}
		err = <-errchan
		if err != nil {
			fmt.Printf("delete volume received error %s: %s\n", name, err.Error())
			f.addError(err)
			nerrors++
		}
	}
	t1 := time.Now()
	fmt.Printf("Delete volume time for %d volumes %d errors: %v %v\n", nVols, nerrors, t1.Sub(t0).Seconds(), t1.Sub(t0).Seconds()/float64(nVols))
	time.Sleep(RetrySleepTime)
	return nil
}

// Writes a fixed pattern of block data (0x57 bytes) in 1 MB chunks to raw block mounted at /tmp/datafile.
// Used to make sure the data has changed when taking a snapshot
func (f *feature) iWriteBlockData() error {
	buf := make([]byte, 1024*1024)
	for i := 0; i < 1024*1024; i++ {
		buf[i] = 0x57
	}
	fp, err := os.OpenFile("/tmp/datafile", os.O_RDWR, 0o666)
	if err != nil {
		return err
	}
	var nrecords int
	for err == nil {
		var n int
		n, err = fp.Write(buf)
		if n == len(buf) {
			nrecords++
		}
		if (nrecords % 256) == 0 {
			fmt.Printf("%d records\r", nrecords)
		}
	}
	fp.Close()
	fmt.Printf("\rWrote %d MB\n", nrecords)
	return nil
}

// Writes a fixed pattern of block data (0x57 bytes) in 1 MB chunks to raw block mounted at /tmp/datafile.
// Used to make sure the data has changed when taking a snapshot
func (f *feature) iReadWriteToVolume(folder string) error {
	buf := make([]byte, 1024)
	for i := 0; i < 1024; i++ {
		buf[i] = 0x57
	}
	// /tmp/podmondev1
	fmt.Printf("Read/Write block data wait..")
	err := f.iCallValidateVolumeHostConnectivity()
	if err == nil {
		fmt.Printf("Newly created Volume No IO expected \n")
	}
	// allow mount to stabilize
	time.Sleep(6 * time.Second)
	path := fmt.Sprintf("%s/%s", folder, "file")
	fp, err := os.OpenFile(path, os.O_APPEND|os.O_CREATE|os.O_WRONLY, 0o755)
	if err != nil {
		files, err1 := os.ReadDir(path)
		if err1 != nil {
			fmt.Printf("Write block read dir  %s", err1.Error())
		}
		for _, file := range files {
			fmt.Println(file.Name())
		}
		fmt.Printf("Write block data %s", err.Error())
		return nil
	}
	var nrecords int
	for err == nil {
		var n int
		n, err = fp.Write(buf)
		if err != nil {
			fmt.Printf("Error write %s \n", err.Error())
		}
		if n == len(buf) {
			nrecords++
		}
		fmt.Printf("Write %d records\r", nrecords)
		if nrecords > 255 {
			break
		}
	}
	fmt.Printf("Write done %d \n", nrecords)
	fp.Close()
	// do read
	fp1, err := os.Open(path)
	buf = make([]byte, 1024)
	n, err := fp1.Read(buf)
	fmt.Printf("Read records %d  \r", n)
	if err != nil {
		fmt.Printf("Error %s \n", err.Error())
	}
	fp1.Close()
	fmt.Printf("Read done %d \n", nrecords)
	return nil
}

func (f *feature) iCallValidateVolumeHostConnectivity() error {
	ctx := context.Background()
	pclient := csiext.NewPodmonClient(grpcClient)

	sdcID := os.Getenv("SDC_GUID")
	sdcGUID := strings.ToUpper(sdcID)
	csiNodeID := sdcGUID

	volIDs := make([]string, 0)
	volIDs = append(volIDs, f.volID)

	req := &csiext.ValidateVolumeHostConnectivityRequest{
		NodeId:    csiNodeID,
		VolumeIds: volIDs,
	}
	connect, err := pclient.ValidateVolumeHostConnectivity(ctx, req)
	if err != nil {
		return fmt.Errorf("Error calling host connectivity %s", err.Error())
	}

	fmt.Printf("Volume %s IosInProgress=%t\n", f.volID, connect.IosInProgress)
	// connect = nil
	// req = nil
	// pclient = nil
	f.errs = make([]error, 0)
	if connect.IosInProgress || connect.Connected {
		return nil
	}
	err = fmt.Errorf("Unexpected error IO to volume: %t", connect.IosInProgress)
	f.addError(err)
	return nil
}

func (f *feature) iRemoveAVolumeFromVolumeGroupSnapshotRequest() error {
	// cut last volume off of list
	f.volIDList = f.volIDList[0 : len(f.volIDList)-1]
	return nil
}

func (f *feature) iCallCreateVolumeGroupSnapshot() error {
	ctx := context.Background()
	vgsClient := volGroupSnap.NewVolumeGroupSnapshotClient(grpcClient)
	params := make(map[string]string)
	if f.VolumeGroupSnapshot != nil {
		params["existingSnapshotGroupID"] = strings.Split(f.VolumeGroupSnapshot.SnapshotGroupID, "-")[1]
	}
	req := &volGroupSnap.CreateVolumeGroupSnapshotRequest{
		Name:            "apple",
		SourceVolumeIDs: f.volIDList,
		Parameters:      params,
	}
	group, err := vgsClient.CreateVolumeGroupSnapshot(ctx, req)
	if err != nil {
		f.addError(err)
	}
	fmt.Printf("Group returned is: %v \n", group)
	if group != nil {
		f.VolumeGroupSnapshot = group
	}
	return nil
}

// takes f.VolumeGroupSnapshot (assumes length >=2 ), and splits its snapshots into
// two VolumeGroupSnapshots, f.volumeGroupSnapshot and  f.volumeGroupSnapshot2
func (f *feature) iCallSplitVolumeGroupSnapshot() error {
	if f.VolumeGroupSnapshot == nil {
		fmt.Printf("No VolumeGroupSnapshot to split.\n")
		return nil
	}
	ctx := context.Background()
	vgsClient := volGroupSnap.NewVolumeGroupSnapshotClient(grpcClient)
	snapList := f.VolumeGroupSnapshot.Snapshots

	// delete first snap from VGS, and save corresponding VGS as f.volumeGroupSnapshot2
	f.VolumeGroupSnapshot.Snapshots = snapList[0:1]
	fmt.Printf("Snapshots in VGS to be deleted are: %v \n", f.VolumeGroupSnapshot.Snapshots)
	f.iCallDeleteVGS()
	f.VolumeGroupSnapshot.Snapshots = snapList[1:]
	f.VolumeGroupSnapshot2 = f.VolumeGroupSnapshot

	// adjust f.volIDList to only contain the first, unsnapped volume, and create another VGS for it. Save this one as  f.volumeGroupSnapshot
	f.volIDListShort = f.volIDList[0:1]
	req := &volGroupSnap.CreateVolumeGroupSnapshotRequest{
		Name:            "apple",
		SourceVolumeIDs: f.volIDListShort,
	}
	group, err := vgsClient.CreateVolumeGroupSnapshot(ctx, req)
	if err != nil {
		f.addError(err)
	}
	if group != nil {
		f.VolumeGroupSnapshot = group
	}

	fmt.Printf("group 1 is: %v \n", f.VolumeGroupSnapshot)
	fmt.Printf("group 2 is: %v \n", f.VolumeGroupSnapshot2)

	return nil
}

func (f *feature) iCallDeleteVGS() error {
	ctx := context.Background()
	client := csi.NewControllerClient(grpcClient)
	if f.VolumeGroupSnapshot == nil && f.VolumeGroupSnapshot2 != nil {
		fmt.Printf("VolumeGroupSnapshot already deleted.\n")
		return nil
	}
	for _, snap := range f.VolumeGroupSnapshot.Snapshots {
		fmt.Printf("Deleting:  %v \n", snap.SnapId)
		req := &csi.DeleteSnapshotRequest{
			SnapshotId: snap.SnapId,
		}
		_, err := client.DeleteSnapshot(ctx, req)
		if err != nil {
			fmt.Printf("DeleteSnapshot returned error: %s\n", err.Error())
		}
	}

	if f.VolumeGroupSnapshot2 != nil {
		for _, snap := range f.VolumeGroupSnapshot2.Snapshots {
			fmt.Printf("Deleting:  %v \n", snap.SnapId)
			req := &csi.DeleteSnapshotRequest{
				SnapshotId: snap.SnapId,
			}
			_, err := client.DeleteSnapshot(ctx, req)
			if err != nil {
				fmt.Printf("DeleteSnapshot returned error: %s\n", err.Error())
			}
		}
	}
	return nil
}

func (f *feature) whenICallExpandVolumeTo(size int64) error {
	err := f.controllerExpandVolume(f.volID, size)
	if err != nil {
		fmt.Printf("ControllerExpandVolume %s:\n", err.Error())
		f.addError(err)
	} else {
		fmt.Printf("ControllerExpandVolume completed successfully\n")
	}
	time.Sleep(SleepTime)
	return nil
}

func (f *feature) controllerExpandVolume(volID string, size int64) error {
	const bytesInKiB = 1024
	var resp *csi.ControllerExpandVolumeResponse
	var err error
	req := &csi.ControllerExpandVolumeRequest{
		VolumeId:      volID,
		CapacityRange: &csi.CapacityRange{RequiredBytes: size * bytesInKiB * bytesInKiB * bytesInKiB},
	}
	ctx := context.Background()
	client := csi.NewControllerClient(grpcClient)
	for i := 0; i < f.maxRetryCount; i++ {
		resp, err = client.ControllerExpandVolume(ctx, req)
		if err == nil {
			break
		}
		fmt.Printf("Controller ExpandVolume retry: %s\n", err.Error())
		time.Sleep(RetrySleepTime)
	}
	f.expandVolumeResponse = resp
	return err
}

func (f *feature) whenICallNodeExpandVolume() error {
	nodePublishReq := f.nodePublishVolumeRequest
	if nodePublishReq == nil {
		err := fmt.Errorf("Volume is not stage, nodePublishVolumeRequest not found")
		return err
	}
	err := f.nodeExpandVolume(f.volID, nodePublishReq.TargetPath)
	if err != nil {
		fmt.Printf("NodeExpandVolume %s:\n", err.Error())
		f.addError(err)
	} else {
		fmt.Printf("NodeExpandVolume completed successfully\n")
	}
	time.Sleep(SleepTime)
	return nil
}

func (f *feature) iCallNodeGetVolumeStats() error {
	ctx := context.Background()
	client := csi.NewNodeClient(grpcClient)
	var err error

	volID := f.volID
	vPath := "/tmp/datadir"

	req := &csi.NodeGetVolumeStatsRequest{VolumeId: volID, VolumePath: vPath}

	f.nodeGetVolumeStatsResponse, err = client.NodeGetVolumeStats(ctx, req)

	return err
}

func (f *feature) theVolumeConditionIs(condition string) error {
	fmt.Printf("f.nodeGetVolumeStatsResponse is %v\n", f.nodeGetVolumeStatsResponse)

	abnormal := false

	if condition == "abnormal" {
		abnormal = true
	}

	if f.nodeGetVolumeStatsResponse.VolumeCondition.Abnormal == abnormal {
		fmt.Printf("f.nodeGetVolumeStatsResponse check passed")
		return nil
	}
	fmt.Printf("abnormal should have been %v, but was %v instead", abnormal, f.nodeGetVolumeStatsResponse.VolumeCondition.Abnormal)
	return status.Errorf(codes.Internal, "Check NodeGetVolumeStatsResponse failed")
}

func (f *feature) nodeExpandVolume(volID, volPath string) error {
	var resp *csi.NodeExpandVolumeResponse
	var err error
	req := &csi.NodeExpandVolumeRequest{
		VolumeId:   volID,
		VolumePath: volPath,
	}
	ctx := context.Background()
	client := csi.NewNodeClient(grpcClient)
	// Retry loop to deal with API being overwhelmed
	for i := 0; i < f.maxRetryCount; i++ {
		resp, err = client.NodeExpandVolume(ctx, req)
		if err == nil {
			break
		}
		fmt.Printf("Node ExpandVolume retry: %s\n", err.Error())
		time.Sleep(RetrySleepTime)
	}
	f.nodeExpandVolumeResponse = resp
	return err
}

func (f *feature) iCallControllerGetVolume() error {
	var err error
	ctx := context.Background()
	client := csi.NewControllerClient(grpcClient)
	req := &csi.ControllerGetVolumeRequest{
		VolumeId: f.volID,
	}
	f.controllerGetVolumeResponse, err = client.ControllerGetVolume(ctx, req)
	if err != nil {
		f.addError(err)
	}

	return nil
}

func (f *feature) theVolumeconditionIs(health string) error {
	abnormal := false

	if health == "healthy" {
		abnormal = false
	}

	if health == "unhealthy" {
		abnormal = true
	}

	if f.controllerGetVolumeResponse.Status.VolumeCondition.Abnormal == abnormal {
		fmt.Printf("the Volume is in a good condition")
		return nil
	}

	if f.controllerGetVolumeResponse.Status.VolumeCondition.Abnormal == abnormal {
		fmt.Printf("the Volume is not found")
		return nil
	}
	return nil
}

// add given suffix to name or use time as suffix and set to max of 30 characters
func makeAUniqueName(name *string) {
	if name == nil {
		temp := "tmp"
		name = &temp
	}
	suffix := os.Getenv("VOL_NAME_SUFFIX")
	if len(suffix) == 0 {
		now := time.Now()
		suffix = fmt.Sprintf("%02d%02d%02d", now.Hour(), now.Minute(), now.Second())
		*name += "_" + suffix
	} else {
		*name += "_" + suffix
	}
	tmp := *name
	if len(tmp) > 30 {
		*name = tmp[len(tmp)-30:]
	}
}

func (f *feature) iSetBadAllSystemNames() error {
	name := os.Getenv("ALT_SYSTEM_ID")
	for _, a := range f.arrays {
		if strings.Contains(a.AllSystemNames, name) {
			a.AllSystemNames = "badname"
			fmt.Printf("set bad allSystemNames for %s done \n", name)
			return nil
		}
	}
	return fmt.Errorf("Error during set bad secret allSystemNames for %s", name)
}

// And Set System Name As  "id-some-name" or "id_some_name"
func (f *feature) iSetSystemName(name string) error {
	parts := strings.Split(name, "-")
	id := ""
	if len(parts) > 1 {
		id = parts[0]
	} else {
		parts = strings.Split(name, "_")
		if len(parts) > 1 {
			id = parts[0]
		}
	}
	isNumeric := regexp.MustCompile(`^[0-9a-f]+$`).MatchString
	if !isNumeric(id) {
		return fmt.Errorf("Error during set name on pflex %s is not id of system", id)
	}
	endpoint := ""
	var array *ArrayConnectionData
	for _, a := range f.arrays {
		if strings.Contains(a.SystemID, id) || strings.Contains(a.SystemID, "pflex") {
			endpoint = a.Endpoint
			array = a
		}
	}
	if array == nil {
		return fmt.Errorf("Error during set name on pflex %s not found in secret", name)
	}
	if endpoint != "" {
		cred := array.Username + ":" + array.Password
		url := endpoint + "/api/login"
		fmt.Printf("call url %s\n", url)
		token, err := f.restCallToSetName(cred, url, "")
		if err != nil {
			fmt.Printf("name changed error %s", err.Error())
			return err
		}
		if len(token) > 1 {
			auth := array.Username + ":" + token
			urlsys := endpoint + "/api/instances/System::" + id + "/action/setSystemName"
			fmt.Printf("call urlsys %s\n", urlsys)
			fmt.Printf("call name %s\n", name)
			_, err := f.restCallToSetName(auth, urlsys, name)
			if err != nil {
				return fmt.Errorf("Error during set name on pflex %s", err.Error())
			}
			os.Setenv("ALT_SYSTEM_ID", name)
			return nil
		}
	}
	return fmt.Errorf("Error during set name on pflex %s", name)
}

func (f *feature) restCallToSetName(auth string, url string, name string) (string, error) {
	var req *http.Request
	var err error
	if name != "" {
		type Payload struct {
			NewName string `json:"newName"`
		}
		data := Payload{
			NewName: name,
		}
		payloadBytes, err := json.Marshal(data)
		if err != nil {
			// handle err
			fmt.Printf("name change rest payload error %s", err.Error())
			return "", err
		}
		body := bytes.NewReader(payloadBytes)
		req, err = http.NewRequest("POST", url, body)
		fmt.Printf("name change body  %#v\n", data)
	} else {
		req, err = http.NewRequest("GET", url, nil)
	}
	if err != nil {
		fmt.Printf("name change rest error %s", err.Error())
		return "", err
	}

	tokens := strings.Split(auth, ":")
	req.SetBasicAuth(tokens[0], tokens[1])
	req.Header.Set("Content-Type", "application/json")

	// #nosec G402
	tr := &http.Transport{
		TLSClientConfig: &tls.Config{InsecureSkipVerify: true},
	}
	hc := &http.Client{Timeout: 2 * time.Second, Transport: tr}

	resp, err := hc.Do(req)
	if err != nil {
		// handle err
		fmt.Printf("name change rest error %s", err.Error())
		return "", err
	}
	if name == "" {
		responseData, _ := io.ReadAll(resp.Body)
		token := regexp.MustCompile(`^"(.*)"$`).ReplaceAllString(string(responseData), `$1`)
		fmt.Printf("name change token %s\n", token)
		return token, nil
	}
	responseData, _ := io.ReadAll(resp.Body)
	fmt.Printf("name change response %s\n", responseData)
	defer resp.Body.Close()
	return "", nil
}

func (f *feature) aBasicNfsVolumeRequestWithWrongNasName(name string, size int64) error {
	req := new(csi.CreateVolumeRequest)
	params := make(map[string]string)

	ctx := context.Background()

	fmt.Println("f.arrays,len", f.arrays, f.arrays)

	if f.arrays == nil {
		fmt.Printf("Initialize ArrayConfig from %s:\n", configFile)
		var err error
		f.arrays, err = f.getArrayConfig()
		if err != nil {
			return errors.New("Get multi array config failed " + err.Error())
		}
	}

	wrongNasName := "wrongnas"

	for _, a := range f.arrays {
		systemid := a.SystemID
		val, err := f.checkNFS(ctx, systemid)
		if err != nil {
			return err
		}

		if val {
			if a.NasName != "" {
				params["nasName"] = wrongNasName
			}

			params["storagepool"] = NfsPool
			params["thickprovisioning"] = "false"
			if len(f.anotherSystemID) > 0 {
				params["systemID"] = f.anotherSystemID
			}
			req.Parameters = params
			makeAUniqueName(&name)
			req.Name = name
			capacityRange := new(csi.CapacityRange)
			capacityRange.RequiredBytes = size * 1024 * 1024 * 1024
			req.CapacityRange = capacityRange
			capability := new(csi.VolumeCapability)
			mount := new(csi.VolumeCapability_MountVolume)
			mount.FsType = "nfs"
			mountType := new(csi.VolumeCapability_Mount)
			mountType.Mount = mount
			capability.AccessType = mountType
			accessMode := new(csi.VolumeCapability_AccessMode)
			accessMode.Mode = csi.VolumeCapability_AccessMode_SINGLE_NODE_WRITER
			capability.AccessMode = accessMode
			f.capability = capability
			capabilities := make([]*csi.VolumeCapability, 0)
			capabilities = append(capabilities, capability)
			req.VolumeCapabilities = capabilities
			f.createVolumeRequest = req
			return nil
		}
		fmt.Printf("Array with SystemId %s does not support NFS. Skipping this step", systemid)
		return nil
	}
	return nil
}

func (f *feature) aNfsCapabilityWithVoltypeAccessFstype(voltype, access, fstype string) error {
	// Construct the volume capabilities
	ctx := context.Background()

	fmt.Println("f.arrays,len", f.arrays, f.arrays)

	if f.arrays == nil {
		fmt.Printf("Initialize ArrayConfig from %s:\n", configFile)
		var err error
		f.arrays, err = f.getArrayConfig()
		if err != nil {
			return errors.New("Get multi array config failed " + err.Error())
		}
	}

	for _, a := range f.arrays {
		systemid := a.SystemID
		val, err := f.checkNFS(ctx, systemid)
		if err != nil {
			return err
		}

		if val {
			capability := new(csi.VolumeCapability)
			switch voltype {
			case "block":
				blockVolume := new(csi.VolumeCapability_BlockVolume)
				block := new(csi.VolumeCapability_Block)
				block.Block = blockVolume
				capability.AccessType = block
			case "mount":
				mountVolume := new(csi.VolumeCapability_MountVolume)
				mountVolume.FsType = fstype
				mountVolume.MountFlags = make([]string, 0)
				mount := new(csi.VolumeCapability_Mount)
				mount.Mount = mountVolume
				capability.AccessType = mount
			}
			accessMode := new(csi.VolumeCapability_AccessMode)
			switch access {
			case "single-writer":
				accessMode.Mode = csi.VolumeCapability_AccessMode_SINGLE_NODE_WRITER
			case "multi-writer":
				accessMode.Mode = csi.VolumeCapability_AccessMode_MULTI_NODE_MULTI_WRITER
			case "multi-reader":
				accessMode.Mode = csi.VolumeCapability_AccessMode_MULTI_NODE_READER_ONLY
			case "multi-node-single-writer":
				accessMode.Mode = csi.VolumeCapability_AccessMode_MULTI_NODE_SINGLE_WRITER
			case "single-node-single-writer":
				accessMode.Mode = csi.VolumeCapability_AccessMode_SINGLE_NODE_SINGLE_WRITER
			case "single-node-multi-writer":
				accessMode.Mode = csi.VolumeCapability_AccessMode_SINGLE_NODE_MULTI_WRITER
			}
			capability.AccessMode = accessMode
			f.capabilities = make([]*csi.VolumeCapability, 0)
			f.capabilities = append(f.capabilities, capability)
			f.capability = capability
			return nil
		}
		fmt.Printf("Array with SystemId %s does not support NFS. Skipping this step", systemid)
		return nil
	}
	return nil
}

func (f *feature) aNfsVolumeRequest(name string, size int64) error {
	ctx := context.Background()

	fmt.Println("f.arrays,len", f.arrays, f.arrays)

	if f.arrays == nil {
		fmt.Printf("Initialize ArrayConfig from %s:\n", configFile)
		var err error
		f.arrays, err = f.getArrayConfig()
		if err != nil {
			return errors.New("Get multi array config failed " + err.Error())
		}
	}

	for _, a := range f.arrays {
		systemid := a.SystemID
		val, err := f.checkNFS(ctx, systemid)
		if err != nil {
			return err
		}

		if val {
			req := new(csi.CreateVolumeRequest)
			params := make(map[string]string)
			if a.NasName != "" {
				params["nasName"] = a.NasName
			}
			params["storagepool"] = NfsPool
			params["thickprovisioning"] = "false"
			if os.Getenv("X_CSI_QUOTA_ENABLED") == "true" {
				fmt.Printf("errrrorkkkkk")
				params["isQuotaEnabled"] = "true"
				params["softLimit"] = "20"
				params["path"] = "/nfs-quota1"
				params["gracePeriod"] = "86400"
			}
			if len(f.anotherSystemID) > 0 {
				params["systemID"] = f.anotherSystemID
			}
			req.Parameters = params
			makeAUniqueName(&name)
			req.Name = name
			capacityRange := new(csi.CapacityRange)
			capacityRange.RequiredBytes = size * 1024 * 1024 * 1024
			req.CapacityRange = capacityRange
			req.VolumeCapabilities = f.capabilities
			f.createVolumeRequest = req
			return nil
		}
		fmt.Printf("Array with SystemId %s does not support NFS. Skipping this step", systemid)
		return nil
	}
	return nil
}

func (f *feature) whenICallPublishVolumeForNfs(nodeIDEnvVar string) error {
	if f.createVolumeRequest == nil {
		return nil
	}
	err := f.controllerPublishVolumeForNfs(f.volID, nodeIDEnvVar)
	if err != nil {
		fmt.Printf("ControllerPublishVolume %s:\n", err.Error())
		f.addError(err)
	} else {
		fmt.Printf("ControllerPublishVolume completed successfully\n")
	}
	time.Sleep(SleepTime)
	return nil
}

func (f *feature) controllerPublishVolumeForNfs(id string, nodeIDEnvVar string) error {
	if f.createVolumeRequest == nil {
		return nil
	}
	req := f.getControllerPublishVolumeRequest()
	req.VolumeId = id
	req.NodeId = os.Getenv(nodeIDEnvVar)

	if f.arrays == nil {
		fmt.Printf("Initialize ArrayConfig from %s:\n", configFile)
		var err error
		f.arrays, err = f.getArrayConfig()
		if err != nil {
			return errors.New("Get multi array config failed " + err.Error())
		}
	}

<<<<<<< HEAD
	for _, a := range f.arrays {
		req.VolumeContext = make(map[string]string)
		req.VolumeContext["nasName"] = *a.NasName
		req.VolumeContext["fsType"] = "nfs"
		ctx := context.Background()
		client := csi.NewControllerClient(grpcClient)
		_, err := client.ControllerPublishVolume(ctx, req)
		return err
=======
		for _, a := range f.arrays {
			req.VolumeContext = make(map[string]string)
			req.VolumeContext["nasName"] = a.NasName
			req.VolumeContext["fsType"] = "nfs"
			ctx := context.Background()
			client := csi.NewControllerClient(grpcClient)
			_, err := client.ControllerPublishVolume(ctx, req)
			return err
		}
>>>>>>> 7775ff90
	}

	return nil
}

func (f *feature) getNodePublishVolumeRequestForNfs() *csi.NodePublishVolumeRequest {
	if f.createVolumeRequest == nil {
		return nil
	}
	req := new(csi.NodePublishVolumeRequest)
	req.VolumeId = f.volID
	req.Readonly = false
	req.VolumeContext = make(map[string]string)
	req.VolumeContext["fsType"] = "nfs"

	if f.capability.AccessMode.Mode == csi.VolumeCapability_AccessMode_MULTI_NODE_READER_ONLY {
		req.Readonly = true
	}

	req.VolumeCapability = f.capability
	block := f.capability.GetBlock()
	if block != nil {
		req.TargetPath = datafile
	}
	mount := f.capability.GetMount()
	if mount != nil {
		req.TargetPath = datadir
	}
	f.nodePublishVolumeRequest = req
	return req
}

//nolint:revive
func (f *feature) whenICallNodePublishVolumeForNfs(arg1 string) error {
	if f.createVolumeRequest == nil {
		return nil
	}
	err := f.nodePublishVolumeForNfs(f.volID, "")
	if err != nil {
		fmt.Printf("NodePublishVolume failed: %s\n", err.Error())
		f.addError(err)
	} else {
		fmt.Printf("NodePublishVolume completed successfully\n")
	}
	time.Sleep(SleepTime)
	return nil
}

func (f *feature) nodePublishVolumeForNfs(id string, path string) error {
	if f.createVolumeRequest == nil {
		return nil
	}
	req := f.getNodePublishVolumeRequestForNfs()
	if path != "" {
		block := f.capability.GetBlock()
		if block != nil {
			req.TargetPath = path
		}
		mount := f.capability.GetMount()
		if mount != nil {
			req.TargetPath = path
		}
	}
	req.VolumeId = id
	ctx := context.Background()
	client := csi.NewNodeClient(grpcClient)
	_, err := client.NodePublishVolume(ctx, req)
	return err
}

//nolint:revive
func (f *feature) whenICallNodeUnpublishVolumeForNfs(arg1 string) error {
	if f.createVolumeRequest == nil {
		return nil
	}
	err := f.nodeUnpublishVolumeForNfs(f.volID, f.nodePublishVolumeRequest.TargetPath)
	if err != nil {
		fmt.Printf("NodeUnpublishVolume failed: %s\n", err.Error())
		f.addError(err)
	} else {
		fmt.Printf("NodeUnpublishVolume completed successfully\n")
	}
	time.Sleep(SleepTime)
	return nil
}

func (f *feature) nodeUnpublishVolumeForNfs(id string, path string) error {
	if f.createVolumeRequest == nil {
		return nil
	}
	req := &csi.NodeUnpublishVolumeRequest{VolumeId: id, TargetPath: path}
	ctx := context.Background()
	client := csi.NewNodeClient(grpcClient)
	_, err := client.NodeUnpublishVolume(ctx, req)
	return err
}

func (f *feature) whenICallUnpublishVolumeForNfs(nodeIDEnvVar string) error {
	if f.createVolumeRequest == nil {
		return nil
	}
	err := f.controllerUnpublishVolumeForNfs(f.publishVolumeRequest.VolumeId, nodeIDEnvVar)
	if err != nil {
		fmt.Printf("ControllerUnpublishVolume failed: %s\n", err.Error())
		f.addError(err)
	} else {
		fmt.Printf("ControllerUnpublishVolume completed successfully\n")
	}
	time.Sleep(SleepTime)
	return nil
}

func (f *feature) controllerUnpublishVolumeForNfs(id string, nodeIDEnvVar string) error {
	if f.createVolumeRequest == nil {
		return nil
	}
	req := new(csi.ControllerUnpublishVolumeRequest)
	req.VolumeId = id
	req.NodeId = os.Getenv(nodeIDEnvVar)
	ctx := context.Background()
	client := csi.NewControllerClient(grpcClient)
	_, err := client.ControllerUnpublishVolume(ctx, req)
	return err
}

func (f *feature) whenICallNfsExpandVolumeTo(size int64) error {
	if f.createVolumeRequest == nil {
		return nil
	}
	err := f.controllerExpandVolumeForNfs(f.volID, size)
	if err != nil {
		fmt.Printf("ControllerExpandVolume %s:\n", err.Error())
		f.addError(err)
	} else {
		fmt.Printf("ControllerExpandVolume completed successfully\n")
	}
	time.Sleep(SleepTime)
	return nil
}

func (f *feature) controllerExpandVolumeForNfs(volID string, size int64) error {
	const bytesInKiB = 1024
	var resp *csi.ControllerExpandVolumeResponse
	var err error
	req := &csi.ControllerExpandVolumeRequest{
		VolumeId:      volID,
		CapacityRange: &csi.CapacityRange{RequiredBytes: size * bytesInKiB * bytesInKiB * bytesInKiB},
	}
	ctx := context.Background()
	client := csi.NewControllerClient(grpcClient)
	for i := 0; i < f.maxRetryCount; i++ {
		resp, err = client.ControllerExpandVolume(ctx, req)
		if err == nil {
			break
		}
		fmt.Printf("Controller ExpandVolume retry: %s\n", err.Error())
		time.Sleep(RetrySleepTime)
	}
	f.expandVolumeResponse = resp
	return err
}

func (f *feature) ICallListFileSystemSnapshot() error {
	ctx := context.Background()
	if f.arrays == nil {
		fmt.Printf("Initialize ArrayConfig from %s:\n", configFile)
		var err error
		f.arrays, err = f.getArrayConfig()
		if err != nil {
			return errors.New("Get multi array config failed " + err.Error())
		}
	}

	for _, a := range f.arrays {
		systemid := a.SystemID
		val, err := f.checkNFS(ctx, systemid)
		if err != nil {
			return err
		}

		if val {
			c, err := f.getGoscaleioClient()
			if err != nil {
				return errors.New("Geting goscaleio client failed " + err.Error())
			}
			system, err := c.FindSystem(systemid, "", "")
			if err != nil {
				return err
			}

			FileSystems, err := system.GetAllFileSystems()
			if err != nil {
				return err
			}
			var foundSnapshot bool
			for j := 0; j < len(FileSystems); j++ {
				fs := FileSystems[j]
				fsID := fs.ID

				if f.snapshotID != "" && strings.Contains(f.snapshotID, fsID) {
					foundSnapshot = true
					fmt.Printf("found_snapshot changed to %v", foundSnapshot)

				}
			}
			if f.snapshotID != "" && !foundSnapshot {
				msg := "ListFileSystemSnapshot does not contain snap id " + f.snapshotID
				fmt.Print(msg)
				return errors.New(msg)
			}
			return nil
		}
		fmt.Printf("Array with SystemId %s does not support NFS. Skipping this step", systemid)
		return nil
	}
	return nil
}

func (f *feature) iCallCreateSnapshotForFS() error {
	if f.createVolumeRequest == nil {
		return nil
	}
	var err error
	ctx := context.Background()
	client := csi.NewControllerClient(grpcClient)
	req := &csi.CreateSnapshotRequest{
		SourceVolumeId: f.volID,
		Name:           "snapshot-9x89727a-0000-11e9-ab1c-005056a64ad3",
	}
	resp, err := client.CreateSnapshot(ctx, req)
	if err != nil {
		fmt.Printf("CreateSnapshot returned error: %s\n", err.Error())
		f.addError(err)
	} else {
		f.snapshotID = resp.Snapshot.SnapshotId
		fmt.Printf("createSnapshot: SnapshotId %s SourceVolumeId %s CreationTime %s\n",
			resp.Snapshot.SnapshotId, resp.Snapshot.SourceVolumeId, ptypes.TimestampString(resp.Snapshot.CreationTime))
	}
	time.Sleep(RetrySleepTime)
	return nil
}

func (f *feature) iCallDeleteSnapshotForFS() error {
	if f.createVolumeRequest == nil {
		return nil
	}
	ctx := context.Background()
	client := csi.NewControllerClient(grpcClient)
	req := &csi.DeleteSnapshotRequest{
		SnapshotId: f.snapshotID,
	}
	_, err := client.DeleteSnapshot(ctx, req)
	if err != nil {
		fmt.Printf("DeleteSnapshot returned error: %s\n", err.Error())
		f.addError(err)
	} else {
		fmt.Printf("DeleteSnapshot: SnapshotId %s\n", req.SnapshotId)
	}
	time.Sleep(RetrySleepTime)
	return nil
}

func (f *feature) checkNFS(ctx context.Context, systemID string) (bool, error) {
	c, err := f.getGoscaleioClient()
	if err != nil {
		return false, errors.New("Geting goscaleio client failed " + err.Error())
	}
	if c == nil {
		return false, nil
	}
	version, err := c.GetVersion()
	if err != nil {
		return false, err
	}
	ver, err := strconv.ParseFloat(version, 64)
	if err != nil {
		return false, err
	}
	if ver >= 4.0 {
		arrayConData, err := f.getArrayConfig()
		if err != nil {
			return false, err
		}
		array := arrayConData[systemID]
		if array.NasName == "" {
			fmt.Println("nasName value not found in secret, it is mandatory parameter for NFS volume operations")
		}
		return true, nil
	}
	return false, nil
}

func FeatureContext(s *godog.ScenarioContext) {
	f := &feature{}
	s.Step(`^a VxFlexOS service$`, f.aVxFlexOSService)
	s.Step(`^a basic block volume request "([^"]*)" "(\d+)"$`, f.aBasicBlockVolumeRequest)
	s.Step(`^Set System Name As "([^"]*)"$`, f.iSetSystemName)
	s.Step(`^Set Bad AllSystemNames$`, f.iSetBadAllSystemNames)
	s.Step(`^I call CreateVolume$`, f.iCallCreateVolume)
	s.Step(`^when I call DeleteVolume$`, f.whenICallDeleteVolume)
	s.Step(`^there are no errors$`, f.thereAreNoErrors)
	s.Step(`^the error message should contain "([^"]*)"$`, f.theErrorMessageShouldContain)
	s.Step(`^a mount volume request "([^"]*)"$`, f.aMountVolumeRequest)
	s.Step(`^when I call PublishVolume$`, f.whenICallPublishVolume)
	s.Step(`^when I call UnpublishVolume$`, f.whenICallUnpublishVolume)
	s.Step(`^when I call PublishVolume "([^"]*)"$`, f.whenICallPublishVolume)
	s.Step(`^when I call UnpublishVolume "([^"]*)"$`, f.whenICallUnpublishVolume)
	s.Step(`^access type is "([^"]*)"$`, f.accessTypeIs)
	s.Step(`^max retries (\d+)$`, f.maxRetries)
	s.Step(`^a capability with voltype "([^"]*)" access "([^"]*)" fstype "([^"]*)"$`, f.aCapabilityWithVoltypeAccessFstype)
	s.Step(`^a volume request "([^"]*)" "(\d+)"$`, f.aVolumeRequest)
	s.Step(`^when I call NodePublishVolume "([^"]*)"$`, f.whenICallNodePublishVolume)
	s.Step(`^when I call NodePublishVolumeWithPoint "([^"]*)" "([^"]*)"$`, f.whenICallNodePublishVolumeWithPoint)
	s.Step(`^when I call NodeUnpublishVolume "([^"]*)"$`, f.whenICallNodeUnpublishVolume)
	s.Step(`^when I call NodeUnpublishVolumeWithPoint "([^"]*)" "([^"]*)"$`, f.whenICallNodeUnpublishVolumeWithPoint)
	s.Step(`^verify published volume with voltype "([^"]*)" access "([^"]*)" fstype "([^"]*)"$`, f.verifyPublishedVolumeWithVoltypeAccessFstype)
	s.Step(`^I call CreateSnapshot$`, f.iCallCreateSnapshot)
	s.Step(`^I call CreateSnapshotConsistencyGroup$`, f.iCallCreateSnapshotConsistencyGroup)
	s.Step(`^when I call DeleteAllVolumes$`, f.whenICallDeleteAllVolumes)
	s.Step(`^I call DeleteSnapshot$`, f.iCallDeleteSnapshot)
	s.Step(`^I call CreateVolumeFromSnapshot$`, f.iCallCreateVolumeFromSnapshot)
	s.Step(`^I call CreateManyVolumesFromSnapshot$`, f.iCallCreateManyVolumesFromSnapshot)
	s.Step(`^I call ListVolume$`, f.iCallListVolume)
	s.Step(`^a valid ListVolumeResponse is returned$`, f.aValidListVolumeResponseIsReturned)
	s.Step(`^I call ListSnapshot$`, f.iCallListSnapshot)
	s.Step(`^I call ListSnapshot For Snap$`, f.iCallListSnapshotForSnap)
	s.Step(`^a valid ListSnapshotResponse is returned$`, f.aValidListSnapshotResponseIsReturned)
	s.Step(`^expect Error ListSnapshotResponse$`, f.expectErrorListSnapshotResponse)
	s.Step(`^I create (\d+) volumes in parallel$`, f.iCreateVolumesInParallel)
	s.Step(`^I publish (\d+) volumes in parallel$`, f.iPublishVolumesInParallel)
	s.Step(`^I set another systemID "([^"]*)"$`, f.iSetAnotherSystemID)
	s.Step(`^I set another systemName "([^"]*)"$`, f.iSetAnotherSystemName)
	s.Step(`^I node publish (\d+) volumes in parallel$`, f.iNodePublishVolumesInParallel)
	s.Step(`^I node unpublish (\d+) volumes in parallel$`, f.iNodeUnpublishVolumesInParallel)
	s.Step(`^I unpublish (\d+) volumes in parallel$`, f.iUnpublishVolumesInParallel)
	s.Step(`^when I delete (\d+) volumes in parallel$`, f.whenIDeleteVolumesInParallel)
	s.Step(`^I write block data$`, f.iWriteBlockData)
	s.Step(`^I read write data to volume "([^"]*)"$`, f.iReadWriteToVolume)
	s.Step(`^when I call Validate Volume Host connectivity$`, f.iCallValidateVolumeHostConnectivity)
	s.Step(`^I call CreateVolumeGroupSnapshot$`, f.iCallCreateVolumeGroupSnapshot)
	s.Step(`^when I call ExpandVolume to "([^"]*)"$`, f.whenICallExpandVolumeTo)
	s.Step(`^when I call NodeExpandVolume$`, f.whenICallNodeExpandVolume)
	s.Step(`^I call CloneVolume$`, f.iCallCloneVolume)
	s.Step(`^I call CloneManyVolumes$`, f.iCallCloneManyVolumes)
	s.Step(`^I call EthemeralNodePublishVolume with ID "([^"]*)" and size "([^"]*)"$`, f.iCallEthemeralNodePublishVolume)
	s.Step(`^I call DeleteVGS$`, f.iCallDeleteVGS)
	s.Step(`^remove a volume from VolumeGroupSnapshotRequest$`, f.iRemoveAVolumeFromVolumeGroupSnapshotRequest)
	s.Step(`^I call split VolumeGroupSnapshot$`, f.iCallSplitVolumeGroupSnapshot)
	s.Step(`^I call ControllerGetVolume$`, f.iCallControllerGetVolume)
	s.Step(`^the volumecondition is "([^"]*)"$`, f.theVolumeconditionIs)
	s.Step(`^I call NodeGetVolumeStats$`, f.iCallNodeGetVolumeStats)
	s.Step(`^the VolumeCondition is "([^"]*)"$`, f.theVolumeConditionIs)
	s.Step(`^a basic nfs volume request with wrong nasname "([^"]*)" "(\d+)"$`, f.aBasicNfsVolumeRequestWithWrongNasName)
	s.Step(`^a basic nfs volume request "([^"]*)" "(\d+)"$`, f.aBasicNfsVolumeRequest)
	s.Step(`^a basic nfs volume request with quota enabled volname "([^"]*)" volsize "(\d+)" path "([^"]*)" softlimit "([^"]*)" graceperiod "([^"]*)"$`, f.aNfsVolumeRequestWithQuota)
	s.Step(`^a nfs capability with voltype "([^"]*)" access "([^"]*)" fstype "([^"]*)"$`, f.aNfsCapabilityWithVoltypeAccessFstype)
	s.Step(`^a nfs volume request "([^"]*)" "(\d+)"$`, f.aNfsVolumeRequest)
	s.Step(`^when I call PublishVolume for nfs "([^"]*)"$`, f.whenICallPublishVolumeForNfs)
	s.Step(`^when I call NodePublishVolume for nfs "([^"]*)"$`, f.whenICallNodePublishVolumeForNfs)
	s.Step(`^when I call NodeUnpublishVolume for nfs "([^"]*)"$`, f.whenICallNodeUnpublishVolumeForNfs)
	s.Step(`^when I call UnpublishVolume for nfs "([^"]*)"$`, f.whenICallUnpublishVolumeForNfs)
	s.Step(`^when I call NfsExpandVolume to "([^"]*)"$`, f.whenICallNfsExpandVolumeTo)
	s.Step(`^I call ListFileSystemSnapshot$`, f.ICallListFileSystemSnapshot)
	s.Step(`^I call CreateSnapshotForFS$`, f.iCallCreateSnapshotForFS)
	s.Step(`^I call DeleteSnapshotForFS$`, f.iCallDeleteSnapshotForFS)
}<|MERGE_RESOLUTION|>--- conflicted
+++ resolved
@@ -2137,26 +2137,14 @@
 		}
 	}
 
-<<<<<<< HEAD
 	for _, a := range f.arrays {
 		req.VolumeContext = make(map[string]string)
-		req.VolumeContext["nasName"] = *a.NasName
+		req.VolumeContext["nasName"] = a.NasName
 		req.VolumeContext["fsType"] = "nfs"
 		ctx := context.Background()
 		client := csi.NewControllerClient(grpcClient)
 		_, err := client.ControllerPublishVolume(ctx, req)
 		return err
-=======
-		for _, a := range f.arrays {
-			req.VolumeContext = make(map[string]string)
-			req.VolumeContext["nasName"] = a.NasName
-			req.VolumeContext["fsType"] = "nfs"
-			ctx := context.Background()
-			client := csi.NewControllerClient(grpcClient)
-			_, err := client.ControllerPublishVolume(ctx, req)
-			return err
-		}
->>>>>>> 7775ff90
 	}
 
 	return nil
