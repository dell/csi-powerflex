--- conflicted
+++ resolved
@@ -587,13 +587,7 @@
   When I call CreateVolumeGroupSnapshot
   And I call DeleteVGS
   And when I call DeleteAllVolumes
-<<<<<<< HEAD
   Then the error message should contain "contains more snapshots"
-
-Scenario: Call DeleteVolumeGroupSnapshot
-   Given a VxFlexOS service
-   When I call DeleteVolumeGroupSnapshot 
-   Then the error message should contain "none"
 
 Scenario: Call NodeGetVolumeStats on volume 
   Given a VxFlexOS service
@@ -628,8 +622,3 @@
   And there are no errors
   And when I call DeleteVolume
   Then there are no errors
-
-
-=======
-  Then the error message should contain "contains more snapshots"
->>>>>>> dab51de4
