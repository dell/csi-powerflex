Feature: VxFlex OS CSI interface
  As a consumer of the CSI interface
  I want to run a system test
  So that I know the service functions correctly.

  Scenario Outline: Create publish, node-publish, node-unpublish, unpublish, and delete basic volume
    Given a VxFlexOS service
    And a capability with voltype <voltype> access <access> fstype <fstype>
    And a volume request "podmon1" "8"
    When I call CreateVolume
    And there are no errors
    And when I call PublishVolume "SDC_GUID"
    And when I call NodePublishVolumeWithPoint "SDC_GUID" "/tmp/podmondev1"
    And there are no errors
    And I read write data to volume "/tmp/podmondev1"
    And when I call Validate Volume Host connectivity
    Then there are no errors
    And when I call NodeUnpublishVolumeWithPoint "SDC_GUID" "/tmp/podmondev1"
    And when I call NodeUnpublishVolume "SDC_GUID"
    And when I call UnpublishVolume "SDC_GUID"
    And there are no errors
    And when I call DeleteVolume
    Then there are no errors
    Examples:
      | voltype | access          | fstype | errormsg                   |
      | "mount" | "single-writer" | "xfs"  | "none"                     |


  Scenario: Create and delete basic volume
    Given a VxFlexOS service
    And a basic block volume request "integration1" "8"
    When I call CreateVolume
    When I call ListVolume
    Then a valid ListVolumeResponse is returned
    And when I call DeleteVolume
    Then there are no errors

  Scenario: Idempotent create and delete basic volume
    Given a VxFlexOS service
    And a basic block volume request "integration2" "8"
    When I call CreateVolume
    And I call CreateVolume
    And when I call DeleteVolume
    And when I call DeleteVolume
    Then there are no errors

  Scenario: Create and delete mount volume
    Given a VxFlexOS service
    And a mount volume request "integration5"
    When I call CreateVolume
    And when I call DeleteVolume
    Then there are no errors

  Scenario: Create publish, unpublish, and delete basic volume
    Given a VxFlexOS service
    And a basic block volume request "integration5" "8"
    When I call CreateVolume
    And there are no errors
    And when I call PublishVolume "SDC_GUID"
    And there are no errors
    And when I call UnpublishVolume "SDC_GUID"
    And there are no errors
    And when I call DeleteVolume
    Then there are no errors
  
  #note: only run if secret has systemID 
  Scenario: Create, publish, unpublish, and delete basic vol, but sc has name, and secret has id 
    Given a VxFlexOS service
    And a capability with voltype "mount" access "single-writer" fstype "ext4"
    And a volume request "alt_system_id_integration7" "8"
    When I call CreateVolume
    And there are no errors
    And when I call PublishVolume "SDC_GUID"
    And there are no errors
    And when I call NodePublishVolume "SDC_GUID"
    And when I call NodeUnpublishVolume "SDC_GUID"
    And when I call UnpublishVolume "SDC_GUID"
    And there are no errors
    And when I call DeleteVolume
    Then there are no errors
  
  
  Scenario Outline: Create, publish, unpublish, and delete basic vol, using systemName. Second run: sc has ID, but secret has name 
    Given a VxFlexOS service
    And a capability with voltype "mount" access "single-writer" fstype "ext4"
    And I set another systemName "altSystem"
    And a volume request <name> "8"
    When I call CreateVolume
    And there are no errors
    And when I call PublishVolume "SDC_GUID"
    And there are no errors
    And when I call NodePublishVolume "SDC_GUID"
    And when I call NodeUnpublishVolume "SDC_GUID"
    And when I call UnpublishVolume "SDC_GUID"
    And there are no errors
    And when I call DeleteVolume
    Then there are no errors

Examples:
	|name		              |
	|"integration7"               |
	|"alt_system_id_integration8" |

 
  Scenario: Create, publish, unpublish, and delete basic vol, change name of array and specify wrong allSystemNames , this will pass if volume because handle has id
    Given a VxFlexOS service
    And I set another systemID "altSystem"
    And Set System Name As "1235e15806d1ec0f-pflex-system"
    And Set Bad AllSystemNames
    And a capability with voltype "mount" access "single-writer" fstype "ext4"
    And a volume request "integration9" "8"
    When I call CreateVolume
    And Set System Name As "1235e15806d1ec0f_pflex_system"
    And when I call PublishVolume "SDC_GUID"
    And there are no errors
    And when I call NodePublishVolume "SDC_GUID"
    And when I call NodeUnpublishVolume "SDC_GUID"
    And when I call UnpublishVolume "SDC_GUID"
    And there are no errors
    And when I call DeleteVolume
  
  
  Scenario: Create, publish, unpublish, and delete basic vol, change name of array and specify allSystemNames
    Given a VxFlexOS service
    And I set another systemID "altSystem"
    And Set System Name As "1235e15806d1ec0f-pflex-system"
    And a capability with voltype "mount" access "single-writer" fstype "ext4"
    And a volume request "integration8" "8"
    When I call CreateVolume
    And Set System Name As "1235e15806d1ec0f_pflex_system"
    And there are no errors
    And when I call PublishVolume "SDC_GUID"
    And there are no errors
    And when I call NodePublishVolume "SDC_GUID"
    And when I call NodeUnpublishVolume "SDC_GUID"
    And when I call UnpublishVolume "SDC_GUID"
    And there are no errors
    And when I call DeleteVolume
    Then there are no errors
  
@long
  Scenario Outline: Create volume, create snapshot, delete snapshot, delete volume for multiple sizes
    Given a VxFlexOS service
    And a capability with voltype "block" access "single-writer" fstype "xfs"
    And a basic block volume request "integration1" <size>
    When I call CreateVolume
    And when I call PublishVolume "SDC_GUID"
    And when I call NodePublishVolume "SDC_GUID"
    And verify published volume with voltype "block" access "single-writer" fstype "xfs"
    And when I call NodePublishVolume "SDC_GUID"
    And I write block data
    And I call CreateSnapshot
    And there are no errors
    And I call DeleteSnapshot
    And there are no errors
    And when I call NodeUnpublishVolume "SDC_GUID"
    And when I call UnpublishVolume "SDC_GUID"
    And when I call DeleteVolume
    And there are no errors
    And when I call DeleteAllVolumes
    And there are no errors

    Examples:
      | size |
      | "8"  |
      | "16" |
      | "32" |
      | "64" |

  Scenario: Create volume, create snapshot, create volume from snapshot, delete original volume, delete new volume
    Given a VxFlexOS service
    And I set another systemID "altSystem"
    And a basic block volume request "ss1" "8"
    When I call CreateVolume
    And I call CreateSnapshot
    And there are no errors
    And I call ListSnapshot
    And expect Error ListSnapshotResponse 
    And I call DeleteSnapshot
    And there are no errors
    And when I call DeleteVolume
    And there are no errors


  Scenario: Create volume, create snapshot, create volume from snapshot, delete original volume, delete new volume
    Given a VxFlexOS service
    And I set another systemID <id>
    And a basic block volume request "integration1" "8"
    When I call CreateVolume
    And I call CreateSnapshot
    And there are no errors
    And I call ListVolume
    And a valid ListVolumeResponse is returned
    And I call ListSnapshot For Snap
    And a valid ListSnapshotResponse is returned
    And I call CreateVolumeFromSnapshot
    Then there are no errors
    And I call ListVolume
    And a valid ListVolumeResponse is returned
    And I call DeleteSnapshot
    And there are no errors
    And when I call DeleteVolume
    And there are no errors
    And when I call DeleteAllVolumes
    And there are no errors
    And I call ListVolume
    Examples:
      | id                 |
      | "altSystem"        |
      | "defaultSystem"    |

  Scenario: Craete volume, clone volume, delete original volume, delete new volume
    Given a VxFlexOS service
    And I set another systemID <id>
    And a basic block volume request "integration1" "8"
    When I call CreateVolume
    And I call CloneVolume
    And there are no errors
    And I call ListVolume
    And a valid ListVolumeResponse is returned
    And I call ListSnapshot
    And a valid ListSnapshotResponse is returned
    And when I call DeleteVolume
    And there are no errors
    And when I call DeleteAllVolumes
    And there are no errors
    And I call ListVolume
    Examples:
      | id                 |
      | "altSystem"        |
      | "defaultSystem"    |

  Scenario: Create volume, create snapshot, create many volumes from snap, delete original volume, delete new volumes
    Given a VxFlexOS service
    And a basic block volume request "integration1" "8"
    When I call CreateVolume
    And there are no errors
    And I call CreateSnapshot
    And there are no errors
    And I call CreateManyVolumesFromSnapshot
    Then the error message should contain "There are too many snapshots in the VTree"
    And I call DeleteSnapshot
    And when I call DeleteVolume
    And when I call DeleteAllVolumes

  Scenario: Craete volume, clone volume, clone many volumes, delete original volume, delete new volumes
    Given a VxFlexOS service
    And a basic block volume request "integration1" "8"
    When I call CreateVolume
    And I call CloneVolume
    And there are no errors
    And I call CloneManyVolumes
    Then the error message should contain "There are too many snapshots in the VTree"
    And when I call DeleteVolume
    And when I call DeleteAllVolumes

  Scenario: Create volume, idempotent create snapshot, delete volume
    Given a VxFlexOS service
    And a basic block volume request "integration1" "8"
    When I call CreateVolume
    And I call CreateSnapshot
    And there are no errors
    And I call CreateSnapshot
    And there are no errors
    And I call ListSnapshot
    And a valid ListSnapshotResponse is returned
    And I call DeleteSnapshot
    And there are no errors
    And I call DeleteSnapshot
    And there are no errors
    And when I call DeleteVolume
    Then there are no errors

   
   Scenario: Create multiple volumes, create snapshot of consistency group, delete volumes
    Given a VxFlexOS service
    And a basic block volume request "integration1" "8"
    When I call CreateVolume
    And a basic block volume request "integration2" "8"
    And I call CreateVolume
    And a basic block volume request "integration3" "8"
    And I call CreateVolume
    And I call CreateSnapshotConsistencyGroup
    And there are no errors
    Then I call DeleteSnapshot
    And there are no errors
    And when I call DeleteAllVolumes
    And there are no errors

  Scenario Outline: Create publish, node-publish, node-unpublish, unpublish, and delete basic volume
    Given a VxFlexOS service
    And a capability with voltype <voltype> access <access> fstype <fstype>
    And a volume request "integration5" "8"
    When I call CreateVolume
    And there are no errors
    And when I call PublishVolume "SDC_GUID"
    And when I call NodePublishVolume "SDC_GUID"
    And verify published volume with voltype <voltype> access <access> fstype <fstype>
    And when I call NodePublishVolume "SDC_GUID"
    And when I call NodeUnpublishVolume "SDC_GUID"
    And when I call UnpublishVolume "SDC_GUID"
    And when I call DeleteVolume
    Then the error message should contain <errormsg>

    Examples:
      | voltype | access          | fstype | errormsg                   |
      | "mount" | "single-writer" | "xfs"  | "none"                     |
      | "mount" | "single-writer" | "ext4" | "none"                     |
      | "mount" | "multi-writer"  | "ext4" | "multi-writer not allowed" |
      | "block" | "single-writer" | "none" | "none"                     |
      | "block" | "multi-writer"  | "none" | "none"                     |
      | "block" | "single-writer" | "none" | "none"                     |

  Scenario: Create volume with access mode read only many
    Given a VxFlexOS service
    And a capability with voltype "mount" access "single-writer" fstype "xfs"
    And a volume request "multi-reader-test" "8"
    When I call CreateVolume
    And there are no errors
    And when I call PublishVolume "SDC_GUID"
    And when I call NodePublishVolume "SDC_GUID"
    And when I call NodeUnpublishVolume "SDC_GUID"
    And when I call UnpublishVolume "SDC_GUID"
    And a capability with voltype "mount" access "multi-reader" fstype "xfs"
    And when I call PublishVolume "SDC_GUID"
    And when I call NodePublishVolumeWithPoint "SDC_GUID" "temp1"
    And when I call NodePublishVolumeWithPoint "SDC_GUID" "temp2"
    And when I call NodeUnpublishVolumeWithPoint "SDC_GUID" "temp1"
    And when I call NodeUnpublishVolumeWithPoint "SDC_GUID" "temp2"
    And when I call UnpublishVolume "SDC_GUID"
    And when I call DeleteVolume
    Then there are no errors

  Scenario: Create block volume with access mode read write many
    Given a VxFlexOS service
    And a capability with voltype "block" access "multi-writer" fstype ""
    And a volume request "block-multi-writer-test" "8"
    When I call CreateVolume
    And there are no errors
    And when I call PublishVolume "SDC_GUID"
    And when I call PublishVolume "ALT_GUID"
    And when I call NodePublishVolumeWithPoint "SDC_GUID" "/tmp/tempdev1"
    And there are no errors
    And when I call NodePublishVolumeWithPoint "SDC_GUID" "/tmp/tempdev2"
    And there are no errors
    And when I call NodePublishVolume "ALT_GUID"
    And there are no errors
    And when I call NodeUnpublishVolume "ALT_GUID"
    And when I call NodeUnpublishVolumeWithPoint "SDC_GUID" "/tmp/tempdev1"
    And when I call NodeUnpublishVolumeWithPoint "SDC_GUID" "/tmp/tempdev2"
    And when I call UnpublishVolume "SDC_GUID"
    And when I call UnpublishVolume "ALT_GUID"
    And when I call DeleteVolume
    Then there are no errors

  Scenario: Create publish, unpublish, and delete basic volume
    Given a VxFlexOS service
    And a basic block volume request "integration5" "8"
    When I call CreateVolume
    And there are no errors
    And when I call PublishVolume "SDC_GUID"
    And there are no errors
    And when I call UnpublishVolume "SDC_GUID"
    And there are no errors
    And when I call DeleteVolume
    Then there are no errors

  Scenario: Multi-host create publish, unpublish, and delete basic volume
    Given a VxFlexOS service
    And a basic block volume request "integration6" "8"
    And access type is "multi-writer"
    When I call CreateVolume
    And there are no errors
    And when I call PublishVolume "SDC_GUID"
    And there are no errors
    And when I call PublishVolume "ALT_GUID"
    And there are no errors
    And when I call UnpublishVolume "SDC_GUID"
    And there are no errors
    And when I call UnpublishVolume "ALT_GUID"
    And there are no errors
    And when I call DeleteVolume
    Then there are no errors

  Scenario: Create and delete basic 100000G volume
    Given a VxFlexOS service
    And max retries 1
    And a basic block volume request "integration4" "100000"
    When I call CreateVolume
    And when I call DeleteVolume
    Then the error message should contain "Requested volume size exceeds the volume allocation limit"

  Scenario: Create and delete basic 96G volume
    Given a VxFlexOS service
    And max retries 10
    And a basic block volume request "integration3" "96"
    When I call CreateVolume
    And when I call DeleteVolume
    Then there are no errors

  Scenario Outline: Scalability test to create volumes, publish, node publish, node unpublish, unpublish, delete volumes in parallel
    Given a VxFlexOS service
    And I set another systemID <id>
    When I create <numberOfVolumes> volumes in parallel
    And there are no errors
    And I publish <numberOfVolumes> volumes in parallel
    And there are no errors
    And I node publish <numberOfVolumes> volumes in parallel
    And there are no errors
    And I node unpublish <numberOfVolumes> volumes in parallel
    And there are no errors
    And I unpublish <numberOfVolumes> volumes in parallel
    And there are no errors
    And when I delete <numberOfVolumes> volumes in parallel
    Then there are no errors
    Examples:
      | id               | numberOfVolumes |
      | "altSystem"      |  5              |
      | "defaultSystem"  |  5              |

  Scenario Outline: Idempotent create volumes, publish, node publish, node unpublish, unpublish, delete volumes in parallel
    Given a VxFlexOS service
    When I create <numberOfVolumes> volumes in parallel
    And there are no errors
    When I create <numberOfVolumes> volumes in parallel
    And there are no errors
    And I publish <numberOfVolumes> volumes in parallel
    And there are no errors
    And I publish <numberOfVolumes> volumes in parallel
    And there are no errors
    And I node publish <numberOfVolumes> volumes in parallel
    And there are no errors
    And I node publish <numberOfVolumes> volumes in parallel
    And there are no errors
    And I node unpublish <numberOfVolumes> volumes in parallel
    And there are no errors
    And I node unpublish <numberOfVolumes> volumes in parallel
    And there are no errors
    And I unpublish <numberOfVolumes> volumes in parallel
    And there are no errors
    And I unpublish <numberOfVolumes> volumes in parallel
    And there are no errors
    And when I delete <numberOfVolumes> volumes in parallel
    And there are no errors
    And when I delete <numberOfVolumes> volumes in parallel
    Then there are no errors

    Examples:
      | numberOfVolumes |
      | 1               |
      | 10              |

  Scenario: Expand Volume Mount
    Given a VxFlexOS service
    And a capability with voltype "mount" access "single-writer" fstype "xfs"
    And a volume request "integration30" "16"
    When I call CreateVolume
    And there are no errors
    And when I call PublishVolume "SDC_GUID"
    And there are no errors
    And when I call NodePublishVolume "SDC_GUID"
    And there are no errors
    And when I call ExpandVolume to "20"
    And there are no errors
    And when I call NodeExpandVolume
    And there are no errors
    And I call ListVolume
    And a valid ListVolumeResponse is returned
    And when I call NodeUnpublishVolume "SDC_GUID"
    And there are no errors
    And when I call UnpublishVolume "SDC_GUID"
    And there are no errors
    And when I call DeleteVolume
    Then there are no errors

  Scenario: Expand Volume Block
    Given a VxFlexOS service
    And a capability with voltype "block" access "single-writer" fstype "none"
    And a volume request "integration33" "8"
    When I call CreateVolume
    And there are no errors
    And when I call PublishVolume "SDC_GUID"
    And there are no errors
    And when I call NodePublishVolume "SDC_GUID"
    And there are no errors
    And when I call ExpandVolume to "10"
    And there are no errors
    And when I call NodeExpandVolume
    And there are no errors
    And I call ListVolume
    And a valid ListVolumeResponse is returned
    And when I call NodeUnpublishVolume "SDC_GUID"
    And there are no errors
    And when I call UnpublishVolume "SDC_GUID"
    And there are no errors
    And when I call DeleteVolume
    Then there are no errors


  Scenario Outline: Publish and Unpublish Ephemeral Volume
    Given a VxFlexOS service
    And a capability with voltype "mount" access <access> fstype <fstype>
    And I call EthemeralNodePublishVolume with ID <id> and size <size>
    And when I call NodeUnpublishVolume "SDC_GUID"
    Then the error message should contain <errormsg>

Examples:
  |  id           | size      |  access         | fstype | errormsg                                             | 
  | "123456789"   | "8Gi"     |"single-writer"  | "xfs"  | "none"                                               | 
  | "123456789"   | "8Gi"     |"single-writer"  | "ext4" | "none"                                               |
  | "123456789"   | "8Gi"     | "multi-writer"  | "ext4" | "inline ephemeral controller publish failed"         | 
  | ""            | "8Gi"     | "single-writer" | "ext4" | "InvalidArgument desc = required: VolumeID"          |
  | "123456789"   | "8Gi"     | "single-writer" | "ext1" | "inline ephemeral node publish failed"               |
  | "123456789"   | " Gi"     |"single-writer"  | "ext4" | "inline ephemeral parse size failed"                 |

Scenario: Call CreateVolumeGroupSnapshot
  Given a VxFlexOS service
  And a basic block volume request "integration1" "8"
  When I call CreateVolume
  And a basic block volume request "integration2" "8"
  And I call CreateVolume
  And a basic block volume request "integration3" "8"
  And I call CreateVolume
  When I call CreateVolumeGroupSnapshot
  And I call DeleteVGS
  And when I call DeleteAllVolumes
  Then the error message should contain "none"

Scenario: Call CreateVolumeGroupSnapshot idempotent 
  Given a VxFlexOS service
  And a basic block volume request "integration1" "8"
  When I call CreateVolume
  And a basic block volume request "integration2" "8"
  And I call CreateVolume
  And a basic block volume request "integration3" "8"
  And I call CreateVolume
  When I call CreateVolumeGroupSnapshot
  When I call CreateVolumeGroupSnapshot
  And I call DeleteVGS
  And when I call DeleteAllVolumes
  Then the error message should contain "none"

@vg
Scenario: Call CreateVolumeGroupSnapshot idempotent; criteria 1 fails
  Given a VxFlexOS service
  And a basic block volume request "integration1" "8"
  When I call CreateVolume
  And a basic block volume request "integration2" "8"
  And I call CreateVolume
  And a basic block volume request "integration3" "8"
  And I call CreateVolume
  When I call CreateVolumeGroupSnapshot
  And a basic block volume request "integration4" "8"
  And I call CreateVolume
  When I call CreateVolumeGroupSnapshot
  And I call DeleteVGS
  And when I call DeleteAllVolumes
  Then the error message should contain "Some snapshots exist on array, while others need to be created"

#X_CSI_VXFLEXOS_ENABLESNAPSHOTCGDELETE must be set to "false" in env.sh for this test
#Scenario: Call CreateVolumeGroupSnapshot idempotent; criteria 2 fails
# Given a VxFlexOS service
#  And a basic block volume request "integration1" "8"
#  When I call CreateVolume
# And a basic block volume request "integration2" "8"
# And I call CreateVolume
#  And a basic block volume request "integration3" "8"
#  And I call CreateVolume
#  When I call CreateVolumeGroupSnapshot
#  And I call split VolumeGroupSnapshot
#  When I call CreateVolumeGroupSnapshot
#  And I call DeleteVGS
#  And when I call DeleteAllVolumes
#  Then the error message should contain "Idempotent snapshots belong to different consistency groups on array"

@vg
Scenario: Call CreateVolumeGroupSnapshot idempotent; criteria 3 fails
  Given a VxFlexOS service
  And a basic block volume request "integration1" "8"
  When I call CreateVolume
  And a basic block volume request "integration2" "8"
  And I call CreateVolume
  And a basic block volume request "integration3" "8"
  And I call CreateVolume
  When I call CreateVolumeGroupSnapshot
  And remove a volume from VolumeGroupSnapshotRequest 
  When I call CreateVolumeGroupSnapshot
  And I call DeleteVGS
  And when I call DeleteAllVolumes
<<<<<<< HEAD
  Then the error message should contain "contains more snapshots"

Scenario: Call DeleteVolumeGroupSnapshot
   Given a VxFlexOS service
   When I call DeleteVolumeGroupSnapshot 
   Then the error message should contain "none"
@wip
Scenario: Call ControllerGetVolume with Good VolumeID
  Given a VxFlexOS service
  And a capability with voltype "mount" access "single-writer" fstype "ext4"
  And a volume request "integration19" "8"
  When I call CreateVolume
  And there are no errors
  And when I call PublishVolume "SDC_GUID"
  And there are no errors
  And when I call NodePublishVolume "SDC_GUID"
  And there are no errors
  And I call ControllerGetVolume
  And the volumecondition is "healthy"
  And when I call NodeUnpublishVolume "SDC_GUID"
  And there are no errors
  And when I call UnpublishVolume "SDC_GUID"
  And there are no errors
  And when I call DeleteVolume
  Then there are no errors

@wip
Scenario: Call ControllerGetVolume with No VolumeID
  Given a VxFlexOS service
  And a capability with voltype "mount" access "single-writer" fstype "ext4"
  And a volume request "integration19" "8"
  When I call CreateVolume
  And there are no errors
  And when I call PublishVolume "SDC_GUID"
  And there are no errors
  And when I call NodePublishVolume "SDC_GUID"
  And when I call NodeUnpublishVolume "SDC_GUID"
  And when I call UnpublishVolume "SDC_GUID"
  And there are no errors
  And when I call DeleteVolume
  Then there are no errors
  And I call ControllerGetVolume
  And the volumecondition is "unhealthy"
  Then there are no errors
=======
  Then the error message should contain "contains more snapshots"
>>>>>>> dab51de4
<|MERGE_RESOLUTION|>--- conflicted
+++ resolved
@@ -587,14 +587,13 @@
   When I call CreateVolumeGroupSnapshot
   And I call DeleteVGS
   And when I call DeleteAllVolumes
-<<<<<<< HEAD
   Then the error message should contain "contains more snapshots"
 
 Scenario: Call DeleteVolumeGroupSnapshot
    Given a VxFlexOS service
    When I call DeleteVolumeGroupSnapshot 
    Then the error message should contain "none"
-@wip
+
 Scenario: Call ControllerGetVolume with Good VolumeID
   Given a VxFlexOS service
   And a capability with voltype "mount" access "single-writer" fstype "ext4"
@@ -614,7 +613,6 @@
   And when I call DeleteVolume
   Then there are no errors
 
-@wip
 Scenario: Call ControllerGetVolume with No VolumeID
   Given a VxFlexOS service
   And a capability with voltype "mount" access "single-writer" fstype "ext4"
@@ -632,6 +630,3 @@
   And I call ControllerGetVolume
   And the volumecondition is "unhealthy"
   Then there are no errors
-=======
-  Then the error message should contain "contains more snapshots"
->>>>>>> dab51de4
