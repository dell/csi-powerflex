--- conflicted
+++ resolved
@@ -469,11 +469,9 @@
 	}
 
 	c := s.adminClients[systemID]
-<<<<<<< HEAD
 	fmt.Printf("adminClients:%#v\n", s.adminClients)
 	fmt.Printf("client: %#v\n", c)
-=======
->>>>>>> e6a70839
+
 	if c == nil {
 		return false, nil
 	}
