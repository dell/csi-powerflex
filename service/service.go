--- conflicted
+++ resolved
@@ -469,10 +469,6 @@
 	}
 
 	c := s.adminClients[systemID]
-<<<<<<< HEAD
-
-=======
->>>>>>> 4be7c48c
 	if c == nil {
 		return false, nil
 	}
@@ -931,7 +927,6 @@
 }
 
 // exportFilesystem - Method to export filesystem with idempotency
-<<<<<<< HEAD
 func (s *service) exportFilesystem(ctx context.Context, req *csi.ControllerPublishVolumeRequest, client *goscaleio.Client, fs *siotypes.FileSystem, nodeIP, nodeID string, pContext map[string]string, am *csi.VolumeCapability_AccessMode) (*csi.ControllerPublishVolumeResponse, error) {
 
 	nfsExportName := NFSExportNamePrefix + fs.Name
@@ -1059,24 +1054,6 @@
 	Log.Debugf("ControllerPublishVolume successful for volid: [%s]", pContext["volumeContextId"])
 
 	return &csi.ControllerPublishVolumeResponse{PublishContext: pContext}, nil
-=======
-func (s *service) exportFilesystem(ctx context.Context, req *csi.ControllerPublishVolumeRequest, client *goscaleio.Client, fs *siotypes.FileSystem, nodeID string) (*csi.ControllerPublishVolumeResponse, error) {
-	volumeContext := req.GetVolumeContext()
-
-	// fetch the node IP, for exporting the FS on host.
-	// TODO
-
-	// Create NFS export if it doesn't exist
-	// Add host IP to existing nfs export
-	// Add external host IP to existing nfs export
-	// TODO
-
-	// create publish context
-	publishContext := make(map[string]string)
-	publishContext[KeyNasName] = volumeContext[KeyNasName]
-	publishContext[KeyNfsACL] = volumeContext[KeyNfsACL]
-	return &csi.ControllerPublishVolumeResponse{PublishContext: publishContext}, nil
->>>>>>> 4be7c48c
 }
 
 // this function updates volumePrefixToSystems, a map of volume ID prefixes -> system IDs
