// Copyright © 2019-2022 Dell Inc. or its subsidiaries. All Rights Reserved.
//
// Licensed under the Apache License, Version 2.0 (the "License");
// you may not use this file except in compliance with the License.
// You may obtain a copy of the License at
//      http://www.apache.org/licenses/LICENSE-2.0
// Unless required by applicable law or agreed to in writing, software
// distributed under the License is distributed on an "AS IS" BASIS,
// WITHOUT WARRANTIES OR CONDITIONS OF ANY KIND, either express or implied.
// See the License for the specific language governing permissions and
// limitations under the License.
//

package service

import (
	"context"
	"errors"
	"fmt"
	"io/ioutil"
	"net"
	"os"
	"path/filepath"
	"runtime"
	"strconv"
	"strings"
	"sync"
	"time"

	"github.com/container-storage-interface/spec/lib/go/csi"
	"github.com/dell/csi-vxflexos/v2/core"
	"github.com/dell/csi-vxflexos/v2/k8sutils"
	"github.com/dell/dell-csi-extensions/podmon"
	"github.com/dell/dell-csi-extensions/replication"
	volumeGroupSnapshot "github.com/dell/dell-csi-extensions/volumeGroupSnapshot"
	"github.com/dell/gocsi"
	csictx "github.com/dell/gocsi/context"
	"github.com/dell/goscaleio"
	sio "github.com/dell/goscaleio"
	siotypes "github.com/dell/goscaleio/types/v1"
	"github.com/fsnotify/fsnotify"
	"github.com/golang/protobuf/ptypes"
	"github.com/sirupsen/logrus"
	"github.com/spf13/viper"
	"k8s.io/client-go/kubernetes"
	"sigs.k8s.io/yaml"

	"google.golang.org/grpc"
	metav1 "k8s.io/apimachinery/pkg/apis/meta/v1"
)

const (
	// Name is the name of the CSI plug-in.
	Name = "csi-vxflexos.dellemc.com"

	// KeyThickProvisioning is the key used to get a flag indicating that
	// a volume should be thick provisioned from the volume create params
	KeyThickProvisioning = "thickprovisioning"

	thinProvisioned  = "ThinProvisioned"
	thickProvisioned = "ThickProvisioned"
	defaultPrivDir   = "/dev/disk/csi-vxflexos"

	// SystemTopologySystemValue is the supported topology key
	SystemTopologySystemValue string = "csi-vxflexos.dellemc.com"

	//DefaultLogLevel for csi logs
	DefaultLogLevel = logrus.DebugLevel

	//ParamCSILogLevel csi driver log level
	ParamCSILogLevel = "CSI_LOG_LEVEL"
)

var mx = sync.Mutex{}
var px = sync.Mutex{}

// ArrayConfigFile is file name with array connection data
var ArrayConfigFile string

// DriverConfigParamsFile is the name of the input driver config params file
var DriverConfigParamsFile string

// KubeConfig is the kube config
var KubeConfig string

// K8sClientset is the client to query k8s
var K8sClientset kubernetes.Interface

// Log controlls the logger
// give default value, will be overwritten by configmap
var Log = logrus.New()

// ArrayConnectionData contains data required to connect to array
type ArrayConnectionData struct {
<<<<<<< HEAD
	SystemID                  string  `json:"systemID"`
	Username                  string  `json:"username"`
	Password                  string  `json:"password"`
	Endpoint                  string  `json:"endpoint"`
	SkipCertificateValidation bool    `json:"skipCertificateValidation,omitempty"`
	Insecure                  bool    `json:"insecure,omitempty"`
	IsDefault                 bool    `json:"isDefault,omitempty"`
	AllSystemNames            string  `json:"allSystemNames"`
	NasName                   *string `json:"nasName"`
	NfsAcls                   string  `json:"nfsAcls"`
=======
	SystemID                  string `json:"systemID"`
	Username                  string `json:"username"`
	Password                  string `json:"password"`
	Endpoint                  string `json:"endpoint"`
	SkipCertificateValidation bool   `json:"skipCertificateValidation,omitempty"`
	Insecure                  bool   `json:"insecure,omitempty"`
	IsDefault                 bool   `json:"isDefault,omitempty"`
	AllSystemNames            string `json:"allSystemNames"`
	NasName                   string `json:"nasName"`
	NfsAcls                   string `json:"nfsAcls"`
>>>>>>> 5aa5499c
}

// Manifest is the SP's manifest.
var Manifest = map[string]string{
	"url":    "http://github.com/dell/csi-vxflexos",
	"semver": core.SemVer,
	"commit": core.CommitSha32,
	"formed": core.CommitTime.Format(time.RFC1123),
}

// Service is the CSI Mock service provider.
type Service interface {
	csi.ControllerServer
	csi.IdentityServer
	csi.NodeServer
	BeforeServe(context.Context, *gocsi.StoragePlugin, net.Listener) error
	RegisterAdditionalServers(server *grpc.Server)
	ProcessMapSecretChange() error
}

// Opts defines service configuration options.
type Opts struct {
	// map from system name to ArrayConnectionData
	arrays                     map[string]*ArrayConnectionData
	defaultSystemID            string // ID of default system
	SdcGUID                    string
	Thick                      bool
	AutoProbe                  bool
	DisableCerts               bool   // used for unit testing only
	Lsmod                      string // used for unit testing only
	drvCfgQueryMDM             string // used for testing only
	EnableSnapshotCGDelete     bool   // when snapshot deleted, enable deleting of all snaps in the CG of the snapshot
	EnableListVolumesSnapshots bool   // when listing volumes, include snapshots and volumes
	AllowRWOMultiPodAccess     bool   // allow multiple pods to access a RWO volume on the same node
	IsHealthMonitorEnabled     bool   // allow driver to make use of the alpha feature gate, CSIVolumeHealth
	IsSdcRenameEnabled         bool   // allow driver to enable renaming SDC
	SdcPrefix                  string // prefix to be set for SDC name
	IsApproveSDCEnabled        bool
	replicationContextPrefix   string
	replicationPrefix          string
	NfsAcls                    string
	ExternalAccess             string
}

type service struct {
	opts                Opts
	adminClients        map[string]*sio.Client
	systems             map[string]*sio.System
	mode                string
	volCache            []*siotypes.Volume
	volCacheRWL         sync.RWMutex
	volCacheSystemID    string // systemID for cached volumes
	snapCache           []*siotypes.Volume
	snapCacheRWL        sync.RWMutex
	snapCacheSystemID   string // systemID for cached snapshots
	privDir             string
	storagePoolIDToName map[string]string
	statisticsCounter   int
	//maps the first 24 bits of a volume ID to the volume's systemID
	volumePrefixToSystems   map[string][]string
	connectedSystemNameToID map[string]string
}

// Process dynamic changes to configMap or Secret.
func (s *service) ProcessMapSecretChange() error {

	//Update dynamic config params
	vc := viper.New()
	vc.AutomaticEnv()
	Log.WithField("file", DriverConfigParamsFile).Info("driver configuration file ")
	vc.SetConfigFile(DriverConfigParamsFile)
	if err := vc.ReadInConfig(); err != nil {
		Log.WithError(err).Error("unable to read config file, using default values")
	}
	if err := s.updateDriverConfigParams(Log, vc); err != nil {
		return err
	}
	vc.WatchConfig()
	vc.OnConfigChange(func(e fsnotify.Event) {
		// Putting in mutex to allow tests to pass with race flag
		mx.Lock()
		defer mx.Unlock()
		Log.WithField("file", DriverConfigParamsFile).Info("log configuration file changed")
		if err := s.updateDriverConfigParams(Log, vc); err != nil {
			Log.Warn(err)
		}
	})

	// dynamic array secret change
	va := viper.New()
	va.SetConfigFile(ArrayConfigFile)
	Log.WithField("file", ArrayConfigFile).Info("array configuration file")

	va.WatchConfig()

	va.OnConfigChange(func(e fsnotify.Event) {
		// Putting in mutex to allow tests to pass with race flag
		mx.Lock()
		defer mx.Unlock()
		Log.WithField("file", ArrayConfigFile).Info("array configuration file changed")
		var err error
		s.opts.arrays, err = getArrayConfig(context.Background())
		if err != nil {
			Log.WithError(err).Error("unable to reload multi array config file")
		}
		err = s.doProbe(context.Background())
		if err != nil {
			Log.WithError(err).Error("unable to probe array in multi array config")
		}
		// log csiNode topology keys
		if err = s.logCsiNodeTopologyKeys(); err != nil {
			Log.WithError(err).Error("unable to log csiNode topology keys")
		}
	})
	return nil
}

func (s *service) logCsiNodeTopologyKeys() error {
	if K8sClientset == nil {
		err := k8sutils.CreateKubeClientSet(KubeConfig)
		if err != nil {
			Log.WithError(err).Error("unable to create k8s clientset for query")
			return err
		}
		K8sClientset = k8sutils.Clientset
	}

	csiNodes, err := K8sClientset.StorageV1().CSINodes().List(context.TODO(), metav1.ListOptions{})
	node, err := s.NodeGetInfo(context.Background(), nil)
	if node != nil {
		Log.WithField("node info", node.NodeId).Info("NodeInfo ID")
		segMap := node.AccessibleTopology.Segments

		for key := range segMap {
			Log.WithField("node info key", key).Info("NodeInfo topologykeys")
		}

		if err == nil {
			for i, csiNode := range csiNodes.Items {
				if len(csiNode.Spec.Drivers) > 0 {
					csinodeID := csiNode.Spec.Drivers[i].NodeID
					csiNodeName := csiNode.Spec.Drivers[i].Name
					if csinodeID == node.NodeId && csiNodeName == Name {
						csinodeID := csiNode.Spec.Drivers[i].NodeID
						Log.WithField("csinode", csiNode.Name).Info("csiNode name")
						Log.WithField("csinode ID", csinodeID).Info("csiNode id")
						tkeys := csiNode.Spec.Drivers[i].TopologyKeys
						if tkeys != nil {
							Log.WithField("csinode topologykeys", len(tkeys)).Info("count")
							needMap := make(map[string]string)
							for key := range segMap {
								for _, tkey := range tkeys {
									if tkey != key {
										needMap[key] = "missing"
									} else {
										Log.WithField("csinode topologykeys", "ok").Info("found")
									}
								}
							}
							for akey := range needMap {
								Log.WithField("csinode missing topology key", akey).Info("node key")
							}
						}
					}
				}
			}
		} else {
			Log.WithError(err).Error("unable to list csiNodes in cluster")
		}
	}
	return nil

}

// New returns a handle to service
func New() Service {
	return &service{
		storagePoolIDToName:     map[string]string{},
		connectedSystemNameToID: map[string]string{},
		volumePrefixToSystems:   map[string][]string{},
	}
}

func (s *service) updateDriverConfigParams(logger *logrus.Logger, v *viper.Viper) error {

	logFormat := v.GetString("CSI_LOG_FORMAT")
	logFormat = strings.ToLower(logFormat)
	logger.WithField("format", logFormat).Info("Read CSI_LOG_FORMAT from log configuration file")
	if strings.EqualFold(logFormat, "json") {
		logger.SetFormatter(&logrus.JSONFormatter{})
	} else {
		// use text formatter by defualt
		if logFormat != "text" {
			logger.WithField("format", logFormat).Info("CSI_LOG_FORMAT value not recognized, setting to text")
		}
		logger.SetFormatter(&logrus.TextFormatter{})
	}

	level := DefaultLogLevel
	if v.IsSet(ParamCSILogLevel) {
		logLevel := v.GetString(ParamCSILogLevel)
		if logLevel != "" {
			logLevel = strings.ToLower(logLevel)
			logger.WithField("level", logLevel).Info("Read CSI_LOG_LEVEL from log configuration file")
			var err error
			level, err = logrus.ParseLevel(logLevel)
			if err != nil {
				Log.WithError(err).Errorf("CSI_LOG_LEVEL %s value not recognized, setting to debug error: %s ", logLevel, err.Error())
				logger.SetLevel(DefaultLogLevel)
				return fmt.Errorf("input log level %q is not valid", logLevel)
			}
		}
	}
	logger.SetLevel(level)
	// set X_CSI_LOG_LEVEL so that gocsi doesn't overwrite the loglevel set by us
	_ = os.Setenv(gocsi.EnvVarLogLevel, level.String())
	return nil
}

func (s *service) BeforeServe(
	ctx context.Context, sp *gocsi.StoragePlugin, lis net.Listener) error {
	defer func() {
		fields := map[string]interface{}{
			"sdcGUID":                s.opts.SdcGUID,
			"thickprovision":         s.opts.Thick,
			"privatedir":             s.privDir,
			"autoprobe":              s.opts.AutoProbe,
			"mode":                   s.mode,
			"allowRWOMultiPodAccess": s.opts.AllowRWOMultiPodAccess,
			"IsHealthMonitorEnabled": s.opts.IsHealthMonitorEnabled,
			"IsSdcRenameEnabled":     s.opts.IsSdcRenameEnabled,
			"sdcPrefix":              s.opts.SdcPrefix,
			"IsApproveSDCEnabled":    s.opts.IsApproveSDCEnabled,
			"nfsAcls":                s.opts.NfsAcls,
			"externalAccess":         s.opts.ExternalAccess,
		}

		Log.WithFields(fields).Infof("configured %s", Name)
	}()

	// Get the SP's operating mode.
	s.mode = csictx.Getenv(ctx, gocsi.EnvVarMode)

	opts := Opts{}

	var err error

	// Process configuration file and initialize system clients
	opts.arrays, err = getArrayConfig(ctx)
	if err != nil {
		Log.Warnf("unable to get arrays from config: %s", err.Error())
		return err
	}

	if err = s.ProcessMapSecretChange(); err != nil {
		Log.Warnf("unable to configure dynamic configMap secret change detection : %s", err.Error())
		return err
	}

	if guid, ok := csictx.LookupEnv(ctx, EnvSDCGUID); ok {
		opts.SdcGUID = guid
	}
	if pd, ok := csictx.LookupEnv(ctx, "X_CSI_PRIVATE_MOUNT_DIR"); ok {
		s.privDir = pd
	}
	if snapshotCGDelete, ok := csictx.LookupEnv(ctx, "X_CSI_VXFLEXOS_ENABLESNAPSHOTCGDELETE"); ok {
		if snapshotCGDelete == "true" {
			opts.EnableSnapshotCGDelete = true
		}
	}
	if listVolumesSnapshots, ok := csictx.LookupEnv(ctx, "X_CSI_VXFLEXOS_ENABLELISTVOLUMESNAPSHOTS"); ok {
		if listVolumesSnapshots == "true" {
			opts.EnableListVolumesSnapshots = true
		}
	}
	if allowRWOMultiPodAccess, ok := csictx.LookupEnv(ctx, EnvAllowRWOMultiPodAccess); ok {
		if allowRWOMultiPodAccess == "true" {
			opts.AllowRWOMultiPodAccess = true
			mountAllowRWOMultiPodAccess = true
		}
	}
	if healthMonitor, ok := csictx.LookupEnv(ctx, EnvIsHealthMonitorEnabled); ok {
		if healthMonitor == "true" {
			opts.IsHealthMonitorEnabled = true
		}
	} else {
		opts.IsHealthMonitorEnabled = false
	}
	if renameSDC, ok := csictx.LookupEnv(ctx, EnvIsSDCRenameEnabled); ok {
		if renameSDC == "true" {
			opts.IsSdcRenameEnabled = true
		}
	} else {
		opts.IsSdcRenameEnabled = false
	}
	if sdcPrefix, ok := csictx.LookupEnv(ctx, EnvSDCPrefix); ok {
		opts.SdcPrefix = sdcPrefix
	}
	if approveSDC, ok := csictx.LookupEnv(ctx, EnvIsApproveSDCEnabled); ok {
		if approveSDC == "true" {
			opts.IsApproveSDCEnabled = true
		}
	}

	if s.privDir == "" {
		s.privDir = defaultPrivDir
	}

	if replicationContextPrefix, ok := csictx.LookupEnv(ctx, EnvReplicationContextPrefix); ok {
		opts.replicationContextPrefix = replicationContextPrefix + "/"
	}

	if replicationPrefix, ok := csictx.LookupEnv(ctx, EnvReplicationPrefix); ok {
		opts.replicationPrefix = replicationPrefix
	}

	if nfsAcls, ok := csictx.LookupEnv(ctx, EnvNfsAcls); ok {
		opts.NfsAcls = nfsAcls
	}
	if externalAccess, ok := csictx.LookupEnv(ctx, EnvExternalAccess); ok {
		opts.ExternalAccess = externalAccess
	}

	// log csiNode topology keys
	if err = s.logCsiNodeTopologyKeys(); err != nil {
		Log.WithError(err).Error("unable to log csiNode topology keys")
	}

	// pb parses an environment variable into a boolean value. If an error
	// is encountered, default is set to false, and error is logged
	pb := func(n string) bool {
		if v, ok := csictx.LookupEnv(ctx, n); ok {
			b, err := strconv.ParseBool(v)
			if err != nil {
				Log.WithField(n, v).Debug(
					"invalid boolean value. defaulting to false")
				return false
			}
			return b
		}
		return false
	}

	opts.Thick = pb(EnvThick)
	opts.AutoProbe = true

	s.opts = opts
	s.adminClients = make(map[string]*sio.Client)
	s.systems = make(map[string]*sio.System)

	if _, ok := csictx.LookupEnv(ctx, "X_CSI_VXFLEXOS_NO_PROBE_ON_START"); !ok {
		return s.doProbe(ctx)
	}
	return nil
}

func (s *service) checkNFS(ctx context.Context, systemID string) (bool, error) {

	err := s.systemProbeAll(ctx)
	if err != nil {
		return false, err
	}
	c := s.adminClients[systemID]

	version, err := c.GetVersion()
	if err != nil {
		return false, err
	}
	ver, err := strconv.ParseFloat(version, 64)
	if err != nil {
		return false, err
	}
	if ver >= 4.0 {
		arrayConData, err := getArrayConfig(ctx)
		if err != nil {
			return false, err
		}
		array := arrayConData[systemID]
		if array.NasName == nil || *(array.NasName) == "" {
			return false, nil
		}
		return true, nil
	}
	return false, nil
}

// Probe all systems managed by driver
func (s *service) doProbe(ctx context.Context) error {

	// Putting in mutex to allow tests to pass with race flag
	px.Lock()
	defer px.Unlock()

	if !strings.EqualFold(s.mode, "node") {
		if err := s.systemProbeAll(ctx); err != nil {
			return err
		}
	}

	// Do a node probe
	if !strings.EqualFold(s.mode, "controller") {
		// Probe all systems managed by driver
		if err := s.systemProbeAll(ctx); err != nil {
			return err
		}

		if err := s.nodeProbe(ctx); err != nil {
			return err
		}
	}
	return nil
}

// RegisterAdditionalServers registers any additional grpc services that use the CSI socket.
func (s *service) RegisterAdditionalServers(server *grpc.Server) {
	Log.Info("Registering additional GRPC servers")
	podmon.RegisterPodmonServer(server, s)
	volumeGroupSnapshot.RegisterVolumeGroupSnapshotServer(server, s)
	replication.RegisterReplicationServer(server, s)
}

// getVolProvisionType returns a string indicating thin or thick provisioning
// If the type is specified in the params map, that value is used, if not, defer
// to the service config
func (s *service) getVolProvisionType(params map[string]string) string {
	volType := thinProvisioned
	if s.opts.Thick {
		volType = thickProvisioned
	}

	if tp, ok := params[KeyThickProvisioning]; ok {
		tpb, err := strconv.ParseBool(tp)
		if err != nil {
			Log.Warnf("invalid boolean received %s=(%#v) in params",
				KeyThickProvisioning, tp)
		} else if tpb {
			volType = thickProvisioned
		} else {
			volType = thinProvisioned
		}
	}

	return volType
}

// getVolByID returns the PowerFlex volume from the given Powerflex volume ID
func (s *service) getVolByID(id string, systemID string) (*siotypes.Volume, error) {

	adminClient := s.adminClients[systemID]
	if adminClient == nil {
		return nil, fmt.Errorf("can't find adminClient by id %s", systemID)
	}
	// The GetVolume API returns a slice of volumes, but when only passing
	// in a volume ID, the response will be just the one volume
	vols, err := adminClient.GetVolume("", strings.TrimSpace(id), "", "", false)
	if err != nil {
		return nil, err
	}
	return vols[0], nil
}

// getSDCID returns SDC ID from the given sdc GUID and system ID.
func (s *service) getSDCID(sdcGUID string, systemID string) (string, error) {
	sdcGUID = strings.ToUpper(sdcGUID)

	// Need to translate sdcGUID to fmt.Errorf("getSDCID error systemID not found: %s", systemID)
	if s.systems[systemID] == nil {
		return "", fmt.Errorf("getSDCID error systemID not found: %s", systemID)
	}
	id, err := s.systems[systemID].FindSdc("SdcGUID", sdcGUID)
	if err != nil {
		return "", fmt.Errorf("error finding SDC from GUID: %s, err: %s",
			sdcGUID, err.Error())
	}

	return id.Sdc.ID, nil
}

// getStoragePoolID returns pool ID from the given name, system ID, and protectionDomain name
func (s *service) getStoragePoolID(name, systemID, pdID string) (string, error) {

	// Need to lookup ID from the gateway, with respect to PD if provided
	pool, err := s.adminClients[systemID].FindStoragePool("", name, "", pdID)
	if err != nil {
		return "", err
	}

	return pool.ID, nil
}

// getCSIVolume converts the given siotypes.Volume to a CSI volume
func (s *service) getCSIVolume(vol *siotypes.Volume, systemID string) *csi.Volume {

	// Get storage pool name; add to cache of ID to Name if not present
	storagePoolName := s.getStoragePoolNameFromID(systemID, vol.StoragePoolID)
	installationID, err := s.getArrayInstallationID(systemID)
	if err != nil {
		Log.Printf("getCSIVolume error system not found: %s with error: %v\n", systemID, err)
	}

	// Make the additional volume attributes
	attributes := map[string]string{
		"Name":            vol.Name,
		"StoragePoolID":   vol.StoragePoolID,
		"StoragePoolName": storagePoolName,
		"StorageSystem":   systemID,
		"CreationTime":    time.Unix(int64(vol.CreationTime), 0).String(),
		"InstallationID":  installationID,
	}
	dash := "-"
	vi := &csi.Volume{
		VolumeId:      systemID + dash + vol.ID,
		CapacityBytes: int64(vol.SizeInKb * bytesInKiB),
		VolumeContext: attributes,
	}

	return vi
}

// getArryaInstallationID returns installation ID for the given system ID
func (s *service) getArrayInstallationID(systemID string) (string, error) {
	system, err := s.adminClients[systemID].FindSystem(systemID, "", "")
	if err != nil {
		return "", err
	}
	return system.System.InstallID, nil
}

// Convert an SIO Volume into a CSI Snapshot object suitable for return.
func (s *service) getCSISnapshot(vol *siotypes.Volume, systemID string) *csi.Snapshot {
	dash := "-"
	snapshot := &csi.Snapshot{
		SizeBytes:      int64(vol.SizeInKb) * bytesInKiB,
		SnapshotId:     systemID + dash + vol.ID,
		SourceVolumeId: vol.AncestorVolumeID,
		ReadyToUse:     true,
	}
	// Convert array timestamp to CSI timestamp and add
	csiTimestamp, err := ptypes.TimestampProto(time.Unix(int64(vol.CreationTime), 0))
	if err != nil {
		Log.Printf("Could not convert time %v to ptypes.Timestamp %v\n", vol.CreationTime, csiTimestamp)
	}
	if csiTimestamp != nil {
		snapshot.CreationTime = csiTimestamp
	}
	return snapshot
}

// Returns storage pool name from the given storage pool ID and system ID
func (s *service) getStoragePoolNameFromID(systemID, id string) string {
	storagePoolName := s.storagePoolIDToName[id]
	if storagePoolName == "" {
		adminClient := s.adminClients[systemID]
		pool, err := adminClient.FindStoragePool(id, "", "", "")
		if err == nil {
			storagePoolName = pool.Name
			s.storagePoolIDToName[id] = pool.Name
		} else {
			Log.Printf("Could not found StoragePool: %s on system %s", id, systemID)
		}
	}
	return storagePoolName
}

// Provide periodic logging of statistics like goroutines and memory
func (s *service) logStatistics() {
	if s.statisticsCounter = s.statisticsCounter + 1; (s.statisticsCounter % 100) == 0 {
		goroutines := runtime.NumGoroutine()
		memstats := new(runtime.MemStats)
		runtime.ReadMemStats(memstats)
		fields := map[string]interface{}{
			"GoRoutines":   goroutines,
			"HeapAlloc":    memstats.HeapAlloc,
			"HeapReleased": memstats.HeapReleased,
			"StackSys":     memstats.StackSys,
		}
		Log.WithFields(fields).Infof("resource statistics counter: %d", s.statisticsCounter)
	}
}

func getArrayConfig(ctx context.Context) (map[string]*ArrayConnectionData, error) {
	arrays := make(map[string]*ArrayConnectionData)

	if _, err := os.Stat(ArrayConfigFile); os.IsNotExist(err) {
		return nil, fmt.Errorf(fmt.Sprintf("File %s does not exist", ArrayConfigFile))
	}

	config, err := ioutil.ReadFile(filepath.Clean(ArrayConfigFile))
	if err != nil {
		return nil, fmt.Errorf(fmt.Sprintf("File %s errors: %v", ArrayConfigFile, err))
	}

	if string(config) != "" {
		creds := make([]ArrayConnectionData, 0)
		// support backward compatibility
		config, _ = yaml.JSONToYAML(config)
		err = yaml.Unmarshal(config, &creds)
		if err != nil {
			return nil, fmt.Errorf(fmt.Sprintf("Unable to parse the credentials: %v", err))
		}

		if len(creds) == 0 {
			return nil, fmt.Errorf("no arrays are provided in vxflexos-creds secret")
		}

		noOfDefaultArray := 0
		for i, c := range creds {
			systemID := c.SystemID
			if _, ok := arrays[systemID]; ok {
				return nil, fmt.Errorf(fmt.Sprintf("duplicate system ID %s found at index %d", systemID, i))
			}
			if systemID == "" {
				return nil, fmt.Errorf(fmt.Sprintf("invalid value for system name at index %d", i))
			}
			if c.Username == "" {
				return nil, fmt.Errorf(fmt.Sprintf("invalid value for Username at index %d", i))
			}
			if c.Password == "" {
				return nil, fmt.Errorf(fmt.Sprintf("invalid value for Password at index %d", i))
			}
			if c.Endpoint == "" {
				return nil, fmt.Errorf(fmt.Sprintf("invalid value for Endpoint at index %d", i))
			}
			// ArrayConnectionData
			if c.AllSystemNames != "" {
				names := strings.Split(c.AllSystemNames, ",")
				Log.Printf("Powerflex systemID %s AllSytemNames given %#v\n", systemID, names)
			}

			// for PowerFlex v4.0
			var s *service
			if c.NasName == "" {
				return nil, fmt.Errorf(fmt.Sprintf("invalid value for NasName at index %d", i))
			}
			if c.NfsAcls == "" {
				c.NfsAcls = s.opts.NfsAcls
			}

			skipCertificateValidation := c.SkipCertificateValidation || c.Insecure

			fields := map[string]interface{}{
				"endpoint":                  c.Endpoint,
				"user":                      c.Username,
				"password":                  "********",
				"skipCertificateValidation": skipCertificateValidation,
				"isDefault":                 c.IsDefault,
				"systemID":                  c.SystemID,
				"allSystemNames":            c.AllSystemNames,
				"nasName":                   c.NasName,
				"nfsAcls":                   c.NfsAcls,
			}

			Log.WithFields(fields).Infof("configured %s", c.SystemID)

			if c.IsDefault {
				noOfDefaultArray++
			}

			if noOfDefaultArray > 1 {
				return nil, fmt.Errorf("'isDefault' parameter presents more than once in storage array list")
			}

			// copy in the arrayConnectionData to arrays
			copy := ArrayConnectionData{}
			copy = c
			arrays[c.SystemID] = &copy
		}
	} else {
		return nil, fmt.Errorf("arrays details are not provided in vxflexos-creds secret")
	}

	return arrays, nil
}

// getVolumeIDFromCsiVolumeId returns PowerFlex volume ID from CSI volume ID
func getVolumeIDFromCsiVolumeID(csiVolID string) string {
	if csiVolID == "" {
		return ""
	}
	i := strings.LastIndex(csiVolID, "-")
	if i == -1 {
		return csiVolID
	}
	tokens := strings.Split(csiVolID, "-")
	index := len(tokens)
	if index > 0 {
		return tokens[index-1]
	}
	err := errors.New("csiVolID unexpected string")
	Log.WithError(err).Errorf("%s format error", csiVolID)

	return ""
}

// getSystemIDFromCsiVolumeId returns PowerFlex volume ID from CSI volume ID
func (s *service) getSystemIDFromCsiVolumeID(csiVolID string) string {
	i := strings.LastIndex(csiVolID, "-")
	if i == -1 {
		return ""
	}
	tokens := strings.Split(csiVolID, "-")
	if len(tokens) > 1 {
		sys := csiVolID[:i]
		if id, ok := s.connectedSystemNameToID[sys]; ok {
			return id
		}
		return sys
	}

	// There is only volume ID in csi volume ID
	return ""
}

// this function updates volumePrefixToSystems, a map of volume ID prefixes -> system IDs
// this is needed for checkSystemVolumes, a function that verifies that any legacy vol ID
// is found on the default system, only
func (s *service) UpdateVolumePrefixToSystemsMap(systemID string) error {
	//get one vol from system
	vols, _, err := s.listVolumes(systemID, 0, 1, true, false, "", "")

	if err != nil {

		Log.WithError(err).Errorf("failed to list vols for array %s : %s ", systemID, err.Error())
		return fmt.Errorf("failed to list vols for array %s : %s ", systemID, err.Error())

	}

	if len(vols) == 0 {
		//if system has no volumes, then there can't be a legacy vol on it
		Log.Printf("systemID: %s  has no volumes, not adding to volumePrefixToSystems map. \n", systemID)
		return nil

	}
	volID := vols[0].ID

	Log.Printf("vol id in UpdateVolumePrefixToSystemsMap is: %s  from systemID: %s \n", volID, systemID)

	// use first 24 bit from volume id as a key and system id as a value, and add this entry to the map

	key := s.calcKeyForMap(volID)

	if _, ok := s.volumePrefixToSystems[key]; ok {

		//if key found:
		//make sure systemID isn't already added for the specific key
		if contains(s.volumePrefixToSystems[key], systemID) {
			Log.Printf("volumePrefixToSystems: systemID: %s  already added for key %s. Not adding for key again. \n", systemID, key)
			return nil
		}
		//systemID has not been added to key before, add it
		Log.Printf("volumePrefixToSystems: Adding systemID %s to key %s \n", systemID, key)
		s.volumePrefixToSystems[key] = append(s.volumePrefixToSystems[key], systemID)

	} else {
		//if key not found:
		Log.Printf("volumePrefixToSystems: adding new key, value pair: key %s, systemID: %s \n", key, systemID)
		s.volumePrefixToSystems[key] = []string{systemID}
	}

	return nil

}

func (s *service) checkVolumesMap(volumeID string) error {

	systemID := s.getSystemIDFromCsiVolumeID(volumeID)

	// ID is legacy, so we  ensure it's only found on default system
	if systemID == "" {

		Log.Printf("volume id in checkVolumesMap is: %s \n", volumeID)
		Log.Printf("volume %s ,assumed to be on default system. \n", volumeID)

		if len(volumeID) < 3 {
			err := errors.New("vol ID too short")
			Log.WithError(err).Errorf("volume id %s is shorter than 3 chars, returning error", volumeID)
			return fmt.Errorf("volume id %s is shorter than 3 chars, returning error", volumeID)
		}

		key := s.calcKeyForMap(volumeID)

		if _, ok := s.volumePrefixToSystems[key]; ok {

			// key found, make sure vol isn't on non-default system
			// For each systemID in s.volumePrefixToSystems[key], read all volumes from the system
			for _, systemID := range s.volumePrefixToSystems[key] {
				vols, _, err := s.listVolumes(systemID, 0, 0, true, false, "", "")
				if err != nil {
					Log.WithError(err).Errorf("failed to list vols for array %s : %s ", systemID, err.Error())
					return fmt.Errorf("failed to list vols for array %s : %s ", systemID, err.Error())
				}
				for _, vol := range vols {
					if vol.ID == volumeID {
						// legacy volume found on non-default system, this is an error
						Log.WithError(err).Errorf("Found volume id %s on non-default system %s. Expecting this volume id only on default system.  Aborting operation ", volumeID, systemID)
						return fmt.Errorf("Found volume id %s on non-default system %s. Expecting this volume id only on default system.  Aborting operation ", volumeID, systemID)
					}
				}
			}

		}

		// volume was not found on a non default system.
		Log.Infof("checkVolumesMap returns OK")
		return nil
	}

	// volume was not legacy
	Log.Printf("Volume ID: %s contains system ID: %s. checkVolumesMap passed", volumeID, systemID)
	return nil

}

// needs to get first 24 bits of VOlID, this is equivalent to first 3 bytes
func (s *service) calcKeyForMap(volumeID string) string {
	bytes := []byte(volumeID)
	key := string(bytes[0:3])
	return key

}

func (s *service) getProtectionDomainIDFromName(systemID, protectionDomainName string) (string, error) {
	if protectionDomainName == "" {
		Log.Printf("Protection Domain not provided; there could be conflicts if two storage pools share a name")
		return "", nil
	}
	system, err := s.adminClients[systemID].FindSystem(systemID, "", "")
	if err != nil {
		return "", err
	}
	pd, err := system.FindProtectionDomain("", protectionDomainName, "")
	if err != nil {
		return "", err
	}
	return pd.ID, nil
}

func (s *service) getSystem(systemID string) (*siotypes.System, error) {
	adminClient := s.adminClients[systemID]
	if adminClient == nil {
		return nil, fmt.Errorf("can't find adminClient by id %s", systemID)
	}

	// Gets the desired system content. Needed for remote replication.
	systems, err := adminClient.GetSystems()
	if err != nil {
		return nil, err
	}
	for _, system := range systems {
		if system.ID == systemID {
			return system, nil
		}
	}
	return nil, fmt.Errorf("System %s not found", systemID)
}

func (s *service) getPeerMdms(systemID string) ([]*siotypes.PeerMDM, error) {
	adminClient := s.adminClients[systemID]
	if adminClient == nil {
		return nil, fmt.Errorf("can't find adminClient by id %s", systemID)
	}

	mdms, err := adminClient.GetPeerMDMs()
	if err != nil {
		return nil, err
	}
	return mdms, nil
}

func (s *service) getProtectionDomain(systemID string, pdName string) (string, error) {
	pdID, err := s.getProtectionDomainIDFromName(systemID, pdName)
	if err != nil {
		return "", err
	}

	if pdID != "" {
		return pdID, nil
	}

	system, err := s.adminClients[systemID].FindSystem(systemID, "", "")
	if err != nil {
		return "", err
	}

	pd, err := system.GetProtectionDomain("")
	if err != nil {
		return "", err
	}

	if len(pd) == 0 {
		return "", errors.New("no protection domains found")
	}

	Log.Printf("[getProtectionDomain] - PD not provived, using: %s, System: %s", pd[0].Name, systemID)

	pdID = pd[0].ID

	return pdID, nil
}

func (s *service) removeVolumeFromReplicationPair(systemID string, volumeID string) (*siotypes.ReplicationPair, error) {
	adminClient := s.adminClients[systemID]
	if adminClient == nil {
		return nil, fmt.Errorf("can't find adminClient by id %s", systemID)
	}

	repPair, err := s.findReplicationPairByVolID(systemID, volumeID)
	if err != nil {
		return nil, err
	}

	pair := goscaleio.NewReplicationPair(adminClient)
	pair.ReplicaitonPair = repPair

	resp, err := pair.RemoveReplicationPair(true)
	if err != nil {
		return nil, err
	}

	return resp, nil
}

func (s *service) findReplicationPairByVolID(systemID, volumeID string) (*siotypes.ReplicationPair, error) {
	adminClient := s.adminClients[systemID]
	if adminClient == nil {
		return nil, fmt.Errorf("can't find adminClient by id %s", systemID)
	}

	// Gets a list of all replication pairs.
	pairs, err := adminClient.GetAllReplicationPairs()
	if err != nil {
		return nil, err
	}

	for _, pair := range pairs {
		if volumeID == pair.LocalVolumeID {
			return pair, nil
		}
	}

	return nil, fmt.Errorf("replication pair for volume ID: %s, not found", volumeID)
}

func (s *service) expandReplicationPair(ctx context.Context, req *csi.ControllerExpandVolumeRequest, systemID, volumeID string) error {
	Log.Printf("[expandReplicationPair] - Start: %s, %s", systemID, volumeID)
	pair, err := s.findReplicationPairByVolID(systemID, volumeID)
	if err != nil {
		return err
	}

	Log.Printf("[expandReplicationPair] - Pair Found: %+v", pair)
	group, err := s.getReplicationConsistencyGroupByID(systemID, pair.ReplicationConsistencyGroupID)
	if err != nil {
		return err
	}

	Log.Printf("[expandReplicationPair] - Group Found: %+v", group)
	// Avoid getting in a expand attempt cycle.
	if group.ReplicationDirection == "RemoteToLocal" {
		Log.Printf("[expandReplicationPair] - Only want to expand from LocalToRemote, if first call, there might be an issue.")
		return nil
	}

	req.VolumeId = group.RemoteMdmID + "-" + pair.RemoteVolumeID

	resp, err := s.ControllerExpandVolume(ctx, req)
	if err != nil {
		return err
	}

	Log.Printf("[expandReplicationPair] - ControllerExpandVolume expanded the remote volume first: %+v", resp)
	Log.Printf("[expandReplicationPair] - Ensuring remote has expanded...")

	requestedSize, err := validateVolSize(req.CapacityRange)
	if err != nil {
		return err
	}

	vol, _ := s.getVolByID(volumeID, systemID)

	attempts := 0
	maxVolRetrievalRetries := 100

	for int64(vol.SizeInKb) != requestedSize && attempts < maxVolRetrievalRetries {
		time.Sleep(3 * time.Millisecond)
		vol, _ = s.getVolByID(volumeID, systemID)
		attempts++
	}

	return nil
}<|MERGE_RESOLUTION|>--- conflicted
+++ resolved
@@ -92,7 +92,6 @@
 
 // ArrayConnectionData contains data required to connect to array
 type ArrayConnectionData struct {
-<<<<<<< HEAD
 	SystemID                  string  `json:"systemID"`
 	Username                  string  `json:"username"`
 	Password                  string  `json:"password"`
@@ -103,18 +102,6 @@
 	AllSystemNames            string  `json:"allSystemNames"`
 	NasName                   *string `json:"nasName"`
 	NfsAcls                   string  `json:"nfsAcls"`
-=======
-	SystemID                  string `json:"systemID"`
-	Username                  string `json:"username"`
-	Password                  string `json:"password"`
-	Endpoint                  string `json:"endpoint"`
-	SkipCertificateValidation bool   `json:"skipCertificateValidation,omitempty"`
-	Insecure                  bool   `json:"insecure,omitempty"`
-	IsDefault                 bool   `json:"isDefault,omitempty"`
-	AllSystemNames            string `json:"allSystemNames"`
-	NasName                   string `json:"nasName"`
-	NfsAcls                   string `json:"nfsAcls"`
->>>>>>> 5aa5499c
 }
 
 // Manifest is the SP's manifest.
@@ -746,7 +733,7 @@
 
 			// for PowerFlex v4.0
 			var s *service
-			if c.NasName == "" {
+			if *(c.NasName) == "" {
 				return nil, fmt.Errorf(fmt.Sprintf("invalid value for NasName at index %d", i))
 			}
 			if c.NfsAcls == "" {
