--- conflicted
+++ resolved
@@ -545,26 +545,11 @@
 // return pair is a bool flag of whether file was created, and an error
 func mkfile(path string) (bool, error) {
 	st, err := os.Stat(path)
-<<<<<<< HEAD
-	if os.IsNotExist(err) {
-		/* #nosec G302 G304 */
-		file, err := os.OpenFile(path, os.O_CREATE, 0o755)
-		if err != nil {
-			Log.WithField("dir", path).WithError(
-				err).Error("Unable to create dir")
-			return false, err
-		}
-		err = file.Close()
-		if err != nil {
-			// Log the error but keep going
-			Log.WithField("file", path).WithError(
-				err).Error("Unable to close file")
-=======
 	if err != nil {
 		Log.Warnf("Unable to check stat of file: %s with error: %v", path, err.Error())
 		if os.IsNotExist(err) {
 			/* #nosec G302 G304 */
-			file, err := os.OpenFile(path, os.O_CREATE, 0755)
+			file, err := os.OpenFile(path, os.O_CREATE, 0o755)
 			if err != nil {
 				Log.WithField("dir", path).WithError(
 					err).Error("Unable to create dir")
@@ -578,7 +563,6 @@
 			}
 			Log.WithField("path", path).Debug("created file")
 			return true, nil
->>>>>>> 7775ff90
 		}
 	}
 	if st.IsDir() {
@@ -591,21 +575,10 @@
 // return pair is a bool flag of whether dir was created, and an error
 func mkdir(path string) (bool, error) {
 	st, err := os.Stat(path)
-<<<<<<< HEAD
-	if os.IsNotExist(err) {
-		/* #nosec G301 */
-		if err := os.Mkdir(path, 0o755); err != nil {
-			Log.WithField("dir", path).WithError(
-				err).Error("Unable to create dir")
-			return false, err
-		}
-		Log.WithField("path", path).Debug("created directory")
-		return true, nil
-=======
 	if err != nil {
 		Log.Warnf("Unable to check stat of file: %s with error: %v", path, err.Error())
 		if os.IsNotExist(err) {
-			err := os.Mkdir(path, 0755) // #nosec G301
+			err := os.Mkdir(path, 0o755) // #nosec G301
 			if err != nil {
 				Log.WithField("dir", path).WithError(
 					err).Error("Unable to create dir")
@@ -614,7 +587,6 @@
 			Log.WithField("path", path).Debug("created directory")
 			return true, nil
 		}
->>>>>>> 7775ff90
 	}
 	if !st.IsDir() {
 		return false, fmt.Errorf("existing path is not a directory")
