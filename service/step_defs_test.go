// Copyright © 2019-2023 Dell Inc. or its subsidiaries. All Rights Reserved.
//
// Licensed under the Apache License, Version 2.0 (the "License");
// you may not use this file except in compliance with the License.
// You may obtain a copy of the License at
//      http://www.apache.org/licenses/LICENSE-2.0
// Unless required by applicable law or agreed to in writing, software
// distributed under the License is distributed on an "AS IS" BASIS,
// WITHOUT WARRANTIES OR CONDITIONS OF ANY KIND, either express or implied.
// See the License for the specific language governing permissions and
// limitations under the License.
//

package service

import (
	"errors"
	"fmt"
	"log"
	"net"
	"net/http/httptest"
	"os"
	"os/exec"
	"runtime"
	"strconv"
	"strings"
	"time"

	"github.com/container-storage-interface/spec/lib/go/csi"
	"github.com/google/uuid"
	"google.golang.org/grpc"
	"google.golang.org/grpc/codes"
	"google.golang.org/grpc/status"
	"google.golang.org/protobuf/types/known/wrapperspb"

	"github.com/cucumber/godog"
	"github.com/dell/dell-csi-extensions/podmon"
	"github.com/dell/dell-csi-extensions/replication"
	volGroupSnap "github.com/dell/dell-csi-extensions/volumeGroupSnapshot"
	"github.com/dell/gofsutil"
	"github.com/dell/goscaleio"
	types "github.com/dell/goscaleio/types/v1"
	"golang.org/x/net/context"
	"google.golang.org/grpc/metadata"
	v1 "k8s.io/api/core/v1"
	storage "k8s.io/api/storage/v1"
	metav1 "k8s.io/apimachinery/pkg/apis/meta/v1"
	"k8s.io/client-go/kubernetes/fake"
)

const (
	arrayID                    = "14dbbf5617523654"
	arrayID2                   = "15dbbf5617523655"
	badVolumeID                = "Totally Fake ID"
	badCsiVolumeID             = "ffff-f250"
	goodVolumeID               = "111"
	badVolumeID2               = "9999"
	badVolumeID3               = "99"
	goodVolumeName             = "vol1"
	altVolumeID                = "222"
	goodNodeID                 = "9E56672F-2F4B-4A42-BFF4-88B6846FBFDA"
	goodArrayConfig            = "./features/array-config/config"
	goodDriverConfig           = "./features/driver-config/logConfig.yaml"
	altNodeID                  = "7E012974-3651-4DCB-9954-25975A3C3CDF"
	datafile                   = "test/tmp/datafile"
	datadir                    = "test/tmp/datadir"
	badtarget                  = "/nonexist/target"
	altdatadir                 = "test/tmp/altdatadir"
	altdatafile                = "test/tmp/altdatafile"
	sdcVolume1                 = "d0f055a700000000"
	sdcVolume2                 = "c0f055aa00000000"
	sdcVolume0                 = "0000000000000000"
	ephemVolumeSDC             = "6373692d64306630353561373030303030303030"
	mdmID                      = "14dbbf5617523654"
	mdmIDEphem                 = "14dbbf5617523654"
	mdmID1                     = "24dbbf5617523654"
	mdmID2                     = "34dbbf5617523654"
	badMdmID                   = "9999"
	nodePublishBlockDevicePath = "test/dev/scinia"
	nodePublishAltBlockDevPath = "test/dev/scinib"
	nodePublishEphemDevPath    = "test/dev/scinic"
	nodePublishSymlinkDir      = "test/dev/disk/by-id"
	goodSnapID                 = "444"
	altSnapID                  = "555"
)

var setupGetSystemIDtoFail bool

type feature struct {
	nGoRoutines                           int
	server                                *httptest.Server
	server2                               *httptest.Server
	service                               *service
	adminClient                           *goscaleio.Client
	system                                *goscaleio.System
	adminClient2                          *goscaleio.Client
	countOfArrays                         int
	system2                               *goscaleio.System
	err                                   error // return from the preceding call
	getPluginInfoResponse                 *csi.GetPluginInfoResponse
	getPluginCapabilitiesResponse         *csi.GetPluginCapabilitiesResponse
	probeResponse                         *csi.ProbeResponse
	createVolumeResponse                  *csi.CreateVolumeResponse
	publishVolumeResponse                 *csi.ControllerPublishVolumeResponse
	unpublishVolumeResponse               *csi.ControllerUnpublishVolumeResponse
	nodeGetInfoResponse                   *csi.NodeGetInfoResponse
	nodeGetCapabilitiesResponse           *csi.NodeGetCapabilitiesResponse
	nodeGetVolumeStatsResponse            *csi.NodeGetVolumeStatsResponse
	deleteVolumeResponse                  *csi.DeleteVolumeResponse
	getMappedVolResponse                  *goscaleio.SdcMappedVolume
	getCapacityResponse                   *csi.GetCapacityResponse
	controllerGetCapabilitiesResponse     *csi.ControllerGetCapabilitiesResponse
	validateVolumeCapabilitiesResponse    *csi.ValidateVolumeCapabilitiesResponse
	createSnapshotResponse                *csi.CreateSnapshotResponse
	createVolumeRequest                   *csi.CreateVolumeRequest
	publishVolumeRequest                  *csi.ControllerPublishVolumeRequest
	unpublishVolumeRequest                *csi.ControllerUnpublishVolumeRequest
	deleteVolumeRequest                   *csi.DeleteVolumeRequest
	listVolumesRequest                    *csi.ListVolumesRequest
	listVolumesResponse                   *csi.ListVolumesResponse
	listSnapshotsRequest                  *csi.ListSnapshotsRequest
	listSnapshotsResponse                 *csi.ListSnapshotsResponse
	controllerGetVolumeRequest            *csi.ControllerGetVolumeRequest
	ControllerGetVolumeResponse           *csi.ControllerGetVolumeResponse
	validateVolumeHostConnectivityResp    *podmon.ValidateVolumeHostConnectivityResponse
	listedVolumeIDs                       map[string]bool
	listVolumesNextTokenCache             string
	invalidVolumeID, noVolumeID, noNodeID bool
	omitAccessMode, omitVolumeCapability  bool
	wrongCapacity, wrongStoragePool       bool
	useAccessTypeMount                    bool
	capability                            *csi.VolumeCapability
	capabilities                          []*csi.VolumeCapability
	nodePublishVolumeRequest              *csi.NodePublishVolumeRequest
	createSnapshotRequest                 *csi.CreateSnapshotRequest
	volumeIDList                          []string
	snapshotIndex                         int
	volumeID                              string
	VolumeGroupSnapshot                   *volGroupSnap.CreateVolumeGroupSnapshotResponse
	replicationCapabilitiesResponse       *replication.GetReplicationCapabilityResponse
	clusterUID                            string
	createStorageProtectionGroupResponse  *replication.CreateStorageProtectionGroupResponse
	deleteStorageProtectionGroupResponse  *replication.DeleteStorageProtectionGroupResponse
	fileSystemID                          string
	systemID                              string
	context                               context.Context
	nodeLabels                            map[string]string
	maxVolSize                            int64
	nfsExport                             types.NFSExport
}

func (f *feature) checkGoRoutines(tag string) {
	goroutines := runtime.NumGoroutine()
	fmt.Printf("goroutines %s new %d old groutines %d\n", tag, goroutines, f.nGoRoutines)
	f.nGoRoutines = goroutines
}

func (f *feature) aVxFlexOSService() error {
	return f.aVxFlexOSServiceWithTimeoutMilliseconds(150)
}

func (f *feature) aVxFlexOSServiceWithTimeoutMilliseconds(millis int) error {
	f.checkGoRoutines("start aVxFlexOSService")
	goscaleio.ClientConnectTimeout = time.Duration(millis) * time.Millisecond

	// Save off the admin client and the system
	if f.service != nil {
		adminClient := f.service.adminClients[arrayID]
		adminClient2 := f.service.adminClients[arrayID2]
		if adminClient != nil {
			f.adminClient = adminClient
			f.adminClient.SetToken("xxxx")
		}
		if adminClient2 != nil {
			f.adminClient2 = adminClient2
			f.adminClient2.SetToken("xxxx")
		}

		system := f.service.systems[arrayID]
		if system != nil {
			f.system = system
		}
		system2 := f.service.systems[arrayID2]
		if system2 != nil {
			f.system2 = system2
		}

	}
	f.err = nil
	f.getPluginInfoResponse = nil
	f.getPluginCapabilitiesResponse = nil
	f.probeResponse = nil
	f.createVolumeResponse = nil
	f.nodeGetInfoResponse = nil
	f.nodeGetCapabilitiesResponse = nil
	f.getCapacityResponse = nil
	f.controllerGetCapabilitiesResponse = nil
	f.validateVolumeCapabilitiesResponse = nil
	f.validateVolumeHostConnectivityResp = nil
	f.service = nil
	f.createVolumeRequest = nil
	f.publishVolumeRequest = nil
	f.unpublishVolumeRequest = nil
	f.invalidVolumeID = false
	f.noVolumeID = false
	f.noNodeID = false
	f.omitAccessMode = false
	f.omitVolumeCapability = false
	f.useAccessTypeMount = false
	f.wrongCapacity = false
	f.wrongStoragePool = false
	f.deleteVolumeRequest = nil
	f.deleteVolumeResponse = nil
	f.getMappedVolResponse = nil
	f.listVolumesRequest = nil
	f.listVolumesResponse = nil
	f.listVolumesNextTokenCache = ""
	f.listSnapshotsRequest = nil
	f.listSnapshotsResponse = nil
	f.listedVolumeIDs = make(map[string]bool)
	f.capability = nil
	f.capabilities = make([]*csi.VolumeCapability, 0)
	f.nodePublishVolumeRequest = nil
	f.createSnapshotRequest = nil
	f.createSnapshotResponse = nil
	f.volumeIDList = f.volumeIDList[:0]
	f.snapshotIndex = 0
	f.maxVolSize = 0

	// configure gofsutil; we use a mock interface
	gofsutil.UseMockFS()
	gofsutil.GOFSMock.InduceBindMountError = false
	gofsutil.GOFSMock.InduceMountError = false
	gofsutil.GOFSMock.InduceGetMountsError = false
	gofsutil.GOFSMock.InduceDevMountsError = false
	gofsutil.GOFSMock.InduceUnmountError = false
	gofsutil.GOFSMock.InduceFormatError = false
	gofsutil.GOFSMock.InduceGetDiskFormatError = false
	gofsutil.GOFSMock.InduceGetDiskFormatType = ""
	gofsutil.GOFSMock.InduceFSTypeError = false
	gofsutil.GOFSMock.InduceResizeFSError = false
	gofsutil.GOFSMockMounts = gofsutil.GOFSMockMounts[:0]

	// configure variables in the driver
	publishGetMappedVolMaxRetry = 2
	getMappedVolDelay = 10 * time.Millisecond

	// Get or reuse the cached service
	f.getService()

	goscaleio.SCINIMockMode = true

	// Get the httptest mock handler. Only set
	// a new server if there isn't one already.
	handler := getHandler()
	if handler != nil {
		if f.server == nil {
			f.server = httptest.NewServer(handler)
			f.server2 = httptest.NewServer(handler)
		}
		if f.service.opts.arrays != nil {
			f.service.opts.arrays[arrayID].Endpoint = f.server.URL
			if f.service.opts.arrays[arrayID2] != nil {
				f.service.opts.arrays[arrayID2].Endpoint = f.server2.URL
			}
		}
	} else {
		f.server = nil
	}

	inducedError = errors.New("")
	f.clusterUID = uuid.New().String()

	// Used to contain all contents of the systemArray.
	systemArrays = make(map[string]*systemArray)
	addr := f.server.Listener.Addr().String()
	addr2 := f.server2.Listener.Addr().String()

	systemArrays[addr] = &systemArray{ID: arrayID}
	systemArrays[addr2] = &systemArray{ID: arrayID2}

	systemArrays[addr].Init()
	systemArrays[addr2].Init()

	systemArrays[addr].Link(systemArrays[addr2])

	f.checkGoRoutines("end aVxFlexOSService")
	return nil
}

func (f *feature) getService() *service {
	testControllerHasNoConnection = false
	svc := new(service)

	svc.adminClients = make(map[string]*goscaleio.Client)
	svc.systems = make(map[string]*goscaleio.System)

	if f.adminClient != nil {
		svc.adminClients[arrayID] = f.adminClient
	}
	if f.adminClient2 != nil {
		svc.adminClients[arrayID2] = f.adminClient2
	}

	if f.system != nil {
		svc.systems[arrayID] = f.system
	}
	if f.system2 != nil {
		svc.systems[arrayID2] = f.system2
	}

	svc.storagePoolIDToName = map[string]string{}
	svc.volumePrefixToSystems = map[string][]string{}
	svc.connectedSystemNameToID = map[string]string{}
	svc.privDir = "./features"
	if ArrayConfigFile != goodArrayConfig {
		ArrayConfigFile = goodArrayConfig
	}
	if DriverConfigParamsFile != goodDriverConfig {
		DriverConfigParamsFile = goodDriverConfig
	}

	if f.service != nil {
		return f.service
	}
	var opts Opts
	ctx := new(context.Context)
	var err error
	opts.arrays, err = getArrayConfig(*ctx)
	if err != nil {
		log.Printf("Read arrays from config file failed: %s\n", err)
	}

	opts.AutoProbe = true
	opts.DisableCerts = true
	opts.EnableSnapshotCGDelete = true
	opts.EnableListVolumesSnapshots = true
	opts.SdcGUID = "9E56672F-2F4B-4A42-BFF4-88B6846FBFDA"
	opts.Lsmod = `
Module                  Size  Used by
vsock_diag             12610  0
scini                 799210  0
ip6t_rpfilter          12595  1
`
	opts.drvCfgQueryMDM = `
MDM-ID 14dbbf5617523654 SDC ID d0f33bd700000004 INSTALLATION ID 1c078b073d75512c IPs [0]-1.2.3.4 [1]-1.2.3.5
`
	opts.defaultSystemID = arrayID

	if setupGetSystemIDtoFail {
		opts.defaultSystemID = ""
		array := opts.arrays[arrayID]
		opts.arrays["addAnotherArray"] = array
	}

	opts.replicationPrefix = "replication.storage.dell.com"

	svc.opts = opts

	if f.system != nil {
		svc.systems[arrayID] = f.system
	}
	f.service = svc
	f.countOfArrays = len(svc.systems)
	svc.statisticsCounter = 99
	svc.logStatistics()
	if K8sClientset == nil {
		f.CreateCSINode()
		svc.ProcessMapSecretChange()
	}
	server := grpc.NewServer()
	svc.RegisterAdditionalServers(server)
	return svc
}

// CreateCSINode uses fakeclient to make csinode with topology key
func (f *feature) CreateCSINode() (*storage.CSINode, error) {
	K8sClientset = fake.NewSimpleClientset()

	// csiKubeClient := nim.volumeHost.GetKubeClient()
	nodeKind := v1.SchemeGroupVersion.WithKind("Node")

	fakeCSINode := &storage.CSINode{
		ObjectMeta: metav1.ObjectMeta{
			Name: "node1",
			OwnerReferences: []metav1.OwnerReference{
				{
					APIVersion: nodeKind.Version,
					Kind:       nodeKind.Kind,
					Name:       "node1",
				},
			},
		},
		Spec: storage.CSINodeSpec{
			Drivers: []storage.CSINodeDriver{
				{
					Name:         "csi-vxflexos.dellemc.com",
					NodeID:       "9E56672F-2F4B-4A42-BFF4-88B6846FBFDA",
					TopologyKeys: []string{"csi-vxflexos.dellemc.com/14dbbf5617523654"},
				},
			},
		},
	}
	return K8sClientset.StorageV1().CSINodes().Create(context.TODO(), fakeCSINode, metav1.CreateOptions{})
}

func (f *feature) aValidDynamicArrayChange() error {
	count := 0
	for _, array := range f.service.opts.arrays {
		log.Printf("array after config change array details %#v", array.SystemID)
		count++
	}
	if count != 3 {
		return errors.New("Expected DynamicArrayChange to show 3 arrays ")
	}

	// put back array config
	backup := "features/config"
	_ = os.Rename(ArrayConfigFile, "features/array-config/config.2")
	_ = os.Rename(backup, ArrayConfigFile)
	return nil
}

func (f *feature) iCallDynamicArrayChange() error {
	f.countOfArrays = len(f.service.adminClients)
	log.Printf("before config change array count=%d", f.countOfArrays)
	for key := range f.service.adminClients {
		log.Printf("before config change array ID %s", key)
	}
	backup := "features/config"
	os.Rename(ArrayConfigFile, backup)
	err := os.Rename("features/array-config/config.2", ArrayConfigFile)
	log.Printf("wait for config change %s %#v", backup, err)
	time.Sleep(10 * time.Second)
	return nil
}

func (f *feature) iCallDynamicLogChange(file string) error {
	log.Printf("level before change: %s", Log.GetLevel())
	backup := "features/driver-config/logBackup.json"
	_ = os.Rename(DriverConfigParamsFile, backup)
	_ = os.Rename("features/driver-config/"+file, DriverConfigParamsFile)
	log.Printf("wait for config change %s", backup)
	time.Sleep(10 * time.Second)
	return nil
}

func (f *feature) aValidDynamicLogChange(file, expectedLevel string) error {
	log.Printf("level after change: %s", Log.GetLevel())
	backup := "features/driver-config/logBackup.json"
	if Log.GetLevel().String() != expectedLevel {
		err := fmt.Errorf("level was expected to be %s, but was %s instead", expectedLevel, Log.GetLevel().String())
		return err
	}
	log.Printf("Reverting log changes made")
	_ = os.Rename(DriverConfigParamsFile, "features/driver-config/"+file)
	_ = os.Rename(backup, DriverConfigParamsFile)
	return nil
}

// GetPluginInfo
func (f *feature) iCallGetPluginInfo() error {
	ctx := new(context.Context)
	req := new(csi.GetPluginInfoRequest)
	f.getPluginInfoResponse, f.err = f.service.GetPluginInfo(*ctx, req)
	if f.err != nil {
		return f.err
	}
	return nil
}

func (f *feature) iCallcheckVolumesMap(id string) error {
	f.err = f.service.checkVolumesMap(id)

	return nil
}

func (f *feature) iCallgetProtectionDomainIDFromName(systemID, protectionDomainName string) error {
	id := ""
	id, f.err = f.service.getProtectionDomainIDFromName(systemID, protectionDomainName)
	fmt.Printf("Protection Domain ID is: %s\n", id)
	return nil
}

func (f *feature) iCallgetMappedVolsWithVolIDAndSysID(volID, sysID string) error {
	f.getMappedVolResponse, f.err = getMappedVol(volID, sysID)

	return nil
}

func (f *feature) theVolumeIsFromTheCorrectSystem(volID, sysID string) error {
	if f.getMappedVolResponse.VolumeID == volID {
		if f.getMappedVolResponse.MdmID == sysID {
			return nil
		}
		errString := fmt.Sprintf("correct volume ID %s returned from wrong system %s", volID, sysID)
		return errors.New(errString)
	}
	errString := fmt.Sprintf("incorrect volume ID %s returned", volID)
	return errors.New(errString)
}

func (f *feature) aValidGetPlugInfoResponseIsReturned() error {
	rep := f.getPluginInfoResponse
	url := rep.GetManifest()["url"]
	if rep.GetName() == "" || rep.GetVendorVersion() == "" || url == "" {
		return errors.New("Expected GetPluginInfo to return name and version")
	}
	log.Printf("Name %s Version %s URL %s", rep.GetName(), rep.GetVendorVersion(), url)
	return nil
}

func (f *feature) iCallGetPluginCapabilities() error {
	ctx := new(context.Context)
	req := new(csi.GetPluginCapabilitiesRequest)
	f.getPluginCapabilitiesResponse, f.err = f.service.GetPluginCapabilities(*ctx, req)
	if f.err != nil {
		return f.err
	}
	return nil
}

func (f *feature) aValidGetPluginCapabilitiesResponseIsReturned() error {
	rep := f.getPluginCapabilitiesResponse
	capabilities := rep.GetCapabilities()
	var foundController bool
	for _, capability := range capabilities {
		if capability.GetService().GetType() == csi.PluginCapability_Service_CONTROLLER_SERVICE {
			foundController = true
		}
	}
	if !foundController {
		return errors.New("Expected PlugiinCapabilitiesResponse to contain CONTROLLER_SERVICE")
	}
	return nil
}

func (f *feature) iCallProbe() error {
	ctx := new(context.Context)
	req := new(csi.ProbeRequest)
	f.checkGoRoutines("before probe")
	f.service.opts.AutoProbe = true
	f.service.mode = "controller"
	f.probeResponse, f.err = f.service.Probe(*ctx, req)
	f.checkGoRoutines("after probe")
	return nil
}

func (f *feature) aValidProbeResponseIsReturned() error {
	if f.probeResponse.GetReady().GetValue() != true {
		return errors.New("Probe returned Ready false")
	}
	return nil
}

func (f *feature) theErrorContains(arg1 string) error {
	f.checkGoRoutines("theErrorContains")
	// If arg1 is none, we expect no error, any error received is unexpected
	if arg1 == "none" {
		if f.err == nil {
			return nil
		}
		return fmt.Errorf("Unexpected error: %s", f.err)

	}
	// We expected an error...
	if f.err == nil {
		possibleMatches := strings.Split(arg1, "@@")
		for _, possibleMatch := range possibleMatches {
			if possibleMatch == "none" {
				return nil
			}
		}
		return fmt.Errorf("Expected error to contain %s but no error", arg1)
	}
	// Allow for multiple possible matches, separated by @@. This was necessary
	// because Windows and Linux sometimes return different error strings for
	// gofsutil operations. Note @@ was used instead of || because the Gherkin
	// parser is not smart enough to ignore vertical braces within a quoted string,
	// so if || is used it thinks the row's cell count is wrong.
	possibleMatches := strings.Split(arg1, "@@")
	for _, possibleMatch := range possibleMatches {
		if strings.Contains(f.err.Error(), possibleMatch) {
			return nil
		}
	}
	return fmt.Errorf("Expected error to contain %s but it was %s", arg1, f.err.Error())
}

func (f *feature) thePossibleErrorContains(arg1 string) error {
	if f.err == nil {
		return nil
	}
	return f.theErrorContains(arg1)
}

func (f *feature) theControllerHasNoConnection() error {
	testControllerHasNoConnection = true
	return nil
}

func (f *feature) thereIsANodeProbeLsmodError() error {
	f.service.opts.Lsmod = "junk"
	return nil
}

func (f *feature) thereIsANodeProbeSdcGUIDError() error {
	f.service.opts.SdcGUID = ""
	return nil
}

func (f *feature) thereIsANodeProbeDrvCfgError() error {
	f.service.opts.drvCfgQueryMDM = ""
	return nil
}

func getTypicalCreateVolumeRequest() *csi.CreateVolumeRequest {
	req := new(csi.CreateVolumeRequest)
	params := make(map[string]string)
	params["storagepool"] = "viki_pool_HDD_20181031"
	req.Parameters = params
	req.Name = "volume1"
	capacityRange := new(csi.CapacityRange)
	capacityRange.RequiredBytes = 32 * 1024 * 1024 * 1024
	req.CapacityRange = capacityRange
	block := new(csi.VolumeCapability_BlockVolume)
	capability := new(csi.VolumeCapability)
	accessType := new(csi.VolumeCapability_Block)
	accessType.Block = block
	capability.AccessType = accessType
	accessMode := new(csi.VolumeCapability_AccessMode)
	accessMode.Mode = csi.VolumeCapability_AccessMode_SINGLE_NODE_WRITER
	capability.AccessMode = accessMode
	capabilities := make([]*csi.VolumeCapability, 0)
	capabilities = append(capabilities, capability)
	req.VolumeCapabilities = capabilities
	return req
}

func getTypicalNFSCreateVolumeRequest() *csi.CreateVolumeRequest {
	req := new(csi.CreateVolumeRequest)
	params := make(map[string]string)
	params["storagepool"] = "viki_pool_HDD_20181031"
	params["path"] = "/fs"
	params["softLimit"] = "0"
	params["gracePeriod"] = "0"
	req.Parameters = params
	req.Name = "mount1"
	capacityRange := new(csi.CapacityRange)
	capacityRange.RequiredBytes = 32 * 1024 * 1024 * 1024
	req.CapacityRange = capacityRange
	capability := new(csi.VolumeCapability)
	mountVolume := new(csi.VolumeCapability_MountVolume)
	mountVolume.FsType = "nfs"
	if mountVolume.FsType == "nfs" {
		req.Parameters["nasName"] = "dummy-nas-server"
	}
	mountVolume.MountFlags = make([]string, 0)
	mount := new(csi.VolumeCapability_Mount)
	mount.Mount = mountVolume
	capability.AccessType = mount
	accessMode := new(csi.VolumeCapability_AccessMode)
	accessMode.Mode = csi.VolumeCapability_AccessMode_SINGLE_NODE_WRITER
	capability.AccessMode = accessMode
	capabilities := make([]*csi.VolumeCapability, 0)
	capabilities = append(capabilities, capability)
	req.VolumeCapabilities = capabilities
	return req
}

func (f *feature) iSpecifyCreateVolumeMountRequest(fstype string) error {
	req := new(csi.CreateVolumeRequest)
	params := make(map[string]string)
	params["storagepool"] = "viki_pool_HDD_20181031"
	req.Parameters = params
	req.Name = "mount1"
	capacityRange := new(csi.CapacityRange)
	capacityRange.RequiredBytes = 32 * 1024 * 1024 * 1024
	req.CapacityRange = capacityRange
	capability := new(csi.VolumeCapability)
	mountVolume := new(csi.VolumeCapability_MountVolume)
	mountVolume.FsType = fstype
	if mountVolume.FsType == "nfs" {
		req.Parameters["nasName"] = "dummy-nas-server"
	}
	mountVolume.MountFlags = make([]string, 0)
	mount := new(csi.VolumeCapability_Mount)
	mount.Mount = mountVolume
	capability.AccessType = mount
	accessMode := new(csi.VolumeCapability_AccessMode)
	accessMode.Mode = csi.VolumeCapability_AccessMode_SINGLE_NODE_WRITER
	capability.AccessMode = accessMode
	capabilities := make([]*csi.VolumeCapability, 0)
	capabilities = append(capabilities, capability)
	req.VolumeCapabilities = capabilities
	f.createVolumeRequest = req
	return nil
}

func (f *feature) iCallCreateVolume(name string) error {
	ctx := new(context.Context)
	if f.createVolumeRequest == nil {
		req := getTypicalCreateVolumeRequest()
		f.createVolumeRequest = req
	}
	req := f.createVolumeRequest
	req.Name = name

	if stepHandlersErrors.NoAdminError {
		fmt.Println("I am in Noadmin error.....")
		f.service.adminClients[arrayID] = nil
	}

	fmt.Println("I am in iCallCreateVolume fn.....")

	f.createVolumeResponse, f.err = f.service.CreateVolume(*ctx, req)
	if f.err != nil {
		log.Printf("CreateVolume called failed: %s\n", f.err.Error())
	}

	if f.createVolumeResponse != nil {
		log.Printf("vol id %s\n", f.createVolumeResponse.GetVolume().VolumeId)
	}
	return nil
}

func (f *feature) iCallValidateVolumeHostConnectivity() error {
	ctx := new(context.Context)

	sdcID := f.service.opts.SdcGUID
	sdcGUID := strings.ToUpper(sdcID)
	csiNodeID := sdcGUID

	volIDs := make([]string, 0)

	if stepHandlersErrors.PodmonNoVolumeNoNodeIDError == true {
		csiNodeID = ""
	} else if stepHandlersErrors.PodmonNoNodeIDError == true {
		csiNodeID = ""
		volid := f.createVolumeResponse.GetVolume().VolumeId
		volIDs = volIDs[:0]
		volIDs = append(volIDs, volid)
	} else if stepHandlersErrors.PodmonControllerProbeError == true {
		f.service.mode = "controller"
	} else if stepHandlersErrors.PodmonNodeProbeError == true {
		f.service.mode = "node"
	} else if stepHandlersErrors.PodmonVolumeError == true {
		volid := badVolumeID2
		volIDs = append(volIDs, volid)
	} else if stepHandlersErrors.PodmonNoSystemError == true {
		f.service.mode = "node"
		f.system = nil
		f.service.opts.arrays[arrayID].SystemID = "WrongSystemName"
	} else {
		volid := f.createVolumeResponse.GetVolume().VolumeId
		volIDs = volIDs[:0]
		volIDs = append(volIDs, volid)
	}

	req := &podmon.ValidateVolumeHostConnectivityRequest{
		NodeId:    csiNodeID,
		VolumeIds: volIDs,
	}

	connect, err := f.service.ValidateVolumeHostConnectivity(*ctx, req)
	if err != nil {
		f.err = errors.New(err.Error())
		return nil
	}
	f.validateVolumeHostConnectivityResp = connect
	if len(connect.Messages) > 0 {
		for i, msg := range connect.Messages {
			fmt.Printf("messages %d: %s\n", i, msg)
			if stepHandlersErrors.PodmonVolumeStatisticsError == true ||
				stepHandlersErrors.PodmonVolumeError == true {
				if strings.Contains(msg, "volume") {
					fmt.Printf("found %d: %s\n", i, msg)
					f.err = errors.New(connect.Messages[i])
					return nil
				}
			}
		}
		if stepHandlersErrors.PodmonVolumeStatisticsError == true {
			f.err = errors.New(connect.Messages[0])
			return nil
		}
	}

	if connect.IosInProgress {
		return nil
	}
	err = fmt.Errorf("Unexpected error IO to volume: %t", connect.IosInProgress)
	return nil
}

func (f *feature) aValidCreateVolumeResponseIsReturned() error {
	if f.err != nil {
		return f.err
	}
	f.volumeIDList = append(f.volumeIDList, f.createVolumeResponse.Volume.VolumeId)
	fmt.Printf("volume %s pool %s\n",
		f.createVolumeResponse.Volume.VolumeContext["Name"],
		f.createVolumeResponse.Volume.VolumeContext["StoragePoolName"])
	return nil
}

func (f *feature) iSpecifyAccessibilityRequirementsWithASystemIDOf(requestedSystem string) error {
	if requestedSystem == "f.service.opt.SystemName" {
		requestedSystem = f.service.opts.defaultSystemID
	}
	req := new(csi.CreateVolumeRequest)
	params := make(map[string]string)
	params["storagepool"] = "viki_pool_HDD_20181031"
	req.Parameters = params
	req.Name = "accessability"
	capacityRange := new(csi.CapacityRange)
	capacityRange.RequiredBytes = 32 * 1024 * 1024 * 1024
	req.CapacityRange = capacityRange
	req.AccessibilityRequirements = new(csi.TopologyRequirement)
	top := new(csi.Topology)
	top.Segments = map[string]string{
		"csi-vxflexos.dellemc.com/" + requestedSystem: "powerflex.dellemc.com",
	}
	req.AccessibilityRequirements.Preferred = append(req.AccessibilityRequirements.Preferred, top)
	f.createVolumeRequest = req
	return nil
}

func (f *feature) iSpecifyAccessibilityRequirementsNFSWithASystemIDOf(requestedSystem string) error {
	if requestedSystem == "f.service.opt.SystemName" {
		requestedSystem = f.service.opts.defaultSystemID
	}
	req := new(csi.CreateVolumeRequest)
	params := make(map[string]string)
	params["storagepool"] = "viki_pool_HDD_20181031"
	req.Parameters = params
	req.Name = "accessability"
	capacityRange := new(csi.CapacityRange)
	capacityRange.RequiredBytes = 32 * 1024 * 1024 * 1024
	req.CapacityRange = capacityRange
	req.AccessibilityRequirements = new(csi.TopologyRequirement)
	top := new(csi.Topology)
	top.Segments = map[string]string{
		"csi-vxflexos.dellemc.com/" + requestedSystem + "-nfs": "powerflex.dellemc.com",
	}
	req.AccessibilityRequirements.Preferred = append(req.AccessibilityRequirements.Preferred, top)
	req.AccessibilityRequirements.Preferred = append(req.AccessibilityRequirements.Preferred, top)
	capability := new(csi.VolumeCapability)
	mountVolume := new(csi.VolumeCapability_MountVolume)
	mountVolume.FsType = "nfs"
	if mountVolume.FsType == "nfs" {
		req.Parameters["nasName"] = "dummy-nas-server"
	}
	mountVolume.MountFlags = make([]string, 0)
	mount := new(csi.VolumeCapability_Mount)
	mount.Mount = mountVolume
	capability.AccessType = mount
	accessMode := new(csi.VolumeCapability_AccessMode)
	accessMode.Mode = csi.VolumeCapability_AccessMode_SINGLE_NODE_WRITER
	capability.AccessMode = accessMode
	capabilities := make([]*csi.VolumeCapability, 0)
	capabilities = append(capabilities, capability)
	req.VolumeCapabilities = capabilities
	f.createVolumeRequest = req
	return nil
}

func (f *feature) iSpecifyBadAccessibilityRequirementsNFSWithASystemIDOf(requestedSystem string) error {
	if requestedSystem == "f.service.opt.SystemName" {
		requestedSystem = f.service.opts.defaultSystemID
	}
	req := new(csi.CreateVolumeRequest)
	params := make(map[string]string)
	params["storagepool"] = "viki_pool_HDD_20181031"
	req.Parameters = params
	req.Name = "accessability"
	capacityRange := new(csi.CapacityRange)
	capacityRange.RequiredBytes = 32 * 1024 * 1024 * 1024
	req.CapacityRange = capacityRange
	req.AccessibilityRequirements = new(csi.TopologyRequirement)
	top := new(csi.Topology)
	top.Segments = map[string]string{
		"csi-vxflexos.dellemc.com/" + requestedSystem + "-abc": "powerflex.dellemc.com",
	}
	req.AccessibilityRequirements.Preferred = append(req.AccessibilityRequirements.Preferred, top)
	capability := new(csi.VolumeCapability)
	mountVolume := new(csi.VolumeCapability_MountVolume)
	mountVolume.FsType = "nfs"
	if mountVolume.FsType == "nfs" {
		req.Parameters["nasName"] = "dummy-nas-server"
	}
	mountVolume.MountFlags = make([]string, 0)
	mount := new(csi.VolumeCapability_Mount)
	mount.Mount = mountVolume
	capability.AccessType = mount
	accessMode := new(csi.VolumeCapability_AccessMode)
	accessMode.Mode = csi.VolumeCapability_AccessMode_SINGLE_NODE_WRITER
	capability.AccessMode = accessMode
	capabilities := make([]*csi.VolumeCapability, 0)
	capabilities = append(capabilities, capability)
	req.VolumeCapabilities = capabilities
	f.createVolumeRequest = req
	return nil
}

func (f *feature) aValidCreateVolumeResponseWithTopologyIsReturned() error {
	if f.err != nil {
		return f.err
	}

	isNFS := false
	var fsType string
	if len(f.createVolumeRequest.VolumeCapabilities) != 0 {
		fsType = f.createVolumeRequest.VolumeCapabilities[0].GetMount().GetFsType()
		if fsType == "nfs" {
			isNFS = true
		}
	}

	f.volumeIDList = append(f.volumeIDList, f.createVolumeResponse.Volume.VolumeId)
	topology := f.createVolumeResponse.Volume.AccessibleTopology
	if len(topology) != 1 {
		fmt.Printf("Volume topology should have one element. Found %d elements.", len(topology))
		return errors.New("wrong topology data in volume create response")
	}

	topology1 := topology[0]
	segments := topology1.Segments
	fmt.Printf("Volume topology segments %#v . \n", segments)
	if len(segments) != 1 {
		fmt.Printf("Volume topology should have one segement. Found %d.", len(segments))
		return errors.New("wrong topology data in volume create response")
	}

	requestedSystem := f.service.opts.defaultSystemID
	for key := range segments {
		if strings.HasPrefix(key, Name) {
			tokens := strings.Split(key, "/")
			constraint := ""
			if len(tokens) > 1 {
				constraint = tokens[1]
			}

			log.Printf("Found topology constraint: VxFlex OS system: %s", constraint)
			if isNFS {
				nfsTokens := strings.Split(constraint, "-")
				nfsLabel := ""
				if len(nfsTokens) > 1 {
					constraint = nfsTokens[0]
					nfsLabel = nfsTokens[1]
					if nfsLabel != "nfs" {
						return status.Errorf(codes.InvalidArgument,
							"Invalid topology requested for NFS Volume. Please validate your storage class has nfs topology.")
					}
				}
			}
			if constraint != requestedSystem {
				fmt.Printf("Volume topology segement should have system %s. Found %s.", requestedSystem, constraint)
				return errors.New("wrong systemID in AccessibleTopology")
			}
		} else {
			return errors.New("wrong prefix in AccessibleTopology")
		}
	}

	return nil
}

func (f *feature) iSpecifyVolumeContentSource() error {
	req := getTypicalCreateVolumeRequest()
	req.Name = "volume_content_source"
	req.VolumeContentSource = new(csi.VolumeContentSource)
	req.VolumeContentSource.Type = &csi.VolumeContentSource_Volume{Volume: &csi.VolumeContentSource_VolumeSource{}}
	f.createVolumeRequest = req
	return nil
}

func (f *feature) iSpecifyMULTINODEWRITER() error {
	req := new(csi.CreateVolumeRequest)
	params := make(map[string]string)
	params["storagepool"] = "viki_pool_HDD_20181031"
	req.Parameters = params
	req.Name = "multinode_writer"
	capacityRange := new(csi.CapacityRange)
	capacityRange.RequiredBytes = 32 * 1024 * 1024 * 1024
	req.CapacityRange = capacityRange
	block := new(csi.VolumeCapability_BlockVolume)
	capability := new(csi.VolumeCapability)
	accessType := new(csi.VolumeCapability_Block)
	accessType.Block = block
	capability.AccessType = new(csi.VolumeCapability_Block)
	accessMode := new(csi.VolumeCapability_AccessMode)
	accessMode.Mode = csi.VolumeCapability_AccessMode_MULTI_NODE_MULTI_WRITER
	capability.AccessMode = accessMode
	capabilities := make([]*csi.VolumeCapability, 0)
	capabilities = append(capabilities, capability)
	req.VolumeCapabilities = capabilities
	f.createVolumeRequest = req
	return nil
}

func (f *feature) iSpecifyABadCapacity() error {
	var req *csi.CreateVolumeRequest
	if f.createVolumeRequest == nil {
		req = getTypicalCreateVolumeRequest()
	} else {
		req = f.createVolumeRequest
	}

	capacityRange := new(csi.CapacityRange)
	capacityRange.RequiredBytes = -32 * 1024 * 1024 * 1024
	req.CapacityRange = capacityRange
	req.Name = "bad capacity"
	f.createVolumeRequest = req
	return nil
}

func (f *feature) iSpecifyNoStoragePool() error {
	req := getTypicalCreateVolumeRequest()
	req.Parameters = make(map[string]string)
	req.Name = "no storage pool"
	f.createVolumeRequest = req
	return nil
}

func (f *feature) iCallCreateVolumeSize(name string, size int64) error {
	ctx := new(context.Context)
	var req *csi.CreateVolumeRequest
	if f.createVolumeRequest == nil {
		req = getTypicalCreateVolumeRequest()
	} else {
		req = f.createVolumeRequest
	}

	capacityRange := new(csi.CapacityRange)
	capacityRange.RequiredBytes = size * 1024 * 1024 * 1024
	req.CapacityRange = capacityRange
	req.Name = name
	f.createVolumeRequest = req

	f.createVolumeResponse, f.err = f.service.CreateVolume(*ctx, req)
	if f.err != nil {
		log.Printf("CreateVolumeSize called failed: %s\n", f.err.Error())
	}
	if f.createVolumeResponse != nil {
		log.Printf("vol id %s\n", f.createVolumeResponse.GetVolume().VolumeId)
	}

	return nil
}

func (f *feature) iCallCreateVolumeSizeNFS(name string, size int64) error {
	ctx := new(context.Context)
	var req *csi.CreateVolumeRequest
	if f.createVolumeRequest == nil {
		req = getTypicalNFSCreateVolumeRequest()
	} else {
		req = f.createVolumeRequest
	}

	capacityRange := new(csi.CapacityRange)
	capacityRange.RequiredBytes = size * 1024 * 1024 * 1024
	req.CapacityRange = capacityRange
	req.Name = name
	f.createVolumeRequest = req

	f.createVolumeResponse, f.err = f.service.CreateVolume(*ctx, req)
	if f.err != nil {
		log.Printf("CreateVolumeSize called failed: %s\n", f.err.Error())
	}
	if f.createVolumeResponse != nil {
		log.Printf("vol id %s\n", f.createVolumeResponse.GetVolume().VolumeId)
	}

	return nil
}

func (f *feature) iChangeTheStoragePool(storagePoolName string) error {
	// params := make(map[string]string)
	// params["storagepool"] = storagePoolName
	f.createVolumeRequest.Parameters["storagepool"] = storagePoolName
	return nil
}

func (f *feature) iInduceError(errtype string) error {
	log.Printf("set induce error %s\n", errtype)
	inducedError = errors.New(errtype)
	switch errtype {
	case "WrongSysNameError":
		stepHandlersErrors.WrongSysNameError = true
	case "BadCapacityError":
		stepHandlersErrors.BadCapacityError = true
	case "NoAdminError":
		stepHandlersErrors.NoAdminError = true
	case "NoUserError":
		stepHandlersErrors.NoUserError = true
	case "NoPasswordError":
		stepHandlersErrors.NoPasswordError = true
	case "NoSysNameError":
		stepHandlersErrors.NoSysNameError = true
	case "NoEndpointError":
		stepHandlersErrors.NoEndpointError = true
	case "WrongVolIDError":
		stepHandlersErrors.WrongVolIDError = true
	case "WrongFileSystemIDError":
		stepHandlersErrors.WrongFileSystemIDError = true
	case "NoFileSystemIDError":
		stepHandlersErrors.NoFileSystemIDError = true
	case "WrongSystemError":
		stepHandlersErrors.WrongSystemError = true
	case "NFSExportsInstancesError":
		stepHandlersErrors.NFSExportInstancesError = true
	case "BadVolIDError":
		stepHandlersErrors.BadVolIDError = true
	case "NoCsiVolIDError":
		f.nodePublishVolumeRequest.VolumeId = ""
	case "EmptyConnectedSystemIDErrorNoAutoProbe":
		connectedSystemID = nil
	case "NoSysIDError":
		f.nodePublishVolumeRequest.VolumeId = badVolumeID2
	case "WrongSysIDError":
		f.nodePublishVolumeRequest.VolumeId = badVolumeID2
	case "RequireProbeFailError":
		f.nodePublishVolumeRequest.VolumeId = "50"
	case "VolumeIDTooShortErrorInNodeExpand":
		stepHandlersErrors.VolumeIDTooShortError = true
	case "TooManyDashesVolIDInNodeExpand":
		stepHandlersErrors.TooManyDashesVolIDError = true
	case "CorrectFormatBadCsiVolIDInNodeExpand":
		stepHandlersErrors.CorrectFormatBadCsiVolID = true
	case "EmptySysIDInNodeExpand":
		stepHandlersErrors.EmptySysID = true
	case "WrongVolIDErrorInNodeExpand":
		stepHandlersErrors.BadVolIDError = true
	case "EmptyEphemeralID":
		f.nodePublishVolumeRequest.VolumeId = mdmID
		stepHandlersErrors.EmptyEphemeralID = true
	case "IncorrectEphemeralID":
		f.nodePublishVolumeRequest.VolumeId = mdmID
		stepHandlersErrors.IncorrectEphemeralID = true
	case "FindVolumeIDError":
		stepHandlersErrors.FindVolumeIDError = true
	case "GetVolByIDError":
		stepHandlersErrors.GetVolByIDError = true
	case "GetStoragePoolsError":
		stepHandlersErrors.GetStoragePoolsError = true
	case "GetSdcInstancesError":
		stepHandlersErrors.GetSdcInstancesError = true
	case "MapSdcError":
		stepHandlersErrors.MapSdcError = true
	case "RemoveMappedSdcError":
		stepHandlersErrors.RemoveMappedSdcError = true
	case "SDCLimitsError":
		stepHandlersErrors.SDCLimitsError = true
	case "require-probe":
		f.service.opts.SdcGUID = ""
		f.service.opts.arrays = make(map[string]*ArrayConnectionData)
	case "no-sdc":
		stepHandlersErrors.PodmonFindSdcError = true
	case "no-system":
		stepHandlersErrors.PodmonNoSystemError = true
	case "controller-probe":
		stepHandlersErrors.PodmonControllerProbeError = true
	case "node-probe":
		stepHandlersErrors.PodmonNodeProbeError = true
	case "volume-error":
		stepHandlersErrors.PodmonVolumeError = true
	case "no-nodeId":
		stepHandlersErrors.PodmonVolumeStatisticsError = true
		stepHandlersErrors.PodmonNoNodeIDError = true
		f.service.opts.SdcGUID = ""
	case "no-volume-no-nodeId":
		stepHandlersErrors.PodmonVolumeStatisticsError = true
		stepHandlersErrors.PodmonNoVolumeNoNodeIDError = true
		f.volumeID = "0"
		f.service.opts.SdcGUID = ""
	case "no-volume-statistics":
		stepHandlersErrors.PodmonVolumeStatisticsError = true
	case "SIOGatewayVolumeNotFound":
		stepHandlersErrors.SIOGatewayVolumeNotFoundError = true
	case "GetStatisticsError":
		stepHandlersErrors.GetStatisticsError = true
	case "CreateSnapshotError":
		stepHandlersErrors.CreateSnapshotError = true
	case "RemoveVolumeError":
		stepHandlersErrors.RemoveVolumeError = true
	case "VolumeInstancesError":
		stepHandlersErrors.VolumeInstancesError = true
	case "FileSystemInstancesError":
		stepHandlersErrors.FileSystemInstancesError = true
	case "GetFileSystemsByIdError":
		stepHandlersErrors.GetFileSystemsByIDError = true
	case "NasNotFoundError":
		stepHandlersErrors.NasServerNotFoundError = true
	case "fileInterfaceNotFoundError":
		stepHandlersErrors.FileInterfaceNotFoundError = true
	case "NoVolumeIDError":
		stepHandlersErrors.NoVolumeIDError = true
	case "BadVolIDJSON":
		stepHandlersErrors.BadVolIDJSON = true
	case "BadMountPathError":
		stepHandlersErrors.BadMountPathError = true
	case "NoMountPathError":
		stepHandlersErrors.NoMountPathError = true
	case "NoVolIDError":
		stepHandlersErrors.NoVolIDError = true
	case "NoVolIDSDCError":
		stepHandlersErrors.NoVolIDSDCError = true
	case "SetSdcNameError":
		stepHandlersErrors.SetSdcNameError = true
	case "ApproveSdcError":
		stepHandlersErrors.ApproveSdcError = true
	case "NoVolError":
		stepHandlersErrors.NoVolError = true
	case "SetVolumeSizeError":
		stepHandlersErrors.SetVolumeSizeError = true
	case "NoSymlinkForNodePublish":
		cmd := exec.Command("rm", "-rf", nodePublishSymlinkDir)
		_, err := cmd.CombinedOutput()
		if err != nil {
			return err
		}
	case "NoBlockDevForNodePublish":
		unitTestEmulateBlockDevice = false
		cmd := exec.Command("rm", nodePublishBlockDevicePath)
		_, err := cmd.CombinedOutput()
		if err != nil {
			return nil
		}
	case "TargetNotCreatedForNodePublish":
		err := os.Remove(datafile)
		if err != nil {
			return nil
		}
		cmd := exec.Command("rm", "-rf", datadir)
		_, err = cmd.CombinedOutput()
		if err != nil {
			return err
		}
	case "PrivateDirectoryNotExistForNodePublish":
		f.service.privDir = "xxx/yyy"
	case "BlockMkfilePrivateDirectoryNodePublish":
		f.service.privDir = datafile
	case "NodePublishNoVolumeCapability":
		f.nodePublishVolumeRequest.VolumeCapability = nil
	case "NodePublishNoAccessMode":
		f.nodePublishVolumeRequest.VolumeCapability.AccessMode = nil
	case "NodePublishNoAccessType":
		f.nodePublishVolumeRequest.VolumeCapability.AccessType = nil
	case "NodePublishPrivateTargetAlreadyCreated":
		err := os.MkdirAll("features/"+sdcVolume1, 0o777)
		if err != nil {
			fmt.Printf("Couldn't make: %s\n", datadir+"/"+sdcVolume1)
		}
	case "NodePublishPrivateTargetAlreadyMounted":
		cmd := exec.Command("mknod", nodePublishAltBlockDevPath, "b", "0", "0")
		_, err := cmd.CombinedOutput()
		if err != nil {
			fmt.Printf("Couldn't create block dev: %s\n", nodePublishAltBlockDevPath)
		}
		err = os.MkdirAll("features/"+sdcVolume1, 0o777)
		if err != nil {
			fmt.Printf("Couldn't make: %s\n", datadir+"/"+sdcVolume1)
		}
		err = gofsutil.Mount(context.Background(), nodePublishAltBlockDevPath, "features/"+sdcVolume1, "none")
		if err != nil {
			fmt.Printf("Couldn't mount: %s\n", "features\\"+sdcVolume1)
		}
	case "NodePublishNoTargetPath":
		f.nodePublishVolumeRequest.TargetPath = ""
	case "NodePublishBadTargetPath":
		f.nodePublishVolumeRequest.TargetPath = badtarget
	case "NodePublishBlockTargetNotFile":
		f.nodePublishVolumeRequest.TargetPath = datadir
	case "NodePublishFileTargetNotDir":
		f.nodePublishVolumeRequest.TargetPath = datafile
	case "NodePublishPathAltDataDir":
		if f.nodePublishVolumeRequest.TargetPath == datadir {
			err := os.MkdirAll(altdatadir, 0o777)
			if err != nil {
				fmt.Printf("Couldn't make altdatadir: %s\n", altdatadir)
			}
			f.nodePublishVolumeRequest.TargetPath = altdatadir
		} else {
			_, err := os.Create(altdatafile)
			if err != nil {
				fmt.Printf("Couldn't make datafile: %s\n", altdatafile)
			}
			f.nodePublishVolumeRequest.TargetPath = altdatafile
		}
	case "GOFSMockBindMountError":
		gofsutil.GOFSMock.InduceBindMountError = true
	case "GOFSMockDevMountsError":
		gofsutil.GOFSMock.InduceDevMountsError = true
	case "GOFSMockMountError":
		gofsutil.GOFSMock.InduceMountError = true
	case "GOFSMockGetMountsError":
		gofsutil.GOFSMock.InduceGetMountsError = true
	case "GOFSMockUnmountError":
		gofsutil.GOFSMock.InduceUnmountError = true
	case "GOFSMockGetDiskFormatError":
		gofsutil.GOFSMock.InduceGetDiskFormatError = true
	case "GOFSMockGetDiskFormatType":
		gofsutil.GOFSMock.InduceGetDiskFormatType = "unknown-fs"
	case "GOFSMockFormatError":
		gofsutil.GOFSMock.InduceFormatError = true
	case "GOFSInduceFSTypeError":
		gofsutil.GOFSMock.InduceFSTypeError = true
	case "GOFSInduceResizeFSError":
		gofsutil.GOFSMock.InduceResizeFSError = true
	case "NodeUnpublishNoTargetPath":
		f.nodePublishVolumeRequest.TargetPath = ""
	case "NodeUnpublishBadVolume":
		f.nodePublishVolumeRequest.VolumeId = sdcVolume0
	case "none":
		return nil
	case "LegacyVolumeConflictError":
		stepHandlersErrors.LegacyVolumeConflictError = true
	case "VolumeIDTooShortError":
		stepHandlersErrors.VolumeIDTooShortError = true
	case "VolIDListEmptyError":
		stepHandlersErrors.VolIDListEmptyError = true
	case "CreateVGSNoNameError":
		stepHandlersErrors.CreateVGSNoNameError = true
	case "CreateVGSNameTooLongError":
		stepHandlersErrors.CreateVGSNameTooLongError = true
	case "CreateVGSLegacyVol":
		stepHandlersErrors.CreateVGSLegacyVol = true
	case "CreateVGSAcrossTwoArrays":
		stepHandlersErrors.CreateVGSAcrossTwoArrays = true
	case "CreateVGSBadTimeError":
		stepHandlersErrors.CreateVGSBadTimeError = true
	case "CreateSplitVGSError":
		stepHandlersErrors.CreateSplitVGSError = true
	case "ProbePrimaryError":
		f.service.adminClients[arrayID] = nil
		f.service.systems[arrayID] = nil
		stepHandlersErrors.PodmonControllerProbeError = true
	case "ProbeSecondaryError":
		f.service.adminClients[arrayID2] = nil
		f.service.systems[arrayID2] = nil
		stepHandlersErrors.PodmonControllerProbeError = true
	default:
		fmt.Println("Ensure that the error is handled in the handlers section.")
	}
	return nil
}

func (f *feature) getControllerPublishVolumeRequest(accessType string) *csi.ControllerPublishVolumeRequest {
	capability := new(csi.VolumeCapability)
	block := new(csi.VolumeCapability_Block)
	block.Block = new(csi.VolumeCapability_BlockVolume)
	if f.useAccessTypeMount {
		mountVolume := new(csi.VolumeCapability_MountVolume)
		mountVolume.FsType = "xfs"
		mountVolume.MountFlags = make([]string, 0)
		mount := new(csi.VolumeCapability_Mount)
		mount.Mount = mountVolume
		capability.AccessType = mount
	} else {
		capability.AccessType = block
	}
	accessMode := new(csi.VolumeCapability_AccessMode)
	switch accessType {
	case "multi-single-writer":
		accessMode.Mode = csi.VolumeCapability_AccessMode_MULTI_NODE_SINGLE_WRITER
	case "single-writer":
		accessMode.Mode = csi.VolumeCapability_AccessMode_SINGLE_NODE_WRITER
	case "multiple-reader":
		accessMode.Mode = csi.VolumeCapability_AccessMode_MULTI_NODE_READER_ONLY
	case "multiple-writer":
		accessMode.Mode = csi.VolumeCapability_AccessMode_MULTI_NODE_MULTI_WRITER
	case "single-node-single-writer":
		accessMode.Mode = csi.VolumeCapability_AccessMode_SINGLE_NODE_SINGLE_WRITER
	case "single-node-multi-writer":
		accessMode.Mode = csi.VolumeCapability_AccessMode_SINGLE_NODE_MULTI_WRITER
	case "unknown":
		accessMode.Mode = csi.VolumeCapability_AccessMode_UNKNOWN
	}
	if !f.omitAccessMode {
		capability.AccessMode = accessMode
	}
	fmt.Printf("capability.AccessType %v\n", capability.AccessType)
	fmt.Printf("capability.AccessMode %v\n", capability.AccessMode)
	req := new(csi.ControllerPublishVolumeRequest)
	if !f.noVolumeID {
		if f.invalidVolumeID {
			req.VolumeId = badVolumeID2
		} else {
			req.VolumeId = goodVolumeID
		}
	}

	if stepHandlersErrors.VolumeIDTooShortError {
		req.VolumeId = badVolumeID3
	}

	if !f.noNodeID {
		req.NodeId = goodNodeID
	}
	req.Readonly = false
	if !f.omitVolumeCapability {
		req.VolumeCapability = capability
	}
	return req
}

func (f *feature) getControllerPublishVolumeRequestNFS(accessType string) *csi.ControllerPublishVolumeRequest {
	capability := new(csi.VolumeCapability)
	block := new(csi.VolumeCapability_Block)
	block.Block = new(csi.VolumeCapability_BlockVolume)
	if f.useAccessTypeMount {
		mountVolume := new(csi.VolumeCapability_MountVolume)
		mountVolume.FsType = "nfs"
		mountVolume.MountFlags = make([]string, 0)
		mount := new(csi.VolumeCapability_Mount)
		mount.Mount = mountVolume
		capability.AccessType = mount
	} else {
		capability.AccessType = block
	}
	accessMode := new(csi.VolumeCapability_AccessMode)
	switch accessType {
	case "multi-single-writer":
		accessMode.Mode = csi.VolumeCapability_AccessMode_MULTI_NODE_SINGLE_WRITER
	case "single-writer":
		accessMode.Mode = csi.VolumeCapability_AccessMode_SINGLE_NODE_WRITER
	case "multiple-reader":
		accessMode.Mode = csi.VolumeCapability_AccessMode_MULTI_NODE_READER_ONLY
	case "multiple-writer":
		accessMode.Mode = csi.VolumeCapability_AccessMode_MULTI_NODE_MULTI_WRITER
	case "single-node-single-writer":
		accessMode.Mode = csi.VolumeCapability_AccessMode_SINGLE_NODE_SINGLE_WRITER
	case "single-node-multi-writer":
		accessMode.Mode = csi.VolumeCapability_AccessMode_SINGLE_NODE_MULTI_WRITER
	case "unknown":
		accessMode.Mode = csi.VolumeCapability_AccessMode_UNKNOWN
	}
	if !f.omitAccessMode {
		capability.AccessMode = accessMode
	}
	fmt.Printf("capability.AccessType %v\n", capability.AccessType)
	fmt.Printf("capability.AccessMode %v\n", capability.AccessMode)
	req := new(csi.ControllerPublishVolumeRequest)
	if !f.noVolumeID {
		if f.invalidVolumeID {
			req.VolumeId = badVolumeID2
		} else {
			req.VolumeId = "14dbbf5617523654" + "/" + fileSystemNameToID["volume1"]
		}
	}

	if stepHandlersErrors.VolumeIDTooShortError {
		req.VolumeId = badVolumeID3
	}

	if !f.noNodeID {
		req.NodeId = goodNodeID
	}
	req.Readonly = false
	if !f.omitVolumeCapability {
		req.VolumeCapability = capability
	}
	req.VolumeContext = make(map[string]string)
	req.VolumeContext[KeyFsType] = "nfs"
	return req
}

func (f *feature) getControllerListVolumesRequest(maxEntries int32, startingToken string) *csi.ListVolumesRequest {
	return &csi.ListVolumesRequest{
		MaxEntries:    maxEntries,
		StartingToken: startingToken,
	}
}

func (f *feature) getControllerDeleteVolumeRequest(accessType string) *csi.DeleteVolumeRequest {
	capability := new(csi.VolumeCapability)
	block := new(csi.VolumeCapability_Block)
	block.Block = new(csi.VolumeCapability_BlockVolume)
	if f.useAccessTypeMount {
		mountVolume := new(csi.VolumeCapability_MountVolume)
		mountVolume.FsType = "xfs"
		mountVolume.MountFlags = make([]string, 0)
		mount := new(csi.VolumeCapability_Mount)
		mount.Mount = mountVolume
		capability.AccessType = mount
	} else {
		capability.AccessType = block
	}
	accessMode := new(csi.VolumeCapability_AccessMode)
	switch accessType {
	case "single-writer":
		accessMode.Mode = csi.VolumeCapability_AccessMode_SINGLE_NODE_WRITER
	case "multiple-reader":
		accessMode.Mode = csi.VolumeCapability_AccessMode_MULTI_NODE_READER_ONLY
	case "multiple-writer":
		accessMode.Mode = csi.VolumeCapability_AccessMode_MULTI_NODE_MULTI_WRITER
	case "unknown":
		accessMode.Mode = csi.VolumeCapability_AccessMode_UNKNOWN
	}
	if !f.omitAccessMode {
		capability.AccessMode = accessMode
	}
	fmt.Printf("capability.AccessType %v\n", capability.AccessType)
	fmt.Printf("capability.AccessMode %v\n", capability.AccessMode)
	req := new(csi.DeleteVolumeRequest)
	if !f.noVolumeID {
		if f.invalidVolumeID {
			req.VolumeId = badVolumeID2
		} else {
			req.VolumeId = goodVolumeID
		}
	}
	return req
}

func (f *feature) getControllerDeleteVolumeRequestBad(accessType string) *csi.DeleteVolumeRequest {
	capability := new(csi.VolumeCapability)
	block := new(csi.VolumeCapability_Block)
	block.Block = new(csi.VolumeCapability_BlockVolume)
	if f.useAccessTypeMount {
		mountVolume := new(csi.VolumeCapability_MountVolume)
		mountVolume.FsType = "xfs"
		mountVolume.MountFlags = make([]string, 0)
		mount := new(csi.VolumeCapability_Mount)
		mount.Mount = mountVolume
		capability.AccessType = mount
	} else {
		capability.AccessType = block
	}
	accessMode := new(csi.VolumeCapability_AccessMode)
	switch accessType {
	case "single-writer":
		accessMode.Mode = csi.VolumeCapability_AccessMode_SINGLE_NODE_WRITER
	case "multiple-reader":
		accessMode.Mode = csi.VolumeCapability_AccessMode_MULTI_NODE_READER_ONLY
	case "multiple-writer":
		accessMode.Mode = csi.VolumeCapability_AccessMode_MULTI_NODE_MULTI_WRITER
	case "unknown":
		accessMode.Mode = csi.VolumeCapability_AccessMode_UNKNOWN
	}
	if !f.omitAccessMode {
		capability.AccessMode = accessMode
	}
	fmt.Printf("capability.AccessType %v\n", capability.AccessType)
	fmt.Printf("capability.AccessMode %v\n", capability.AccessMode)
	req := new(csi.DeleteVolumeRequest)
	if !f.noVolumeID {
		if f.invalidVolumeID {
			req.VolumeId = badVolumeID2
		} else {
			req.VolumeId = ""
		}
	}
	return req
}

func (f *feature) getControllerDeleteVolumeRequestNFS(accessType string) *csi.DeleteVolumeRequest {
	capability := new(csi.VolumeCapability)

	mountVolume := new(csi.VolumeCapability_MountVolume)
	mountVolume.FsType = "nfs"
	mountVolume.MountFlags = make([]string, 0)
	mount := new(csi.VolumeCapability_Mount)
	mount.Mount = mountVolume
	capability.AccessType = mount

	accessMode := new(csi.VolumeCapability_AccessMode)
	switch accessType {
	case "single-writer":
		accessMode.Mode = csi.VolumeCapability_AccessMode_SINGLE_NODE_WRITER
	case "multiple-reader":
		accessMode.Mode = csi.VolumeCapability_AccessMode_MULTI_NODE_READER_ONLY
	case "multiple-writer":
		accessMode.Mode = csi.VolumeCapability_AccessMode_MULTI_NODE_MULTI_WRITER
	case "unknown":
		accessMode.Mode = csi.VolumeCapability_AccessMode_UNKNOWN
	}
	if !f.omitAccessMode {
		capability.AccessMode = accessMode
	}
	fmt.Printf("capability.AccessType %v\n", capability.AccessType)
	fmt.Printf("capability.AccessMode %v\n", capability.AccessMode)
	req := new(csi.DeleteVolumeRequest)
	if !f.noVolumeID {
		if f.invalidVolumeID {
			req.VolumeId = badVolumeID2
		} else {
			req.VolumeId = "14dbbf5617523654" + "/" + fileSystemNameToID["volume1"]
		}
	}
	return req
}

func (f *feature) iCallPublishVolumeWith(arg1 string) error {
	ctx := new(context.Context)
	req := f.publishVolumeRequest
	if f.publishVolumeRequest == nil {
		req = f.getControllerPublishVolumeRequest(arg1)
		f.publishVolumeRequest = req
	}

	log.Printf("Calling controllerPublishVolume")
	f.publishVolumeResponse, f.err = f.service.ControllerPublishVolume(*ctx, req)
	if f.err != nil {
		log.Printf("PublishVolume call failed: %s\n", f.err.Error())
	}
	return nil
}

func (f *feature) iCallPublishVolumeWithNFS(arg1 string) error {
	ctx := new(context.Context)
	req := f.publishVolumeRequest
	if f.publishVolumeRequest == nil {
		req = f.getControllerPublishVolumeRequestNFS(arg1)
		f.publishVolumeRequest = req
	} else {
		capability := new(csi.VolumeCapability)
		accessMode := new(csi.VolumeCapability_AccessMode)
		switch arg1 {
		case "multi-single-writer":
			accessMode.Mode = csi.VolumeCapability_AccessMode_MULTI_NODE_SINGLE_WRITER
		case "single-writer":
			accessMode.Mode = csi.VolumeCapability_AccessMode_SINGLE_NODE_WRITER
		case "multiple-reader":
			accessMode.Mode = csi.VolumeCapability_AccessMode_MULTI_NODE_READER_ONLY
		case "multiple-writer":
			accessMode.Mode = csi.VolumeCapability_AccessMode_MULTI_NODE_MULTI_WRITER
		case "single-node-single-writer":
			accessMode.Mode = csi.VolumeCapability_AccessMode_SINGLE_NODE_SINGLE_WRITER
		case "single-node-multi-writer":
			accessMode.Mode = csi.VolumeCapability_AccessMode_SINGLE_NODE_MULTI_WRITER
		case "unknown":
			accessMode.Mode = csi.VolumeCapability_AccessMode_UNKNOWN
		}
		if !f.omitAccessMode {
			capability.AccessMode = accessMode
		}
		req.VolumeCapability.AccessMode = accessMode
	}

	log.Printf("Calling controllerPublishVolume")
	f.publishVolumeResponse, f.err = f.service.ControllerPublishVolume(*ctx, req)
	if f.err != nil {
		log.Printf("PublishVolume call failed: %s\n", f.err.Error())
	}
	return nil
}

func (f *feature) aValidPublishVolumeResponseIsReturned() error {
	if f.err != nil {
		return errors.New("PublishVolume returned error: " + f.err.Error())
	}
	if f.publishVolumeResponse == nil {
		return errors.New("No PublishVolumeResponse returned")
	}
	for key, value := range f.publishVolumeResponse.PublishContext {
		fmt.Printf("PublishContext %s: %s", key, value)
	}
	return nil
}

func (f *feature) aValidVolume() error {
	// this prevents the step handler from returning the volume '111' as found in the non default array
	volIDtoUse := "1234"
	if stepHandlersErrors.LegacyVolumeConflictError {
		volIDtoUse = goodVolumeID
	}
	volumeIDToName[volIDtoUse] = goodVolumeName
	volumeNameToID[goodVolumeName] = volIDtoUse
	volumeIDToSizeInKB[volIDtoUse] = defaultVolumeSize
	volumeIDToReplicationState[volIDtoUse] = unmarkedForReplication
	return nil
}

func (f *feature) aBadFileSystem() error {
	for key := range fileSystemIDName {
		fileSystemIDName[key] = ""
	}
	return nil
}

func (f *feature) aBadNFSExport() error {
	for key := range nfsExportIDName {
		nfsExportIDName[key] = ""
	}
	return nil
}

func (f *feature) anInvalidVolume() error {
	f.invalidVolumeID = true
	return nil
}

func (f *feature) noVolume() error {
	f.noVolumeID = true
	return nil
}

func (f *feature) noNode() error {
	f.noNodeID = true
	return nil
}

func (f *feature) noVolumeCapability() error {
	f.omitVolumeCapability = true
	return nil
}

func (f *feature) noAccessMode() error {
	f.omitAccessMode = true
	return nil
}

func (f *feature) thenIUseADifferentNodeID() error {
	f.publishVolumeRequest.NodeId = altNodeID
	if f.unpublishVolumeRequest != nil {
		f.unpublishVolumeRequest.NodeId = altNodeID
	}
	return nil
}

func (f *feature) iUseAccessTypeMount() error {
	f.useAccessTypeMount = true
	return nil
}

func (f *feature) noErrorWasReceived() error {
	if f.err != nil {
		return f.err
	}
	return nil
}

func (f *feature) getControllerUnpublishVolumeRequest() *csi.ControllerUnpublishVolumeRequest {
	req := new(csi.ControllerUnpublishVolumeRequest)
	if !f.noVolumeID {
		if f.invalidVolumeID {
			req.VolumeId = badVolumeID2
		} else {
			req.VolumeId = goodVolumeID
		}
	}
	if !f.noNodeID {
		req.NodeId = goodNodeID
	}
	return req
}

func (f *feature) getControllerUnpublishVolumeRequestNFS() *csi.ControllerUnpublishVolumeRequest {
	req := new(csi.ControllerUnpublishVolumeRequest)
	if !f.noVolumeID {
		if f.invalidVolumeID {
			req.VolumeId = badVolumeID2
		} else {
			req.VolumeId = "14dbbf5617523654" + "/" + fileSystemNameToID["volume1"]
		}
	}
	if !f.noNodeID {
		req.NodeId = goodNodeID
	}
	return req
}

func (f *feature) iCallUnpublishVolume() error {
	ctx := new(context.Context)
	req := f.unpublishVolumeRequest
	if f.unpublishVolumeRequest == nil {
		req = f.getControllerUnpublishVolumeRequest()
		f.unpublishVolumeRequest = req
	}
	log.Printf("Calling controllerUnpublishVolume: %s", req.VolumeId)
	f.unpublishVolumeResponse, f.err = f.service.ControllerUnpublishVolume(*ctx, req)
	if f.err != nil {
		log.Printf("UnpublishVolume call failed: %s\n", f.err.Error())
	}
	return nil
}

func (f *feature) iCallUnpublishVolumeNFS() error {
	ctx := new(context.Context)
	req := f.unpublishVolumeRequest
	if f.unpublishVolumeRequest == nil {
		req = f.getControllerUnpublishVolumeRequestNFS()
		f.unpublishVolumeRequest = req
	}
	log.Printf("Calling controllerUnpublishVolume: %s", req.VolumeId)
	f.unpublishVolumeResponse, f.err = f.service.ControllerUnpublishVolume(*ctx, req)
	if f.err != nil {
		log.Printf("UnpublishVolume call failed: %s\n", f.err.Error())
	}
	return nil
}

func (f *feature) aValidUnpublishVolumeResponseIsReturned() error {
	if f.unpublishVolumeResponse == nil {
		return errors.New("expected unpublishVolumeResponse (with no contents)but did not get one")
	}
	return nil
}

func (f *feature) theNumberOfSDCMappingsIs(arg1 int) error {
	if len(sdcMappings) != arg1 {
		return fmt.Errorf("expected %d SDC mappings but there were %d", arg1, len(sdcMappings))
	}
	return nil
}

func (f *feature) iCallNodeGetInfo() error {
	ctx := new(context.Context)
	req := new(csi.NodeGetInfoRequest)
	f.service.opts.SdcGUID = "9E56672F-2F4B-4A42-BFF4-88B6846FBFDA"
	GetNodeLabels = mockGetNodeLabels
	f.nodeGetInfoResponse, f.err = f.service.NodeGetInfo(*ctx, req)
	return nil
}

func (f *feature) iCallNodeGetInfoWithValidVolumeLimitNodeLabels() error {
	ctx := new(context.Context)
	req := new(csi.NodeGetInfoRequest)
	f.service.opts.SdcGUID = "9E56672F-2F4B-4A42-BFF4-88B6846FBFDA"
	GetNodeLabels = mockGetNodeLabelsWithVolumeLimits
	f.nodeGetInfoResponse, f.err = f.service.NodeGetInfo(*ctx, req)
	fmt.Printf("MaxVolumesPerNode: %v", f.nodeGetInfoResponse.MaxVolumesPerNode)
	return nil
}

func (f *feature) iCallNodeGetInfoWithInvalidVolumeLimitNodeLabels() error {
	ctx := new(context.Context)
	req := new(csi.NodeGetInfoRequest)
	f.service.opts.SdcGUID = "9E56672F-2F4B-4A42-BFF4-88B6846FBFDA"
	GetNodeLabels = mockGetNodeLabelsWithInvalidVolumeLimits
	f.nodeGetInfoResponse, f.err = f.service.NodeGetInfo(*ctx, req)
	return nil
}

//nolint:revive
func mockGetNodeLabels(ctx context.Context, s *service) (map[string]string, error) {
	labels := map[string]string{"csi-vxflexos.dellemc.com/05d539c3cdc5280f-nfs": "true", "csi-vxflexos.dellemc.com/0e7a082862fedf0f": "csi-vxflexos.dellemc.com"}
	return labels, nil
}

//nolint:revive
func mockGetNodeLabelsWithVolumeLimits(ctx context.Context, s *service) (map[string]string, error) {
	labels := map[string]string{"max-vxflexos-volumes-per-node": "2"}
	return labels, nil
}

//nolint:revive
func mockGetNodeLabelsWithInvalidVolumeLimits(ctx context.Context, s *service) (map[string]string, error) {
	labels := map[string]string{"max-vxflexos-volumes-per-node": "invalid-vol-limit"}
	return labels, nil
}

func (f *feature) setFakeNode() (*v1.Node, error) {
	f.service.opts.KubeNodeName = "node1"
	fakeNode := &v1.Node{
		ObjectMeta: metav1.ObjectMeta{
			Name:   "node1",
			Labels: map[string]string{"label1": "value1", "label2": "value2"},
		},
	}
	return K8sClientset.CoreV1().Nodes().Create(context.TODO(), fakeNode, metav1.CreateOptions{})
}

func (f *feature) iCallGetNodeLabels() error {
	f.setFakeNode()
	labels, err := f.service.GetNodeLabels(f.context)
	fmt.Printf("Node labels: %v", labels)
	if err != nil {
		return err
	}
	f.nodeLabels = labels
	return nil
}

func (f *feature) aValidLabelIsReturned() error {
	if f.nodeLabels == nil {
		return errors.New("Unable to fetch the node labels")
	}
	fmt.Printf("Node labels: %v", f.nodeLabels)
	return nil
}

func (f *feature) iSetInvalidEnvMaxVolumesPerNode() error {
	LookupEnv = mockLookupEnv
	os.Setenv("X_CSI_MAX_VOLUMES_PER_NODE", "invalid_value")
	_, f.err = ParseInt64FromContext(f.context, EnvMaxVolumesPerNode)
	return nil
}

//nolint:revive
func mockLookupEnv(ctx context.Context, key string) (string, bool) {
	return "invalid_value", true
}

func (f *feature) iCallGetNodeLabelsWithInvalidNode() error {
	f.service.opts.KubeNodeName = "node2"
	_, f.err = f.service.GetNodeLabels(f.context)
	return nil
}

func (f *feature) iCallGetNodeLabelsWithUnsetKubernetesClient() error {
	K8sClientset = nil
	ctx := new(context.Context)
	f.nodeLabels, f.err = f.service.GetNodeLabels(*ctx)
	return nil
}

func (f *feature) iCallNodeProbe() error {
	ctx := new(context.Context)
	req := new(csi.ProbeRequest)
	f.checkGoRoutines("before probe")
	f.service.mode = "node"
	f.probeResponse, f.err = f.service.Probe(*ctx, req)
	f.checkGoRoutines("after probe")
	return nil
}

func (f *feature) aValidNodeGetInfoResponseIsReturned() error {
	if f.err != nil {
		return f.err
	}
	fmt.Printf("node: %s", f.nodeGetInfoResponse)
	if f.nodeGetInfoResponse.NodeId == "" {
		return errors.New("expected NodeGetInfoResponse to contain NodeID but it was null")
	}
	if f.nodeGetInfoResponse.MaxVolumesPerNode != 0 {
		return errors.New("expected NodeGetInfoResponse MaxVolumesPerNode to be 0")
	}
	fmt.Printf("NodeID %s\n", f.nodeGetInfoResponse.NodeId)
	return nil
}

func (f *feature) theVolumeLimitIsSet() error {
	if f.err != nil {
		return f.err
	}
	fmt.Printf("node: %s", f.nodeGetInfoResponse)
	if f.nodeGetInfoResponse.NodeId == "" {
		return errors.New("expected NodeGetInfoResponse to contain NodeID but it was null")
	}
	if f.nodeGetInfoResponse.MaxVolumesPerNode != 2 {
		return errors.New("expected NodeGetInfoResponse MaxVolumesPerNode to be 2")
	}
	fmt.Printf("MaxVolumesPerNode: %d\n", f.nodeGetInfoResponse.MaxVolumesPerNode)
	return nil
}

func (f *feature) iCallDeleteVolumeWith(arg1 string) error {
	ctx := new(context.Context)
	req := f.deleteVolumeRequest
	if f.deleteVolumeRequest == nil {
		req = f.getControllerDeleteVolumeRequest(arg1)
		f.deleteVolumeRequest = req
	}
	log.Printf("Calling DeleteVolume")
	f.deleteVolumeResponse, f.err = f.service.DeleteVolume(*ctx, req)
	if f.err != nil {
		log.Printf("DeleteVolume called failed: %s\n", f.err.Error())
	}
	return nil
}

func (f *feature) iCallDeleteVolumeWithBad(arg1 string) error {
	ctx := new(context.Context)
	req := f.deleteVolumeRequest
	if f.deleteVolumeRequest == nil {
		req = f.getControllerDeleteVolumeRequestBad(arg1)
		f.deleteVolumeRequest = req
	}
	log.Printf("Calling DeleteVolume")
	f.deleteVolumeResponse, f.err = f.service.DeleteVolume(*ctx, req)
	if f.err != nil {
		log.Printf("DeleteVolume called failed: %s\n", f.err.Error())
	}
	return nil
}

func (f *feature) iCallDeleteVolumeNFSWith(arg1 string) error {
	ctx := new(context.Context)
	req := f.deleteVolumeRequest
	if f.deleteVolumeRequest == nil {
		req = f.getControllerDeleteVolumeRequestNFS(arg1)
		f.deleteVolumeRequest = req
	}
	log.Printf("Calling DeleteVolume")
	f.deleteVolumeResponse, f.err = f.service.DeleteVolume(*ctx, req)
	if f.err != nil {
		log.Printf("DeleteVolume called failed: %s\n", f.err.Error())
	}
	return nil
}

func (f *feature) aValidDeleteVolumeResponseIsReturned() error {
	if f.deleteVolumeResponse == nil {
		return errors.New("expected deleteVolumeResponse (with no contents)but did not get one")
	}
	return nil
}

func (f *feature) aValidListVolumesResponseIsReturned() error {
	if f.listVolumesResponse == nil {
		return errors.New("expected a non-nil listVolumesResponse, but it was nil")
	}
	return nil
}

func (f *feature) theVolumeIsAlreadyMappedToAnSDC() error {
	sdcMappings = append(sdcMappings, types.MappedSdcInfo{SdcIP: "1.1.1.1"})
	sdcMappings = append(sdcMappings, types.MappedSdcInfo{SdcIP: "2.2.2.2"})
	return nil
}

func (f *feature) iCallGetCapacityWithStoragePool(arg1 string) error {
	ctx := new(context.Context)
	req := new(csi.GetCapacityRequest)
	if arg1 != "" {
		parameters := make(map[string]string)
		parameters[KeyStoragePool] = arg1
		req.Parameters = parameters
	}
	log.Printf("Calling GetCapacity")
	f.getCapacityResponse, f.err = f.service.GetCapacity(*ctx, req)
	if f.err != nil {
		log.Printf("GetCapacity call failed: %s\n", f.err.Error())
		return nil
	}
	return nil
}

func (f *feature) iCallGetMaximumVolumeSize(arg1 string) {
	systemid := arg1
	f.maxVolSize, f.err = f.service.getMaximumVolumeSize(systemid)
	if f.err != nil {
		log.Printf("err while getting max vol size: %s\n", f.err.Error())
	}
}

func (f *feature) aValidGetCapacityResponsewithmaxvolsizeIsReturned() error {
	if f.err != nil {
		return f.err
	}
	if f.maxVolSize >= 0 {
		f.getCapacityResponse.MaximumVolumeSize = wrapperspb.Int64(f.maxVolSize)
	}
	if f.getCapacityResponse.AvailableCapacity <= 0 {
		return errors.New("Expected AvailableCapacity to be positive")
	}

	if f.maxVolSize >= 0 && f.getCapacityResponse.AvailableCapacity > 0 {
		fmt.Printf("Available capacity: and Max volume size: %d %v\n", f.getCapacityResponse.AvailableCapacity, f.getCapacityResponse.MaximumVolumeSize)
	}

	fmt.Printf("Available capacity: %d\n", f.getCapacityResponse.AvailableCapacity)
	return nil
}

func (f *feature) aValidGetCapacityResponseIsReturned() error {
	if f.err != nil {
		return f.err
	}
	if f.getCapacityResponse.AvailableCapacity <= 0 {
		return errors.New("Expected AvailableCapacity to be positive")
	}
	fmt.Printf("Available capacity: %d\n", f.getCapacityResponse.AvailableCapacity)
	return nil
}

func (f *feature) iCallControllerGetCapabilities(isHealthMonitorEnabled string) error {
	if isHealthMonitorEnabled == "true" {
		f.service.opts.IsHealthMonitorEnabled = true
	}
	ctx := new(context.Context)
	req := new(csi.ControllerGetCapabilitiesRequest)
	log.Printf("Calling ControllerGetCapabilities")
	f.controllerGetCapabilitiesResponse, f.err = f.service.ControllerGetCapabilities(*ctx, req)
	if f.err != nil {
		log.Printf("ControllerGetCapabilities call failed: %s\n", f.err.Error())
		return f.err
	}
	return nil
}

// parseListVolumesTable parses the given DataTable and ensures that it follows the
// format:
// | max_entries | starting_token |
// | <number>    | <string>       |
/* func parseListVolumesTable(dt *gherkin.DataTable) (int32, string, error) {
	if c := len(dt.Rows); c != 2 {
		return 0, "", fmt.Errorf("expected table with header row and single value row, got %d row(s)", c)
	}

	var (
		maxEntries    int32
		startingToken string
	)
	for i, v := range dt.Rows[0].Cells {
		switch h := v.Value; h {
		case "max_entries":
			str := dt.Rows[1].Cells[i].Value
			n, err := strconv.Atoi(str)
			if err != nil {
				return 0, "", fmt.Errorf("expected a valid number for max_entries, got %v", err)
			}
			maxEntries = int32(n)

		case "starting_token":
			startingToken = dt.Rows[1].Cells[i].Value
		default:
			return 0, "", fmt.Errorf(`want headers ["max_entries", "starting_token"], got %q`, h)
		}
	}

	return maxEntries, startingToken, nil
} */

// iCallListVolumesAgainWith nils out the previous request before delegating
// to iCallListVolumesWith with the same table data.  This simulates multiple
// calls to ListVolume for the purpose of testing the pagination token.
func (f *feature) iCallListVolumesAgainWith(maxEntriesString, startingToken string) error {
	f.listVolumesRequest = nil
	return f.iCallListVolumesWith(maxEntriesString, startingToken)
}

func (f *feature) iCallListVolumesWith(maxEntriesString, startingToken string) error {
	maxEntries, err := strconv.ParseInt(maxEntriesString, 10, 32)
	if err != nil {
		return err
	}

	ctx := new(context.Context)
	req := f.listVolumesRequest
	if f.listVolumesRequest == nil {
		switch st := startingToken; st {
		case "none":
			startingToken = ""
		case "next":
			startingToken = f.listVolumesNextTokenCache
		case "invalid":
			startingToken = "invalid-token"
		case "larger":
			startingToken = "9999"
		default:
			return fmt.Errorf(`want start token of "next", "none", "invalid", "larger", got %q`, st)
		}
<<<<<<< HEAD
		// ignoring integer overflow issue, will not be an issue if maxEntries is less than 2147483647
		// #nosec G115
		req = f.getControllerListVolumesRequest(int32(maxEntries), startingToken)
=======
		req = f.getControllerListVolumesRequest(int32(maxEntries), startingToken) // #nosec: G115 false positive
>>>>>>> 03a963fd
		f.listVolumesRequest = req
	}
	log.Printf("Calling ListVolumes with req=%+v", f.listVolumesRequest)
	f.listVolumesResponse, f.err = f.service.ListVolumes(*ctx, req)
	if f.err != nil {
		log.Printf("ListVolume called failed: %s\n", f.err.Error())
	} else {
		f.listVolumesNextTokenCache = f.listVolumesResponse.NextToken
	}
	return nil
}

func (f *feature) aValidControllerGetCapabilitiesResponseIsReturned() error {
	rep := f.controllerGetCapabilitiesResponse
	if rep != nil {
		if rep.Capabilities == nil {
			return errors.New("no capabilities returned in ControllerGetCapabilitiesResponse")
		}
		count := 0
		for _, cap := range rep.Capabilities {
			typex := cap.GetRpc().Type
			switch typex {
			case csi.ControllerServiceCapability_RPC_CREATE_DELETE_VOLUME:
				count = count + 1
			case csi.ControllerServiceCapability_RPC_PUBLISH_UNPUBLISH_VOLUME:
				count = count + 1
			case csi.ControllerServiceCapability_RPC_LIST_VOLUMES:
				count = count + 1
			case csi.ControllerServiceCapability_RPC_GET_CAPACITY:
				count = count + 1
			case csi.ControllerServiceCapability_RPC_CREATE_DELETE_SNAPSHOT:
				count = count + 1
			case csi.ControllerServiceCapability_RPC_LIST_SNAPSHOTS:
				count = count + 1
			case csi.ControllerServiceCapability_RPC_EXPAND_VOLUME:
				count = count + 1
			case csi.ControllerServiceCapability_RPC_CLONE_VOLUME:
				count = count + 1
			case csi.ControllerServiceCapability_RPC_SINGLE_NODE_MULTI_WRITER:
				count = count + 1
			case csi.ControllerServiceCapability_RPC_GET_VOLUME:
				count = count + 1
			case csi.ControllerServiceCapability_RPC_VOLUME_CONDITION:
				count = count + 1
			default:
				return fmt.Errorf("received unexpected capability: %v", typex)
			}
		}

		if f.service.opts.IsHealthMonitorEnabled && count != 10 {
			// Set default value
			f.service.opts.IsHealthMonitorEnabled = false
			return errors.New("Did not retrieve all the expected capabilities")
		} else if !f.service.opts.IsHealthMonitorEnabled && count != 8 {
			return errors.New("Did not retrieve all the expected capabilities")
		}

		// Set default value
		f.service.opts.IsHealthMonitorEnabled = false
		return nil
	}

	return errors.New("expected ControllerGetCapabilitiesResponse but didn't get one")
}

func (f *feature) iCallCloneVolume() error {
	ctx := new(context.Context)
	req := getTypicalCreateVolumeRequest()
	req.Name = "clone"
	if f.invalidVolumeID {
		req.Name = "invalid-clone"
	}
	if f.wrongCapacity {
		req.CapacityRange.RequiredBytes = 64 * 1024 * 1024 * 1024
	}

	if f.wrongStoragePool {
		req.Parameters["storagepool"] = "bad storage pool"
	}
	source := &csi.VolumeContentSource_VolumeSource{VolumeId: goodVolumeID}
	req.VolumeContentSource = new(csi.VolumeContentSource)
	req.VolumeContentSource.Type = &csi.VolumeContentSource_Volume{Volume: source}
	req.AccessibilityRequirements = new(csi.TopologyRequirement)
	f.createVolumeResponse, f.err = f.service.CreateVolume(*ctx, req)
	if f.err != nil {
		fmt.Printf("Error on CreateVolume from volume: %s\n", f.err.Error())
	}

	return nil
}

//nolint:revive
func (f *feature) iCallValidateVolumeCapabilitiesWithVoltypeAccessFstype(voltype, access, fstype string) error {
	ctx := new(context.Context)
	req := new(csi.ValidateVolumeCapabilitiesRequest)
	if f.invalidVolumeID || f.createVolumeResponse == nil {
		req.VolumeId = badVolumeID2
	} else {
		req.VolumeId = f.createVolumeResponse.GetVolume().VolumeId
	}
	// Construct the volume capabilities
	capability := new(csi.VolumeCapability)
	switch voltype {
	case "block":
		block := new(csi.VolumeCapability_BlockVolume)
		accessType := new(csi.VolumeCapability_Block)
		accessType.Block = block
		capability.AccessType = accessType
	case "mount":
		mount := new(csi.VolumeCapability_MountVolume)
		accessType := new(csi.VolumeCapability_Mount)
		accessType.Mount = mount
		capability.AccessType = accessType
	}
	accessMode := new(csi.VolumeCapability_AccessMode)
	switch access {
	case "single-writer":
		accessMode.Mode = csi.VolumeCapability_AccessMode_SINGLE_NODE_WRITER
	case "multi-writer":
		accessMode.Mode = csi.VolumeCapability_AccessMode_MULTI_NODE_MULTI_WRITER
	case "multi-reader":
		accessMode.Mode = csi.VolumeCapability_AccessMode_MULTI_NODE_READER_ONLY
	case "single-node-single-writer":
		accessMode.Mode = csi.VolumeCapability_AccessMode_SINGLE_NODE_SINGLE_WRITER
	case "single-node-multi-writer":
		accessMode.Mode = csi.VolumeCapability_AccessMode_SINGLE_NODE_MULTI_WRITER
	case "multi-node-single-writer":
		accessMode.Mode = csi.VolumeCapability_AccessMode_MULTI_NODE_SINGLE_WRITER
	}
	capability.AccessMode = accessMode
	capabilities := make([]*csi.VolumeCapability, 0)
	capabilities = append(capabilities, capability)
	req.VolumeCapabilities = capabilities
	log.Printf("Calling ValidateVolumeCapabilities %#v", accessMode)
	f.validateVolumeCapabilitiesResponse, f.err = f.service.ValidateVolumeCapabilities(*ctx, req)
	if f.err != nil {
		return nil
	}
	if f.validateVolumeCapabilitiesResponse.Message != "" {
		f.err = errors.New(f.validateVolumeCapabilitiesResponse.Message)
	} else {
		// Validate we get a Confirmed structure with VolumeCapabilities
		if f.validateVolumeCapabilitiesResponse.Confirmed == nil {
			return errors.New("Expected ValidateVolumeCapabilities to have a Confirmed structure but it did not")
		}
		confirmed := f.validateVolumeCapabilitiesResponse.Confirmed
		if len(confirmed.VolumeCapabilities) <= 0 {
			return errors.New("Expected ValidateVolumeCapabilities to return the confirmed VolumeCapabilities but it did not")
		}
	}
	return nil
}

// thereAreValidVolumes creates the requested number of volumes
// for the test scenario, using a suffix.
func (f *feature) thereAreValidVolumes(n int) error {
	idTemplate := "111-11%d"
	nameTemplate := "vol%d"
	for i := 0; i < n; i++ {
		name := fmt.Sprintf(nameTemplate, i)
		id := fmt.Sprintf(idTemplate, i)
		volumeIDToName[id] = id
		volumeNameToID[name] = name
		volumeIDToSizeInKB[id] = defaultVolumeSize
		volumeIDToReplicationState[id] = unmarkedForReplication
	}
	return nil
}

func (f *feature) volumesAreListed(expected int) error {
	if f.listVolumesResponse == nil {
		return fmt.Errorf("expected a non-nil list volume response, but got nil")
	}

	if actual := len(f.listVolumesResponse.Entries); actual != expected {
		return fmt.Errorf("expected %d volumes to have been listed, got %d", expected, actual)
	}
	return nil
}

func (f *feature) anInvalidListVolumesResponseIsReturned() error {
	if f.err == nil {
		return fmt.Errorf("expected error response, but couldn't find it")
	}
	return nil
}

func (f *feature) aCapabilityWithVoltypeAccessFstype(voltype, access, fstype string) error {
	// Construct the volume capabilities
	capability := new(csi.VolumeCapability)
	switch voltype {
	case "block":
		blockVolume := new(csi.VolumeCapability_BlockVolume)
		block := new(csi.VolumeCapability_Block)
		block.Block = blockVolume
		capability.AccessType = block
	case "mount":
		mountVolume := new(csi.VolumeCapability_MountVolume)
		mountVolume.FsType = fstype
		mountVolume.MountFlags = make([]string, 0)
		mount := new(csi.VolumeCapability_Mount)
		mount.Mount = mountVolume
		capability.AccessType = mount
	}
	accessMode := new(csi.VolumeCapability_AccessMode)
	switch access {
	case "single-reader":
		accessMode.Mode = csi.VolumeCapability_AccessMode_SINGLE_NODE_READER_ONLY
	case "single-writer":
		accessMode.Mode = csi.VolumeCapability_AccessMode_SINGLE_NODE_WRITER
	case "multiple-writer":
		accessMode.Mode = csi.VolumeCapability_AccessMode_MULTI_NODE_MULTI_WRITER
	case "multiple-reader":
		accessMode.Mode = csi.VolumeCapability_AccessMode_MULTI_NODE_READER_ONLY
	case "multiple-node-single-writer":
		accessMode.Mode = csi.VolumeCapability_AccessMode_MULTI_NODE_SINGLE_WRITER
	case "single-node-single-writer":
		accessMode.Mode = csi.VolumeCapability_AccessMode_SINGLE_NODE_SINGLE_WRITER
	case "single-node-multi-writer":
		accessMode.Mode = csi.VolumeCapability_AccessMode_SINGLE_NODE_MULTI_WRITER
	case "multi-pod-rw":
		accessMode.Mode = csi.VolumeCapability_AccessMode_MULTI_NODE_MULTI_WRITER
		fmt.Printf("debug ALLOW_RWO_MULTI_POD set")
		os.Setenv("ALLOW_RWO_MULTI_POD", "true")
		f.service.opts.AllowRWOMultiPodAccess = true
		mountAllowRWOMultiPodAccess = true
	}
	capability.AccessMode = accessMode
	f.capabilities = make([]*csi.VolumeCapability, 0)
	f.capabilities = append(f.capabilities, capability)
	f.capability = capability
	return nil
}

func (f *feature) aVolumeRequest(name string, size int64) error {
	req := new(csi.CreateVolumeRequest)
	params := make(map[string]string)
	params["storagepool"] = "viki_pool_HDD_20181031"
	params["thickprovisioning"] = "true"
	req.Parameters = params
	req.Name = name
	capacityRange := new(csi.CapacityRange)
	capacityRange.RequiredBytes = size * 1024 * 1024 * 1024
	req.CapacityRange = capacityRange
	req.VolumeCapabilities = f.capabilities
	f.createVolumeRequest = req
	return nil
}

func (f *feature) aControllerPublishedEphemeralVolume() error {
	fmt.Printf("setting up dev directory, block device, and symlink\n")
	// Make the directories; on Windows these show up in C:/dev/...
	_, err := os.Stat(nodePublishSymlinkDir)
	if err != nil {
		err = os.MkdirAll(nodePublishSymlinkDir, 0o777)
		if err != nil {
			fmt.Printf("by-id: %s", err.Error())
		}
	}

	// Remove the private staging directory directory
	cmd := exec.Command("rm", "-rf", "features/"+mdmIDEphem+"-"+ephemVolumeSDC)
	_, err = cmd.CombinedOutput()
	if err != nil {
		fmt.Printf("error removing private staging directory\n")
	} else {
		fmt.Printf("removed private staging directory\n")
	}

	// Make the block device
	_, err = os.Stat(nodePublishEphemDevPath)
	_, err2 := os.Stat(nodePublishSymlinkDir + "/emc-vol" + "-" + mdmIDEphem + "-" + ephemVolumeSDC)
	if err != nil || err2 != nil {
		cmd := exec.Command("mknod", nodePublishEphemDevPath, "b", "0", "0")
		output, err := cmd.CombinedOutput()
		if err != nil {
			fmt.Printf("scinic: %s\n", err.Error())
		}
		fmt.Printf("mknod output: %s\n", output)

		// Make the symlink
		cmdstring := fmt.Sprintf("cd %s; ln -s ../../scinic emc-vol-%s-%s", nodePublishSymlinkDir, mdmIDEphem, ephemVolumeSDC)
		cmd = exec.Command("sh", "-c", cmdstring)
		output, err = cmd.CombinedOutput()
		fmt.Printf("symlink output: %s\n", output)
		if err != nil {
			fmt.Printf("link: %s\n", err.Error())
			err = nil
		}
	}

	// Make the target directory if required
	_, err = os.Stat(datadir)
	if err != nil {
		err = os.MkdirAll(datadir, 0o777)
		if err != nil {
			fmt.Printf("Couldn't make datadir: %s\n", datadir)
		}
	}

	// Make the target file if required
	_, err = os.Stat(datafile)
	if err != nil {
		file, err := os.Create(datafile)
		if err != nil {
			fmt.Printf("Couldn't make datafile: %s\n", datafile)
		} else {
			file.Close()
		}
	}

	// Set variable in goscaleio that dev is in a different place.
	goscaleio.FSDevDirectoryPrefix = "test"
	// Empty WindowsMounts in gofsutil
	gofsutil.GOFSMockMounts = gofsutil.GOFSMockMounts[:0]
	// Set variables in mount for unit testing
	unitTestEmulateBlockDevice = true
	return nil
}

func (f *feature) aControllerPublishedVolume() error {
	fmt.Printf("setting up dev directory, block device, and symlink\n")
	// Make the directories; on Windows these show up in C:/dev/...
	_, err := os.Stat(nodePublishSymlinkDir)
	if err != nil {
		err = os.MkdirAll(nodePublishSymlinkDir, 0o777)
		if err != nil {
			fmt.Printf("by-id: %s", err.Error())
		}
	}

	// Remove the private staging directory directory
	cmd := exec.Command("rm", "-rf", "features/"+sdcVolume1)
	_, err = cmd.CombinedOutput()
	if err != nil {
		fmt.Printf("error removing private staging directory\n")
	} else {
		fmt.Printf("removed private staging directory\n")
	}

	// Make the block device
	_, err = os.Stat(nodePublishBlockDevicePath)
	if err != nil {
		cmd := exec.Command("mknod", nodePublishBlockDevicePath, "b", "0", "0")
		output, err := cmd.CombinedOutput()
		if err != nil {
			fmt.Printf("scinia: %s\n", err.Error())
		}
		fmt.Printf("mknod output: %s\n", output)

		// Make the symlink
		cmdstring := fmt.Sprintf("cd %s; ln -s ../../scinia emc-vol-%s-%s", nodePublishSymlinkDir, mdmID, sdcVolume1)
		cmd = exec.Command("sh", "-c", cmdstring)
		output, err = cmd.CombinedOutput()
		fmt.Printf("symlink output: %s\n", output)
		if err != nil {
			fmt.Printf("link: %s\n", err.Error())
			err = nil
		}
	}

	// Make the target directory if required
	_, err = os.Stat(datadir)
	if err != nil {
		err = os.MkdirAll(datadir, 0o777)
		if err != nil {
			fmt.Printf("Couldn't make datadir: %s\n", datadir)
		}
	}

	// Make the target file if required
	_, err = os.Stat(datafile)
	if err != nil {
		file, err := os.Create(datafile)
		if err != nil {
			fmt.Printf("Couldn't make datafile: %s\n", datafile)
		} else {
			file.Close()
		}
	}

	// Set variable in goscaleio that dev is in a different place.
	goscaleio.FSDevDirectoryPrefix = "test"
	// Empty WindowsMounts in gofsutil
	gofsutil.GOFSMockMounts = gofsutil.GOFSMockMounts[:0]
	// Set variables in mount for unit testing
	unitTestEmulateBlockDevice = true
	return nil
}

func (f *feature) twoIdenticalVolumesOnTwoDifferentSystems() error {
	// Make two directories, one for each volume/system
	for _, mdmID := range [2]string{mdmID1, mdmID2} {
		volDirectory := "twoVolTest/dev/disk/by-id/emc-vol-" + mdmID + "-" + sdcVolume2
		_, err := os.Stat(volDirectory)
		if err != nil {
			cmdstring := "mkdir -p " + volDirectory
			cmd := exec.Command("sh", "-c", cmdstring)
			output, err := cmd.CombinedOutput()
			fmt.Printf("mkdir output: %s\n", output)
			if err != nil {
				fmt.Printf("mkdir: %s\n", err.Error())
				err = nil
			}
		}
	}

	// Set variable in goscaleio that dev is in a different place.
	goscaleio.FSDevDirectoryPrefix = "twoVolTest"

	return nil
}

func (f *feature) iCreateFalseEphemeralID() error {
	fakeEphemeralIDFolder := ephemeralStagingMountPath + mdmIDEphem

	_, err := os.Stat(fakeEphemeralIDFolder)
	if err != nil {
		cmdstring := "mkdir -p " + fakeEphemeralIDFolder
		cmd := exec.Command("sh", "-c", cmdstring)
		output, err := cmd.CombinedOutput()
		fmt.Printf("mkdir output: %s\n", output)
		if err != nil {
			fmt.Printf("mkdir: %s\n", err.Error())
			err = nil
		}
	}

	file, err := os.Create(fakeEphemeralIDFolder + "/id")
	if err != nil {
		fmt.Printf("mkdir: %s\n", err.Error())
		// return error
	}

	if stepHandlersErrors.IncorrectEphemeralID {
		id, err := file.WriteString("1996")
		fmt.Printf("%d written to file %s\n", id, fakeEphemeralIDFolder+"/id")
		if err != nil {
			// print error
			file.Close()
			// return error
		}

		// print `line` written successfully
		err = file.Close()
		if err != nil {
			// How to print error??
			return nil
		}
		return nil
	} else if stepHandlersErrors.EmptyEphemeralID {
		return nil
	}

	return nil
}

func (f *feature) getNodeEphemeralVolumePublishRequest(name, size, sp, systemName string) error {
	req := new(csi.NodePublishVolumeRequest)
	req.VolumeId = sdcVolume1
	req.Readonly = false
	req.VolumeCapability = f.capability
	f.service.opts.defaultSystemID = ""
	req.VolumeContext = map[string]string{"csi.storage.k8s.io/ephemeral": "true", "volumeName": name, "size": size, "storagepool": sp, "systemID": systemName}

	// remove ephemeral mounting path before starting test
	os.RemoveAll("/var/lib/kubelet/plugins/kubernetes.io/csi/pv/ephemeral/")

	block := f.capability.GetBlock()
	if block != nil {
		req.TargetPath = datafile
	}
	mount := f.capability.GetMount()
	if mount != nil {
		req.TargetPath = datadir
	}

	f.nodePublishVolumeRequest = req
	return nil
}

func (f *feature) getNodePublishVolumeRequest() error {
	req := new(csi.NodePublishVolumeRequest)
	req.VolumeId = sdcVolume1
	req.Readonly = false
	req.VolumeCapability = f.capability
	block := f.capability.GetBlock()
	if block != nil {
		req.TargetPath = datafile
	}
	mount := f.capability.GetMount()
	if mount != nil {
		req.TargetPath = datadir
	}

	f.nodePublishVolumeRequest = req
	return nil
}

func (f *feature) getNodePublishVolumeRequestNFS() error {
	req := new(csi.NodePublishVolumeRequest)
	req.VolumeId = "14dbbf5617523654" + "/" + fileSystemNameToID["volume1"]
	req.Readonly = false
	req.VolumeCapability = f.capability

	mount := f.capability.GetMount()
	if mount != nil {
		req.TargetPath = datadir
	}
	req.VolumeContext = make(map[string]string)
	req.VolumeContext[KeyFsType] = "nfs"
	f.nodePublishVolumeRequest = req
	return nil
}

func (f *feature) iGiveRequestVolumeContext() error {
	volContext := map[string]string{
		"id2USE": f.nodePublishVolumeRequest.VolumeId,
	}

	f.nodePublishVolumeRequest.VolumeContext = volContext
	return nil
}

func (f *feature) iMarkRequestReadOnly() error {
	f.nodePublishVolumeRequest.Readonly = true
	return nil
}

func (f *feature) iCallMountPublishVolume() error {
	req := new(csi.NodePublishVolumeRequest)
	req.TargetPath = "/badpath"
	capability := new(csi.VolumeCapability)
	accessType := new(csi.VolumeCapability_Block)
	capability.AccessType = accessType
	accessMode := new(csi.VolumeCapability_AccessMode)
	capability.AccessMode = accessMode
	req.VolumeCapability = capability
	err := publishVolume(req, "", "/bad/device", "1")
	if err != nil {
		fmt.Printf("nodePublishVolume bad targetPath: %s\n", err.Error())
		f.err = errors.New("error in publishVolume")
	}
	return nil
}

func (f *feature) iCallMountUnpublishVolume() error {
	req := new(csi.NodeUnpublishVolumeRequest)
	req.TargetPath = ""
	err := unpublishVolume(req, "", "/bad/device", "1")
	if err != nil {
		fmt.Printf("NodeUnpublishVolume bad targetPath: %s\n", err.Error())
		f.err = errors.New("error in unpublishVolume")
	}
	req.TargetPath = "/badpath"
	err = unpublishVolume(req, "", "/bad/device", "1")
	if err != nil {
		fmt.Printf("NodeUnpublishVolume bad device : %s\n", err.Error())
		f.err = errors.New("error in unpublishVolume")
	}
	return nil
}

//nolint:revive
func (f *feature) iCallNodePublishVolume(arg1 string) error {
	header := metadata.New(map[string]string{"csi.requestid": "1"})
	ctx := metadata.NewIncomingContext(context.Background(), header)
	req := f.nodePublishVolumeRequest
	if req == nil {
		fmt.Printf("Request was Nil \n")
		_ = f.getNodePublishVolumeRequest()
		req = f.nodePublishVolumeRequest
	}
	fmt.Printf("Calling NodePublishVolume\n")
	fmt.Printf("nodePV req is: %v \n", req)
	_, err := f.service.NodePublishVolume(ctx, req)
	if err != nil {
		fmt.Printf("NodePublishVolume failed: %s\n", err.Error())
		if f.err == nil {
			f.err = err
		}
	} else {
		fmt.Printf("NodePublishVolume completed successfully\n")
	}
	return nil
}

//nolint:revive
func (f *feature) iCallNodePublishVolumeNFS(arg1 string) error {
	header := metadata.New(map[string]string{"csi.requestid": "1"})
	ctx := metadata.NewIncomingContext(context.Background(), header)
	req := f.nodePublishVolumeRequest
	if req == nil {
		fmt.Printf("Request was Nil \n")
		_ = f.getNodePublishVolumeRequestNFS()
		req = f.nodePublishVolumeRequest
	}
	fmt.Printf("Calling NodePublishVolume\n")
	fmt.Printf("nodePV req is: %v \n", req)
	_, err := f.service.NodePublishVolume(ctx, req)
	if err != nil {
		fmt.Printf("NodePublishVolume failed: %s\n", err.Error())
		if f.err == nil {
			f.err = err
		}
	} else {
		fmt.Printf("NodePublishVolume completed successfully\n")
	}
	return nil
}

func (f *feature) iCallUnmountPrivMount() error {
	gofsutil.GOFSMock.InduceGetMountsError = true
	ctx := new(context.Context)
	err := unmountPrivMount(*ctx, nil, "/foo/bar")
	fmt.Printf("unmountPrivMount getMounts error: %s\n", err.Error())
	//  getMounts induced error
	if err != nil {
		msg := err.Error()
		if msg == "getMounts induced error" {
			f.err = errors.New("error in unmountPrivMount")
		}
	}
	/*
		//  needs a mounted ok device to unmount
		_ = handlePrivFSMount(context.TODO(), accessMode, sysDevice, nil, "", "", "")

		target := "/tmp/foo"
		flags := make([]string, 0)
		flags = append(flags, "rw")
		_ = mountBlock(sysDevice, target, flags, false)

		gofsutil.GOFSMock.InduceGetMountsError = false
		gofsutil.GOFSMock.InduceUnmountError = true
		err = unmountPrivMount(*ctx, nil, target)
		fmt.Printf("unmountPrivMount unmount error: %s\n", err)
		if err != nil {
			f.err = errors.New("error in unmountPrivMount")
			f.theErrorContains(err.Error())
		}
	*/
	return nil
}

func (f *feature) iCallGetPathMounts() error {
	gofsutil.GOFSMock.InduceGetMountsError = true
	_, err := getPathMounts("/foo/bar")
	fmt.Printf(" getPathMounts error : %s\n", err)
	// getMounts induced err
	if err != nil {
		f.err = errors.New("error in GetPathMounts")
	}
	return nil
}

func (f *feature) iCallHandlePrivFSMount() error {
	accessMode := new(csi.VolumeCapability_AccessMode)
	accessMode.Mode = csi.VolumeCapability_AccessMode_SINGLE_NODE_READER_ONLY
	gofsutil.GOFSMock.InduceMountError = true
	device := "/dev/scinia"
	sysDevice := &Device{
		Name:     device,
		FullPath: device,
		RealDev:  device,
	}
	fmt.Printf("debug input param sysDevice %#v\n", sysDevice)
	err := handlePrivFSMount(context.TODO(), accessMode, sysDevice, nil, "", "", "")
	msg := "mount induced error"
	fmt.Printf("expected handlePrivFSMount error msg = %s\n", err.Error())
	if err != nil && strings.Contains(err.Error(), msg) {
		f.err = errors.New("error in handlePrivFSMount")
	}
	accessMode.Mode = csi.VolumeCapability_AccessMode_SINGLE_NODE_WRITER
	gofsutil.GOFSMock.InduceMountError = false
	gofsutil.GOFSMock.InduceBindMountError = true
	err = handlePrivFSMount(context.TODO(), accessMode, sysDevice, nil, "", "", "rw")
	msg = "bindMount induced error"
	fmt.Printf("expected handlePrivFSMount error msg= %s\n", err.Error())
	if err != nil && strings.Contains(err.Error(), msg) {
		f.err = errors.New("error in handlePrivFSMount")
	}

	accessMode.Mode = csi.VolumeCapability_AccessMode_MULTI_NODE_MULTI_WRITER
	gofsutil.GOFSMock.InduceMountError = false
	gofsutil.GOFSMock.InduceBindMountError = false
	err = handlePrivFSMount(context.TODO(), accessMode, sysDevice, nil, "", "", "")
	msg = "Invalid access mode"
	fmt.Printf("expected handlePrivFSMount error msg= %s\n", err.Error())
	if err != nil && strings.Contains(err.Error(), msg) {
		f.err = errors.New("error in handlePrivFSMount")
	}
	return nil
}

func (f *feature) iCallEvalSymlinks() error {
	err := evalSymlinks("/foo/bar")
	if err == "/foo/bar" {
		fmt.Printf("evalSymlinks failed: %s\n", err)
		if f.err == nil {
			f.err = errors.New("error in evalSymlinks")
		}
	}
	return nil
}

func (f *feature) iCallRemoveWithRetry() error {
	err := removeWithRetry("/sys/fs/cgroup")
	if err != nil {
		fmt.Printf("removeWithRetry failed: %s\n", err.Error())
		if f.err == nil {
			f.err = err
		}
	}
	return nil
}

func (f *feature) iCallBlockValidateVolCapabilities() error {
	block := new(csi.VolumeCapability_BlockVolume)
	capability := new(csi.VolumeCapability)
	accessType := new(csi.VolumeCapability_Block)
	accessType.Block = block
	capability.AccessType = accessType
	accessMode := new(csi.VolumeCapability_AccessMode)
	accessMode.Mode = csi.VolumeCapability_AccessMode_UNKNOWN
	capability.AccessMode = accessMode

	// isBlock, mntVol, accMode, multiAccessFlag, err := validateVolumeCapability(volCap, ro)

	_, _, _, _, err := validateVolumeCapability(capability, false)
	if err != nil {
		fmt.Printf("error in validateVolCapabilities : %s\n", err.Error())
		if f.err == nil {
			f.err = err
		}
	}
	return nil
}

func (f *feature) iCallMountValidateVolCapabilities() error {
	capability := new(csi.VolumeCapability)
	mountVolume := new(csi.VolumeCapability_MountVolume)
	mountVolume.FsType = "xfs"
	mountVolume.MountFlags = make([]string, 0)
	mount := new(csi.VolumeCapability_Mount)
	mount.Mount = mountVolume
	capability.AccessType = mount
	accessMode := new(csi.VolumeCapability_AccessMode)
	accessMode.Mode = csi.VolumeCapability_AccessMode_UNKNOWN
	capability.AccessMode = accessMode

	_, _, _, _, err := validateVolumeCapability(capability, false)
	if err != nil {
		fmt.Printf("error in validateVolCapabilities : %s\n", err.Error())
		if f.err == nil {
			f.err = err
		}
	}
	return nil
}

func (f *feature) iCallCleanupPrivateTargetForErrors() error {
	gofsutil.GOFSMock.InduceDevMountsError = true
	sysdevice, _ := GetDevice("test/dev/scinia")
	err := cleanupPrivateTarget(sysdevice, "1", "features/d0f055a700000000")
	if err != nil {
		fmt.Printf("Cleanupprivatetarget getDevice error : %s\n", err.Error())
		if f.err == nil {
			f.err = errors.New("error in CleanupPrivateTarget")
		}
	}
	gofsutil.GOFSMock.InduceDevMountsError = false
	gofsutil.GOFSMock.InduceUnmountError = true
	err = cleanupPrivateTarget(sysdevice, "1", "features/d0f055a700000000")
	if err != nil {
		fmt.Printf("Cleanupprivatetarget unmount error: %s\n", err.Error())
		if f.err == nil {
			f.err = errors.New("error in CleanupPrivateTarget")
		}
	}
	gofsutil.GOFSMock.InduceUnmountError = false
	sysdevice, _ = GetDevice("/dev/scinizz")
	err = cleanupPrivateTarget(sysdevice, "1", "/sys/fs/cgroup")
	if err != nil {
		fmt.Printf("Cleanupprivatetarget /tmp : %s\n", err.Error())
		if f.err == nil {
			f.err = errors.New("error in CleanupPrivateTarget")
		}
	}
	return nil
}

func (f *feature) iCallCleanupPrivateTarget() error {
	sysdevice, terr := GetDevice("test/dev/scinia")
	if terr != nil {
		return terr
	}
	err := cleanupPrivateTarget(sysdevice, "1", "features/d0f055a700000000")
	if err != nil {
		fmt.Printf("Cleanupprivatetarget failed: %s\n", err.Error())
		if f.err == nil {
			f.err = err
		}
	}
	return nil
}

func (f *feature) iCallUnmountAndDeleteTarget() error {
	header := metadata.New(map[string]string{"csi.requestid": "1"})
	ctx := metadata.NewIncomingContext(context.Background(), header)
	targetPath := f.nodePublishVolumeRequest.TargetPath
	if err := gofsutil.Unmount(ctx, targetPath); err != nil {
		return err
	}
	if err := os.Remove(targetPath); err != nil {
		fmt.Printf("Unable to remove directory: %v", err)
	}
	return nil
}

func (f *feature) iCallEphemeralNodePublish() error {
	save := ephemeralStagingMountPath
	ephemeralStagingMountPath = "/tmp"
	header := metadata.New(map[string]string{"csi.requestid": "1"})
	ctx := metadata.NewIncomingContext(context.Background(), header)
	req := new(csi.NodePublishVolumeRequest)
	systemName := "bad-system-config"
	req.VolumeContext = map[string]string{"csi.storage.k8s.io/ephemeral": "true", "volumeName": "xxxx", "size": "8Gi", "storagepool": "pool1", "systemID": systemName}
	_, err := f.service.ephemeralNodePublish(ctx, req)
	if err != nil {
		fmt.Printf("ephemeralNodePublish 1 failed: %s\n", err.Error())
		if f.err == nil {
			f.err = err
		}
	}
	ephemeralStagingMountPath = save
	return nil
}

func (f *feature) iCallEphemeralNodeUnpublish() error {
	header := metadata.New(map[string]string{"csi.requestid": "1"})
	ctx := metadata.NewIncomingContext(context.Background(), header)
	req := new(csi.NodeUnpublishVolumeRequest)
	req.VolumeId = goodVolumeID

	if stepHandlersErrors.NoVolumeIDError {
		req.VolumeId = ""
	}

	fmt.Printf("Calling ephemeralNodeUnpublishiVolume\n")
	err := f.service.ephemeralNodeUnpublish(ctx, req)
	if err != nil {
		fmt.Printf("ephemeralNodeUnpublishVolume failed: %s\n", err.Error())
		if f.err == nil {
			f.err = err
		}
	} else {
		fmt.Printf("ephemeralNodeUnpublishVolume completed successfully\n")
	}

	return nil
}

//nolint:revive
func (f *feature) iCallNodeUnpublishVolume(arg1 string) error {
	header := metadata.New(map[string]string{"csi.requestid": "1"})
	ctx := metadata.NewIncomingContext(context.Background(), header)
	req := new(csi.NodeUnpublishVolumeRequest)
	req.VolumeId = f.nodePublishVolumeRequest.VolumeId
	req.TargetPath = f.nodePublishVolumeRequest.TargetPath
	fmt.Printf("Calling NodeUnpublishVolume\n")
	_, err := f.service.NodeUnpublishVolume(ctx, req)
	if err != nil {
		fmt.Printf("NodeUnpublishVolume failed: %s\n", err.Error())
		if f.err == nil {
			f.err = err
		}
	} else {
		fmt.Printf("NodeUnpublishVolume completed successfully\n")
	}
	return nil
}

func (f *feature) thereAreNoRemainingMounts() error {
	if len(gofsutil.GOFSMockMounts) > 0 {
		return errors.New("expected all mounts to be removed but one or more remained")
	}
	return nil
}

func (f *feature) iCallBeforeServe() error {
	ctxOSEnviron := interface{}("os.Environ")
	stringSlice := make([]string, 0)
	stringSlice = append(stringSlice, "X_CSI_PRIVATE_MOUNT_DIR=/csi")
	stringSlice = append(stringSlice, "X_CSI_VXFLEXOS_ENABLESNAPSHOTCGDELETE=true")
	stringSlice = append(stringSlice, "X_CSI_VXFLEXOS_ENABLELISTVOLUMESNAPSHOTS=true")
	stringSlice = append(stringSlice, "X_CSI_HEALTH_MONITOR_ENABLED=true")
	stringSlice = append(stringSlice, "X_CSI_RENAME_SDC_ENABLED=true")
	stringSlice = append(stringSlice, "X_CSI_RENAME_SDC_PREFIX=test")
	stringSlice = append(stringSlice, "X_CSI_APPROVE_SDC_ENABLED=true")
	stringSlice = append(stringSlice, "X_CSI_REPLICATION_CONTEXT_PREFIX=test")
	stringSlice = append(stringSlice, "X_CSI_REPLICATION_PREFIX=test")
	stringSlice = append(stringSlice, "X_CSI_POWERFLEX_EXTERNAL_ACCESS=test")
	stringSlice = append(stringSlice, "X_CSI_VXFLEXOS_THICKPROVISIONING=dummy")

	if os.Getenv("ALLOW_RWO_MULTI_POD") == "true" {
		fmt.Printf("debug set ALLOW_RWO_MULTI_POD\n")
		stringSlice = append(stringSlice, "X_CSI_ALLOW_RWO_MULTI_POD_ACCESS=true")
	}
	ctx := context.WithValue(context.Background(), ctxOSEnviron, stringSlice)
	listener, err := net.Listen("tcp", "127.0.0.1:65000")
	if err != nil {
		return err
	}
	os.Setenv(EnvAutoProbe, "true")
	presp, perr := f.service.ProbeController(ctx, nil)
	fmt.Printf("ProbeController resp %#v \n", presp)
	if perr != nil {
		f.err = perr
	}
	f.err = f.service.BeforeServe(ctx, nil, listener)
	listener.Close()
	return nil
}

func (f *feature) iCallNodeStageVolume() error {
	ctx := new(context.Context)
	req := new(csi.NodeStageVolumeRequest)
	_, f.err = f.service.NodeStageVolume(*ctx, req)
	return nil
}

func (f *feature) iCallControllerExpandVolume(size int64) error {
	header := metadata.New(map[string]string{"csi.requestid": "1"})
	ctx := metadata.NewIncomingContext(context.Background(), header)
	f.volumeID = f.createVolumeResponse.GetVolume().VolumeId
	req := &csi.ControllerExpandVolumeRequest{
		VolumeId:      f.volumeID,
		CapacityRange: &csi.CapacityRange{RequiredBytes: size * bytesInKiB * bytesInKiB * bytesInKiB},
	}
	if stepHandlersErrors.NoVolumeIDError {
		req.VolumeId = ""
	}
	_, f.err = f.service.ControllerExpandVolume(ctx, req)
	return nil
}

func (f *feature) iCallNodeExpandVolume(volPath string) error {
	header := metadata.New(map[string]string{"csi.requestid": "1"})
	ctx := metadata.NewIncomingContext(context.Background(), header)
	if f.createVolumeResponse == nil || f.createVolumeResponse.Volume == nil {
		f.volumeID = badVolumeID2
	} else {
		f.volumeID = f.createVolumeResponse.Volume.VolumeId
	}
	req := &csi.NodeExpandVolumeRequest{
		VolumeId:   sdcVolume1,
		VolumePath: volPath,
	}
	if stepHandlersErrors.NoVolumeIDError {
		req.VolumeId = ""
	} else if stepHandlersErrors.VolumeIDTooShortError {
		req.VolumeId = "50"
	} else if stepHandlersErrors.TooManyDashesVolIDError {
		req.VolumeId = "abcd-3"
	} else if stepHandlersErrors.CorrectFormatBadCsiVolID {
		req.VolumeId = badCsiVolumeID
	} else if stepHandlersErrors.EmptySysID {
		req.VolumeId = goodVolumeID
	} else if stepHandlersErrors.BadVolIDError {
		req.VolumeId = badVolumeID
	}
	_, f.err = f.service.NodeExpandVolume(ctx, req)
	return nil
}

func (f *feature) iCallNodeGetVolumeStats() error {
	ctx := new(context.Context)

	VolumeID := sdcVolume1
	VolumePath := datadir

	if stepHandlersErrors.BadVolIDError {
		VolumeID = badVolumeID
	}
	if stepHandlersErrors.NoVolIDError {
		VolumeID = ""
	}
	if stepHandlersErrors.BadMountPathError {
		VolumePath = "there/is/nothing/mounted/here"
	}
	if stepHandlersErrors.NoMountPathError {
		VolumePath = ""
	}
	if stepHandlersErrors.NoVolIDSDCError {
		VolumeID = goodVolumeID
	}
	if stepHandlersErrors.NoVolError {
		VolumeID = "435645643"
		stepHandlersErrors.SIOGatewayVolumeNotFoundError = true
	}
	if stepHandlersErrors.NoSysNameError {
		f.service.opts.defaultSystemID = ""
	}

	req := &csi.NodeGetVolumeStatsRequest{VolumeId: VolumeID, VolumePath: VolumePath}

	f.nodeGetVolumeStatsResponse, f.err = f.service.NodeGetVolumeStats(*ctx, req)

	return nil
}

func (f *feature) aCorrectNodeGetVolumeStatsResponse() error {
	if stepHandlersErrors.NoVolIDError || stepHandlersErrors.NoMountPathError || stepHandlersErrors.BadVolIDError || stepHandlersErrors.NoSysNameError {
		// errors and no responses should be returned in these instances
		if f.nodeGetVolumeStatsResponse == nil {
			fmt.Printf("Response check passed\n")
			return nil
		}

		fmt.Printf("Expected NodeGetVolumeStatsResponse to be nil, but instead, it was %v", f.nodeGetVolumeStatsResponse)
		return status.Errorf(codes.Internal, "Check NodeGetVolumeStatsResponse failed")
	}

	// assume no errors induced, so response should be okay, these values will change below if errors were induced
	abnormal := false
	message := ""
	usage := true

	fmt.Printf("response from NodeGetVolumeStats is: %v\n", f.nodeGetVolumeStatsResponse)

	if stepHandlersErrors.BadMountPathError {
		abnormal = true
		message = "not accessible"
		usage = false
	}

	if gofsutil.GOFSMock.InduceGetMountsError {
		abnormal = true
		message = "not mounted"
		usage = false
	}

	if stepHandlersErrors.NoVolIDSDCError {
		abnormal = true
		message = "not mapped to host"
		usage = false

	}

	if stepHandlersErrors.NoVolError {
		abnormal = true
		message = "Volume is not found"
		usage = false
	}

	// check message and abnormal state returned in NodeGetVolumeStatsResponse.VolumeCondition
	if f.nodeGetVolumeStatsResponse.VolumeCondition.Abnormal == abnormal && strings.Contains(f.nodeGetVolumeStatsResponse.VolumeCondition.Message, message) {
		fmt.Printf("NodeGetVolumeStats Response VolumeCondition check passed\n")
	} else {
		fmt.Printf("Expected nodeGetVolumeStatsResponse.Abnormal to be %v, and message to contain: %s, but instead, abnormal was: %v and message was: %s", abnormal, message, f.nodeGetVolumeStatsResponse.VolumeCondition.Abnormal, f.nodeGetVolumeStatsResponse.VolumeCondition.Message)
		return status.Errorf(codes.Internal, "Check NodeGetVolumeStatsResponse failed")
	}

	// check Usage returned in NodeGetVolumeStatsResponse
	if usage {
		if f.nodeGetVolumeStatsResponse.Usage != nil {
			fmt.Printf("NodeGetVolumeStats Response Usage check passed\n")
			return nil
		}
		fmt.Printf("Expected NodeGetVolumeStats Response to have Usage, but Usage was nil")
		return status.Errorf(codes.Internal, "Check NodeGetVolumeStatsResponse failed")
	}

	return nil
}

func (f *feature) iCallNodeUnstageVolumeWith(error string) error {
	// Save the ephemeralStagingMountPath to restore below
	ephemeralPath := ephemeralStagingMountPath
	header := metadata.New(map[string]string{"csi.requestid": "1"})
	if error == "NoRequestID" {
		header = metadata.New(map[string]string{"csi.requestid": ""})
	}
	ctx := metadata.NewIncomingContext(context.Background(), header)
	req := new(csi.NodeUnstageVolumeRequest)
	req.VolumeId = goodVolumeID
	if error == "NoVolumeID" {
		req.VolumeId = ""
	}
	req.StagingTargetPath = datadir
	if error == "NoStagingTarget" {
		req.StagingTargetPath = ""
	}
	if error == "UnmountError" {
		req.StagingTargetPath = "/tmp"
		gofsutil.GOFSMock.InduceUnmountError = true
	}
	if error == "EphemeralVolume" {
		// Create an ephemeral volume id
		ephemeralStagingMountPath = "test/"
		err := os.MkdirAll("test"+"/"+goodVolumeID+"/id", 0o777)
		if err != nil {
			return err
		}
	}
	_, f.err = f.service.NodeUnstageVolume(ctx, req)
	ephemeralStagingMountPath = ephemeralPath
	os.Remove("test" + "/" + goodVolumeID + "/id")
	return nil
}

func (f *feature) iCallNodeGetCapabilities(isHealthMonitorEnabled string) error {
	ctx := new(context.Context)
	if isHealthMonitorEnabled == "true" {
		f.service.opts.IsHealthMonitorEnabled = true
	}
	req := new(csi.NodeGetCapabilitiesRequest)
	f.nodeGetCapabilitiesResponse, f.err = f.service.NodeGetCapabilities(*ctx, req)
	return nil
}

func (f *feature) aValidNodeGetCapabilitiesResponseIsReturned() error {
	if f.err != nil {
		return f.err
	}
	rep := f.nodeGetCapabilitiesResponse
	if rep != nil {
		if rep.Capabilities == nil {
			return errors.New("no capabilities returned in NodeGetCapabilitiesResponse")
		}
		count := 0
		for _, cap := range rep.Capabilities {
			typex := cap.GetRpc().Type
			switch typex {
			case csi.NodeServiceCapability_RPC_EXPAND_VOLUME:
				count = count + 1
			case csi.NodeServiceCapability_RPC_SINGLE_NODE_MULTI_WRITER:
				count = count + 1
			case csi.NodeServiceCapability_RPC_VOLUME_CONDITION:
				count = count + 1
			case csi.NodeServiceCapability_RPC_GET_VOLUME_STATS:
				count = count + 1
			default:
				return fmt.Errorf("received unxexpcted capability: %v", typex)
			}
		}

		if f.service.opts.IsHealthMonitorEnabled && count != 4 {
			// Set default value
			f.service.opts.IsHealthMonitorEnabled = false
			return errors.New("Did not retrieve all the expected capabilities")
		} else if !f.service.opts.IsHealthMonitorEnabled && count != 2 {
			return errors.New("Did not retrieve all the expected capabilities")
		}
		// Set default value
		f.service.opts.IsHealthMonitorEnabled = false
		return nil
	}
	return errors.New("expected NodeGetCapabilitiesResponse but didn't get one")
}

func (f *feature) iCallCreateVolumeGroupSnapshot() error {
	ctx := context.Background()
	name := "apple"

	if stepHandlersErrors.NoSysNameError {
		f.service.opts.defaultSystemID = ""
		f.volumeIDList = []string{"1235"}
	}
	if stepHandlersErrors.CreateVGSNoNameError {
		name = ""
	}

	if stepHandlersErrors.CreateVGSNameTooLongError {
		name = "ThisNameIsOverThe27CharacterLimit"
	}
	if stepHandlersErrors.VolIDListEmptyError {
		f.volumeIDList = nil
	}
	if stepHandlersErrors.CreateVGSAcrossTwoArrays {
		f.volumeIDList = []string{"14dbbf5617523654-12235531", "15dbbf5617523655-12345986", "14dbbf5617523654-12456777"}
	}

	if stepHandlersErrors.LegacyVolumeConflictError {
		// need a legacy vol so check map executes
		f.volumeIDList = []string{"1234"}
	}
	if stepHandlersErrors.CreateVGSLegacyVol {
		// make sure legacy vol works
		tokens := strings.Split(f.volumeIDList[0], "-")
		f.volumeIDList[0] = tokens[1]
	}

	req := &volGroupSnap.CreateVolumeGroupSnapshotRequest{
		Name:            name,
		SourceVolumeIDs: f.volumeIDList,
		Parameters:      make(map[string]string),
	}
	if f.VolumeGroupSnapshot != nil {
		// idempotency test
		req.Parameters["existingSnapshotGroupID"] = strings.Split(f.VolumeGroupSnapshot.SnapshotGroupID, "-")[1]
	}

	group, err := f.service.CreateVolumeGroupSnapshot(ctx, req)
	if err != nil {
		f.err = err
	}
	if group != nil {
		f.VolumeGroupSnapshot = group
	}
	return nil
}

func (f *feature) iRemoveAVolumeFromVolumeGroupSnapshotRequest() error {
	// cut last volume off of list
	f.volumeIDList = f.volumeIDList[0 : len(f.volumeIDList)-1]
	return nil
}

func (f *feature) iCallCheckCreationTime() error {
	if f.VolumeGroupSnapshot == nil || f.err != nil {
		return nil
	}
	// add a bad snap so creation time will not match
	if stepHandlersErrors.CreateVGSBadTimeError {

		snap := volGroupSnap.Snapshot{
			Name:          "unit-test-1",
			CapacityBytes: 34359738368,
			SnapId:        "test-1",
			SourceId:      "source-1",
			ReadyToUse:    true,
			CreationTime:  123,
		}
		f.VolumeGroupSnapshot.Snapshots = append(f.VolumeGroupSnapshot.Snapshots, &snap)

	}

	err := checkCreationTime(f.VolumeGroupSnapshot.Snapshots[0].CreationTime, f.VolumeGroupSnapshot.Snapshots)
	if err != nil {
		f.err = err
	}
	return nil
}

func (f *feature) iCallControllerGetVolume() error {
	header := metadata.New(map[string]string{"csi.requestid": "1"})
	ctx := metadata.NewIncomingContext(context.Background(), header)
	req := &csi.ControllerGetVolumeRequest{
		VolumeId: sdcVolume1,
	}
	if stepHandlersErrors.NoVolumeIDError {
		req.VolumeId = ""
	}
	f.ControllerGetVolumeResponse, f.err = f.service.ControllerGetVolume(ctx, req)

	if f.err != nil {
		log.Printf("Controller GetVolume call failed: %s\n", f.err.Error())
	}
	fmt.Printf("Response from ControllerGetVolume is %v", f.ControllerGetVolumeResponse)
	return nil
}

func (f *feature) aValidControllerGetVolumeResponseIsReturned() error {
	if f.err != nil {
		return f.err
	}

	fmt.Printf("volume is %v\n", f.ControllerGetVolumeResponse.Volume)
	fmt.Printf("volume condition is '%s'\n", f.ControllerGetVolumeResponse.Status)

	return nil
}

func (f *feature) aValidCreateVolumeSnapshotGroupResponse() error {
	// only check resp. if CreateVolumeGroupSnapshot returns okay
	if f.VolumeGroupSnapshot == nil || f.err != nil {
		return nil
	}
	err := status.Errorf(codes.Internal, "Bad VolumeSnapshotGroupResponse")
	gID := f.VolumeGroupSnapshot.SnapshotGroupID
	tokens := strings.Split(gID, "-")
	if len(tokens) == 0 {
		fmt.Printf("Error: VolumeSnapshotGroupResponse SnapshotGroupID: %s does not contain systemID \n", gID)
		return err
	}
	for _, snap := range f.VolumeGroupSnapshot.Snapshots {
		snapID := snap.SnapId
		srcID := snap.SourceId
		tokens = strings.Split(snapID, "-")
		if len(tokens) == 0 {
			fmt.Printf("Error: VolumeSnapshotGroupResponse SnapId: %s does not contain systemID \n", snapID)
			return err
		}
		fmt.Printf("SnapId: %s contains systemID: %s \n", snapID, tokens[0])
		tokens = strings.Split(srcID, "-")
		if len(tokens) == 0 {
			fmt.Printf("Error: VolumeSnapshotGroupResponse SourceId: %s does not contain systemID \n", srcID)
			return err
		}
		fmt.Printf("SourceId: %s contains systemID: %s \n", srcID, tokens[0])
	}

	fmt.Printf("VolumeSnapshotGroupResponse looks OK \n")
	return nil
}

func (f *feature) iCallCreateSnapshot(snapName string) error {
	ctx := new(context.Context)

	if len(f.volumeIDList) == 0 {
		f.volumeIDList = append(f.volumeIDList, "00000000")
	}
	req := &csi.CreateSnapshotRequest{
		SourceVolumeId: f.volumeIDList[0],
		Name:           snapName,
	}

	if stepHandlersErrors.WrongVolIDError {
		req.SourceVolumeId = f.volumeIDList[1]
	}

	if f.invalidVolumeID {
		req.SourceVolumeId = badVolumeID2
	} else if f.noVolumeID {
		req.SourceVolumeId = ""
	} else if len(f.volumeIDList) > 1 {
		req.Parameters = make(map[string]string)
		stringList := ""
		for _, v := range f.volumeIDList {
			if stepHandlersErrors.WrongSystemError {
				v = "12345678910-766f6c31"
			}
			if stringList == "" {
				stringList = v
			} else {
				stringList = stringList + "," + v
			}
		}
		req.Parameters[VolumeIDList] = stringList
	}

	fmt.Println("snapName is: ", snapName)
	fmt.Println("ctx: ", *ctx)
	fmt.Println("req: ", req)

	f.createSnapshotResponse, f.err = f.service.CreateSnapshot(*ctx, req)
	return nil
}

func (f *feature) iCallCreateSnapshotNFS(snapName string) error {
	ctx := new(context.Context)

	req := &csi.CreateSnapshotRequest{
		SourceVolumeId: "14dbbf5617523654" + "/" + fileSystemNameToID["volume1"],
		Name:           snapName,
	}

	if stepHandlersErrors.WrongFileSystemIDError {
		req.SourceVolumeId = "14dbbf5617523654" + "/" + fileSystemNameToID["A Different Volume"]
	}

	if stepHandlersErrors.NoFileSystemIDError {
		req.SourceVolumeId = "14dbbf5617523654" + "/" + fileSystemNameToID["volume2"]
	}

	fmt.Println("snapName is: ", snapName)
	fmt.Println("ctx: ", *ctx)
	fmt.Println("req: ", req)

	f.createSnapshotResponse, f.err = f.service.CreateSnapshot(*ctx, req)
	return nil
}

func (f *feature) aValidCreateSnapshotResponseIsReturned() error {
	if f.err != nil {
		return f.err
	}
	if f.createSnapshotResponse == nil {
		return errors.New("Expected CreateSnapshotResponse to be returned")
	}
	return nil
}

func (f *feature) aValidSnapshot() error {
	volumeIDToName[goodSnapID] = "snap4"
	volumeNameToID["snap4"] = goodSnapID
	volumeIDToAncestorID[goodSnapID] = goodVolumeID
	volumeIDToSizeInKB[goodSnapID] = defaultVolumeSize
	volumeIDToReplicationState[goodSnapID] = unmarkedForReplication
	return nil
}

func (f *feature) iCallDeleteSnapshot() error {
	ctx := new(context.Context)
	req := &csi.DeleteSnapshotRequest{SnapshotId: goodSnapID, Secrets: make(map[string]string)}
	req.Secrets["x"] = "y"
	if f.invalidVolumeID {
		req.SnapshotId = badVolumeID2
	} else if f.noVolumeID {
		req.SnapshotId = ""
	}
	_, f.err = f.service.DeleteSnapshot(*ctx, req)
	return nil
}

func (f *feature) iCallDeleteSnapshotNFS() error {
	ctx := new(context.Context)
	var req *csi.DeleteSnapshotRequest = new(csi.DeleteSnapshotRequest)
	if fileSystemNameToID["snap1"] == "" {
		req = &csi.DeleteSnapshotRequest{SnapshotId: "14dbbf5617523654" + "/" + "1111111", Secrets: make(map[string]string)}
	} else {
		req = &csi.DeleteSnapshotRequest{SnapshotId: "14dbbf5617523654" + "/" + fileSystemNameToID["snap1"], Secrets: make(map[string]string)}
	}

	req.Secrets["x"] = "y"
	_, f.err = f.service.DeleteSnapshot(*ctx, req)
	return nil
}

func (f *feature) aValidSnapshotConsistencyGroup() error {
	// first snapshot in CG
	volumeIDToName[goodSnapID] = "snap4"
	volumeNameToID["snap4"] = goodSnapID
	volumeIDToAncestorID[goodSnapID] = goodVolumeID
	volumeIDToConsistencyGroupID[goodSnapID] = goodVolumeID
	volumeIDToSizeInKB[goodSnapID] = "8192"
	volumeIDToReplicationState[goodSnapID] = unmarkedForReplication

	// second snapshot in CG; this looks weird, but we give same ID to snap
	// as it's ancestor so that we can publish the volume
	volumeIDToName[altSnapID] = "snap5"
	volumeNameToID["snap5"] = altSnapID
	volumeIDToAncestorID[altSnapID] = altVolumeID
	volumeIDToConsistencyGroupID[altSnapID] = goodVolumeID
	volumeIDToSizeInKB[altSnapID] = "8192"
	volumeIDToReplicationState[altSnapID] = unmarkedForReplication

	// only return the SDC mappings on the altSnapID
	req := f.getControllerPublishVolumeRequest("single-writer")
	req.VolumeId = altSnapID
	f.publishVolumeRequest = req
	sdcMappingsID = altSnapID
	return nil
}

func (f *feature) iCallCreateVolumeFromSnapshot() error {
	ctx := new(context.Context)
	req := getTypicalCreateVolumeRequest()
	req.Name = "volumeFromSnap"
	if f.wrongCapacity {
		req.CapacityRange.RequiredBytes = 64 * 1024 * 1024 * 1024
	}
	if f.wrongStoragePool {
		req.Parameters["storagepool"] = "bad storage pool"
	}
	source := &csi.VolumeContentSource_SnapshotSource{SnapshotId: goodSnapID}
	req.VolumeContentSource = new(csi.VolumeContentSource)
	req.VolumeContentSource.Type = &csi.VolumeContentSource_Snapshot{Snapshot: source}
	f.createVolumeResponse, f.err = f.service.CreateVolume(*ctx, req)
	if f.err != nil {
		fmt.Printf("Error on CreateVolume from snap: %s\n", f.err.Error())
	}
	return nil
}

func (f *feature) iCallCreateVolumeFromSnapshotNFS() error {
	ctx := new(context.Context)
	req := getTypicalNFSCreateVolumeRequest()
	req.Name = "volumeFromSnap"
	if f.wrongCapacity {
		req.CapacityRange.RequiredBytes = 64 * 1024 * 1024 * 1024
	}
	if f.wrongStoragePool {
		req.Parameters["storagepool"] = "other_storage_pool"
	}
	source := &csi.VolumeContentSource_SnapshotSource{SnapshotId: "14dbbf5617523654" + "/" + fileSystemNameToID["snap1"]}
	req.VolumeContentSource = new(csi.VolumeContentSource)
	req.VolumeContentSource.Type = &csi.VolumeContentSource_Snapshot{Snapshot: source}
	f.createVolumeResponse, f.err = f.service.CreateVolume(*ctx, req)
	if f.err != nil {
		fmt.Printf("Error on CreateVolume from snap: %s\n", f.err.Error())
	}
	return nil
}

func (f *feature) theWrongCapacity() error {
	f.wrongCapacity = true
	return nil
}

func (f *feature) theWrongStoragePool() error {
	f.wrongStoragePool = true
	return nil
}

// Every increasing int used to generate unique snapshot indexes

func (f *feature) thereAreValidSnapshotsOfVolume(nsnapshots int, volume string) error {
	volumeID := goodVolumeID
	if volume == "alt" {
		volumeID = altVolumeID
	}
	end := f.snapshotIndex + nsnapshots
	for ; f.snapshotIndex < end; f.snapshotIndex++ {
		name := fmt.Sprintf("snap%d", f.snapshotIndex)
		id := fmt.Sprintf(arrayID+"-%d", f.snapshotIndex)
		volumeIDToName[id] = name
		volumeNameToID[name] = id
		volumeIDToAncestorID[id] = volumeID
		volumeIDToSizeInKB[id] = "8192"
		volumeIDToReplicationState[id] = unmarkedForReplication
	}
	return nil
}

func (f *feature) iCallListSnapshotsWithMaxentriesAndStartingtoken(maxEntriesString, startingTokenString string) error {
	maxEntries, err := strconv.ParseInt(maxEntriesString, 10, 32)
	if err != nil {
		return nil
	}
	ctx := new(context.Context)
<<<<<<< HEAD
	// ignoring integer overflow issue, will not be an issue if maxEntries is less than 2147483647
	// #nosec G115
	req := &csi.ListSnapshotsRequest{MaxEntries: int32(maxEntries), StartingToken: startingTokenString}
=======
	req := &csi.ListSnapshotsRequest{MaxEntries: int32(maxEntries), StartingToken: startingTokenString} // #nosec: G115 false positive
>>>>>>> 03a963fd
	f.listSnapshotsRequest = req
	log.Printf("Calling ListSnapshots with req=%+v", f.listVolumesRequest)
	f.listSnapshotsResponse, f.err = f.service.ListSnapshots(*ctx, req)
	if f.err != nil {
		log.Printf("ListSnapshots called failed: %s\n", f.err.Error())
	}
	return nil
}

func (f *feature) iCallListSnapshotsForVolume(arg1 string) error {
	sourceVolumeID := goodVolumeID
	if arg1 == "alt" {
		sourceVolumeID = altVolumeID
	}

	ctx := new(context.Context)
	req := &csi.ListSnapshotsRequest{SourceVolumeId: sourceVolumeID}
	req.StartingToken = "0"
	req.MaxEntries = 100

	if stepHandlersErrors.BadVolIDError {
		req.SourceVolumeId = "Not at all valid"
		req.SnapshotId = "14dbbf5617523654-11111111"
	}

	f.listSnapshotsRequest = req
	log.Printf("Calling ListSnapshots with req=%+v", f.listSnapshotsRequest)
	f.listSnapshotsResponse, f.err = f.service.ListSnapshots(*ctx, req)
	if f.err != nil {
		log.Printf("ListSnapshots called failed: %s\n", f.err.Error())
	}
	return nil
}

func (f *feature) iCallListSnapshotsForSnapshot(arg1 string) error {
	ctx := new(context.Context)
	req := &csi.ListSnapshotsRequest{SnapshotId: arg1}
	f.listSnapshotsRequest = req
	log.Printf("Calling ListSnapshots with req=%+v", f.listVolumesRequest)
	f.listSnapshotsResponse, f.err = f.service.ListSnapshots(*ctx, req)
	if f.err != nil {
		log.Printf("ListSnapshots called failed: %s\n", f.err.Error())
	}
	return nil
}

//nolint:revive
func (f *feature) theSnapshotIDIs(arg1 string) error {
	if len(f.listedVolumeIDs) != 1 {
		return errors.New("Expected only 1 volume to be listed")
	}
	return nil
}

func (f *feature) aValidListSnapshotsResponseIsReturnedWithListedAndNexttoken(listed, nextTokenString string) error {
	if f.err != nil {
		return f.err
	}
	nextToken := f.listSnapshotsResponse.GetNextToken()
	if nextToken != nextTokenString {
		return fmt.Errorf("Expected nextToken %s got %s", nextTokenString, nextToken)
	}
	entries := f.listSnapshotsResponse.GetEntries()
	expectedEntries, err := strconv.Atoi(listed)
	if err != nil {
		return err
	}
	if entries == nil || len(entries) != expectedEntries {
		return fmt.Errorf("Expected %d List SnapshotResponse entries but got %d", expectedEntries, len(entries))
	}
	for j := 0; j < expectedEntries; j++ {
		entry := entries[j]
		id := entry.GetSnapshot().SnapshotId
		if expectedEntries <= 10 {
			ts := entry.GetSnapshot().CreationTime.AsTime().Format(time.RFC3339)
			fmt.Printf("snapshot ID %s source ID %s timestamp %s\n", id, entry.GetSnapshot().SourceVolumeId, ts)
		}
		if f.listedVolumeIDs[id] {
			return errors.New("Got duplicate snapshot ID: " + id)
		}
		f.listedVolumeIDs[id] = true
	}
	fmt.Printf("Total snapshots received: %d\n", len(f.listedVolumeIDs))
	return nil
}

func (f *feature) theTotalSnapshotsListedIs(arg1 string) error {
	expectedSnapshots, err := strconv.Atoi(arg1)
	if err != nil {
		return err
	}
	if len(f.listedVolumeIDs) != expectedSnapshots {
		return fmt.Errorf("expected %d snapshots to be listed but got %d", expectedSnapshots, len(f.listedVolumeIDs))
	}
	return nil
}

func (f *feature) iInvalidateTheProbeCache() error {
	if stepHandlersErrors.NoEndpointError {
		f.service.opts.arrays[arrayID].Endpoint = ""
		f.service.opts.arrays[arrayID2].Endpoint = ""
		f.service.opts.AutoProbe = true
	} else if stepHandlersErrors.NoUserError {
		f.service.opts.arrays[arrayID].Username = ""
		f.service.opts.arrays[arrayID2].Username = ""
	} else if stepHandlersErrors.NoPasswordError {
		f.service.opts.arrays[arrayID].Password = ""
		f.service.opts.arrays[arrayID2].Password = ""
	} else if stepHandlersErrors.NoSysNameError {
		f.service.opts.arrays[arrayID].SystemID = ""
		f.service.opts.arrays[arrayID2].SystemID = ""
	} else if stepHandlersErrors.WrongSysNameError {
		f.service.opts.arrays[arrayID].SystemID = "WrongSystemName"
		f.service.opts.arrays[arrayID2].SystemID = "WrongSystemName"
	} else if testControllerHasNoConnection {
		f.service.adminClients[arrayID] = nil
		f.service.adminClients[arrayID2] = nil
	}

	return nil
}

func (f *feature) iCallupdateVolumesMap(systemID string) error {
	f.service.volumePrefixToSystems["123"] = []string{"123456789"}
	f.err = f.service.UpdateVolumePrefixToSystemsMap(systemID)
	return nil
}

func (f *feature) iCallEvalsymlink(path string) error {
	d := evalSymlinks(path)
	if d == path {
		f.err = errors.New("Could not evaluate symlinks for path")
	}
	return nil
}

func (f *feature) iCallGetDevice(Path string) error {
	device, err := GetDevice(Path)
	if device == nil && err != nil {
		f.err = errors.New("invalid path error")
	}
	return nil
}

func (f *feature) iCallNewService() error {
	return nil
}

func (f *feature) aNewServiceIsReturned() error {
	svc, ok := New().(Service)
	if !ok || svc == nil {
		return errors.New("Service New does not return properly")
	}

	return nil
}

func (f *feature) iCallGetVolProvisionTypeWithBadParams() error {
	params := map[string]string{KeyThickProvisioning: "notBoolean"}

	if tp, ok := params[KeyThickProvisioning]; ok {
		_, err := strconv.ParseBool(tp)
		if err != nil {
			f.err = errors.New("getVolProvisionType - invalid boolean received")
		}
	}

	f.service.getVolProvisionType(params)

	return nil
}

func (f *feature) undoSetupGetSystemIDtoFail() error {
	setupGetSystemIDtoFail = false
	return nil
}

func (f *feature) setupGetSystemIDtoFail() error {
	setupGetSystemIDtoFail = true
	return nil
}

func (f *feature) iCallGetVolumeIDFromCsiVolumeID(csiVolID string) error {
	v := getVolumeIDFromCsiVolumeID(csiVolID)
	fmt.Printf("DEBUG getVol %s\n", v)
	out := fmt.Sprintf("Got %s\n", v)
	f.err = errors.New(out)
	return nil
}

func (f *feature) iCallGetFileSystemIDFromCsiVolumeID(csiVolID string) error {
	fmt.Println("csiVolID", csiVolID)
	v := getFilesystemIDFromCsiVolumeID(csiVolID)
	fmt.Println("i got", v)
	f.fileSystemID = v
	return nil
}

func (f *feature) theFileSystemIDIs(fsID string) error {
	if fsID == f.fileSystemID {
		return nil
	}
	return fmt.Errorf("expected %s but got %s", fsID, f.fileSystemID)
}

func (f *feature) iCallGetSystemIDFromCsiVolumeID(csiVolID string) error {
	s := f.service.getSystemIDFromCsiVolumeID(csiVolID)
	fmt.Printf("DEBUG getSystem %s\n", s)
	out := fmt.Sprintf("Got %s\n", s)
	f.err = errors.New(out)
	return nil
}

func (f *feature) iCallGetSystemIDFromCsiVolumeIDNfs(csiVolID string) error {
	s := f.service.getSystemIDFromCsiVolumeID(csiVolID)
	f.systemID = s
	return nil
}

func (f *feature) theSystemIDIs(systemID string) error {
	if systemID == f.systemID {
		return nil
	}
	return fmt.Errorf("expected %s but got %s", systemID, f.fileSystemID)
}

func (f *feature) iCallGetSystemIDFromParameters(option string) error {
	params := make(map[string]string)
	saveID := f.service.opts.defaultSystemID
	saveArrays := f.service.opts.arrays

	if option == "NoSystemIDKey" {
		params["NoID"] = "xxx"
		f.service.opts.arrays = nil
	} else if option == "good" {
		params["SystemID"] = arrayID
	} else if option == "NilParams" {
		params = nil
	}
	_, err := f.service.getSystemIDFromParameters(params)
	if err != nil {
		f.service.opts.defaultSystemID = saveID
		f.service.opts.arrays = saveArrays
		f.err = err
		return nil
	}

	return nil
}

func (f *feature) iCallGetStoragePoolnameByID(id string) error {
	f.service.storagePoolIDToName[id] = ""
	res := f.service.getStoragePoolNameFromID(arrayID, id)
	if res == "" {
		f.err = errors.New("cannot find storage pool")
	}
	return nil
}

func (f *feature) iCallGetSystemNameMatchingError() error {
	systems := make([]string, 0)
	id := "9999999999999999"
	systems = append(systems, id)
	systems = append(systems, "14dbbf5617523654")
	stepHandlersErrors.systemNameMatchingError = true
	f.service.getSystemName(context.TODO(), systems)
	return nil
}

func (f *feature) iCallGetSystemNameError() error {
	id := "9999999999999999"
	// this works with wrong id
	badarray := f.service.opts.arrays[arrayID]
	badarray.SystemID = ""

	f.service.opts.arrays = make(map[string]*ArrayConnectionData)
	f.service.opts.arrays[id] = badarray

	stepHandlersErrors.PodmonNodeProbeError = true
	//  Unable to probe system with ID:
	ctx := new(context.Context)
	f.err = f.service.systemProbe(*ctx, badarray)
	return nil
}

func (f *feature) iCallGetSystemName() error {
	systems := make([]string, 0)
	systems = append(systems, arrayID)
	f.service.getSystemName(context.TODO(), systems)
	return nil
}

func (f *feature) iCallNodeGetAllSystems() error {
	// lookup the system names for a couple of systems
	// This should not generate an error as systems without names are supported
	ctx := new(context.Context)
	badarray := f.service.opts.arrays[arrayID]
	f.err = f.service.systemProbe(*ctx, badarray)
	return nil
}

func (f *feature) iDoNotHaveAGatewayConnection() error {
	f.service.adminClients[arrayID] = nil
	f.service.adminClients["mocksystem"] = nil
	return nil
}

func (f *feature) iDoNotHaveAValidGatewayEndpoint() error {
	f.service.opts.arrays[arrayID].Endpoint = ""
	return nil
}

func (f *feature) iDoNotHaveAValidGatewayPassword() error {
	f.service.opts.arrays[arrayID].Password = ""
	return nil
}

func (f *feature) theValidateConnectivityResponseMessageContains(expected string) error {
	resp := f.validateVolumeHostConnectivityResp
	if resp != nil {
		for _, m := range resp.Messages {
			if strings.Contains(m, expected) {
				return nil
			}
		}
	}
	return fmt.Errorf("Expected %s message in ValidateVolumeHostConnectivityResp but it wasn't there", expected)
}

func (f *feature) anInvalidConfig(config string) error {
	ArrayConfigFile = config
	return nil
}

func (f *feature) anInvalidMaxVolumesPerNode() error {
	f.service.opts.MaxVolumesPerNode = -1
	return nil
}

func (f *feature) iCallGetArrayConfig() error {
	ctx := new(context.Context)
	_, err := getArrayConfig(*ctx)
	if err != nil {
		f.err = err
	}
	return nil
}

func (f *feature) iCallgetArrayInstallationID(systemID string) error {
	id := ""
	id, f.err = f.service.getArrayInstallationID(systemID)
	fmt.Printf("Installation ID is: %s\n", id)
	return nil
}

func (f *feature) iCallSetQoSParameters(systemID string, sdcID string, bandwidthLimit string, iopsLimit string, volumeName string, csiVolID string, nodeID string) error {
	ctx := new(context.Context)
	f.err = f.service.setQoSParameters(*ctx, systemID, sdcID, bandwidthLimit, iopsLimit, volumeName, csiVolID, nodeID)
	if f.err != nil {
		fmt.Printf("error in setting QoS parameters for volume %s : %s\n", volumeName, f.err.Error())
	}
	return nil
}

func (f *feature) iUseConfig(filename string) error {
	ArrayConfigFile = "./features/array-config/" + filename
	var err error
	f.service.opts.arrays, err = getArrayConfig(context.Background())
	if err != nil {
		return fmt.Errorf("invalid array config: %s", err.Error())
	}
	if f.service.opts.arrays != nil {
		f.service.opts.arrays[arrayID].Endpoint = f.server.URL
		if f.service.opts.arrays[arrayID2] != nil {
			f.service.opts.arrays[arrayID2].Endpoint = f.server2.URL
		}
	}

	fmt.Printf("****************************************************** s.opts.arrays %v\n", f.service.opts.arrays)
	f.service.systemProbeAll(context.Background())
	f.adminClient = f.service.adminClients[arrayID]
	f.adminClient2 = f.service.adminClients[arrayID2]
	if f.adminClient == nil {
		return fmt.Errorf("adminClient nil")
	}
	if f.adminClient2 == nil {
		return fmt.Errorf("adminClient2 nil")
	}
	return nil
}

func (f *feature) iCallGetReplicationCapabilities() error {
	req := &replication.GetReplicationCapabilityRequest{}
	ctx := new(context.Context)
	f.replicationCapabilitiesResponse, f.err = f.service.GetReplicationCapabilities(*ctx, req)
	log.Printf("GetReplicationCapabilities returned %+v", f.replicationCapabilitiesResponse)
	return nil
}

//nolint:revive
func (f *feature) aReplicationCapabilitiesStructureIsReturned(arg1 string) error {
	if f.err != nil {
		return f.err
	}
	var createRemoteVolume, createProtectionGroup, deleteProtectionGroup, monitorProtectionGroup, replicationActionExecution bool
	for _, cap := range f.replicationCapabilitiesResponse.GetCapabilities() {
		if cap == nil {
			continue
		}
		rpc := cap.GetRpc()
		if rpc == nil {
			continue
		}
		ty := rpc.GetType()
		switch ty {
		case replication.ReplicationCapability_RPC_CREATE_REMOTE_VOLUME:
			createRemoteVolume = true
		case replication.ReplicationCapability_RPC_CREATE_PROTECTION_GROUP:
			createProtectionGroup = true
		case replication.ReplicationCapability_RPC_DELETE_PROTECTION_GROUP:
			deleteProtectionGroup = true
		case replication.ReplicationCapability_RPC_MONITOR_PROTECTION_GROUP:
			monitorProtectionGroup = true
		case replication.ReplicationCapability_RPC_REPLICATION_ACTION_EXECUTION:
			replicationActionExecution = true
		}
	}
	var failoverRemote, unplannedFailoverLocal, reprotectLocal, suspend, resume, sync bool
	for _, act := range f.replicationCapabilitiesResponse.GetActions() {
		if act == nil {
			continue
		}
		ty := act.GetType()
		switch ty {
		case replication.ActionTypes_FAILOVER_REMOTE:
			failoverRemote = true
		case replication.ActionTypes_UNPLANNED_FAILOVER_LOCAL:
			unplannedFailoverLocal = true
		case replication.ActionTypes_REPROTECT_LOCAL:
			reprotectLocal = true
		case replication.ActionTypes_SUSPEND:
			suspend = true
		case replication.ActionTypes_RESUME:
			resume = true
		case replication.ActionTypes_SYNC:
			sync = true
		}
	}
	if !createRemoteVolume || !createProtectionGroup || !deleteProtectionGroup || !replicationActionExecution || !monitorProtectionGroup {
		return fmt.Errorf("Not all expected ReplicationCapability_RPC capabilities were returned")
	}
	if !failoverRemote || !unplannedFailoverLocal || !reprotectLocal || !suspend || !resume || !sync {
		return fmt.Errorf("Not all expected ReplicationCapbility_RPC actions were returned")
	}
	return nil
}

func (f *feature) iSetRenameSdcEnabledWithPrefix(renameEnabled string, prefix string) error {
	if renameEnabled == "true" {
		f.service.opts.IsSdcRenameEnabled = true
	}
	f.service.opts.SdcPrefix = prefix
	return nil
}

func (f *feature) iSetApproveSdcEnabled(approveSDCEnabled string) error {
	if approveSDCEnabled == "true" {
		f.service.opts.IsApproveSDCEnabled = true
	}
	return nil
}

func (f *feature) iCallCreateRemoteVolume() error {
	ctx := new(context.Context)
	req := &replication.CreateRemoteVolumeRequest{}
	if f.createVolumeResponse == nil {
		return errors.New("iCallCreateRemoteVolume: f.createVolumeResponse is nil")
	}
	req.VolumeHandle = f.createVolumeResponse.Volume.VolumeId
	if stepHandlersErrors.NoVolIDError {
		req.VolumeHandle = ""
	}
	if stepHandlersErrors.BadVolIDError {
		req.VolumeHandle = "/"
	}
	req.Parameters = map[string]string{
		f.service.WithRP(KeyReplicationRemoteStoragePool): "viki_pool_HDD_20181031",
		f.service.WithRP(KeyReplicationRemoteSystem):      "15dbbf5617523655",
	}
	_, f.err = f.service.CreateRemoteVolume(*ctx, req)
	if f.err != nil {
		fmt.Printf("CreateRemoteVolumeRequest returned error: %s", f.err)
	}
	return nil
}

func (f *feature) iCallDeleteLocalVolume(name string) error {
	ctx := new(context.Context)

	replicatedVolName := "replicated-" + name
	volumeHandle := arrayID2 + "-" + volumeNameToID[replicatedVolName]

	if inducedError.Error() == "BadVolumeHandleError" {
		volumeHandle = ""
	}
	if stepHandlersErrors.BadVolIDError {
		volumeHandle = "/"
	}

	log.Printf("iCallDeleteLocalVolume name %s to ID %s", name, volumeHandle)

	req := &replication.DeleteLocalVolumeRequest{
		VolumeHandle: volumeHandle,
	}

	_, f.err = f.service.DeleteLocalVolume(*ctx, req)
	if f.err != nil {
		fmt.Printf("DeleteLocalVolume returned error: %s", f.err)
	}

	return nil
}

func (f *feature) iCallCreateStorageProtectionGroup() error {
	ctx := new(context.Context)
	parameters := make(map[string]string)

	// Must be repeatable.
	clusterUID := f.clusterUID

	if inducedError.Error() != "EmptyParametersListError" {
		parameters[f.service.WithRP(KeyReplicationRemoteSystem)] = arrayID2
		parameters[f.service.WithRP(KeyReplicationRPO)] = "60"
		parameters[f.service.WithRP(KeyReplicationClusterID)] = "cluster-k212"
		parameters["clusterUID"] = clusterUID
	}

	if inducedError.Error() == "BadRemoteSystem" {
		parameters[f.service.WithRP(KeyReplicationRemoteSystem)] = "xxx"
	}

	if inducedError.Error() == "NoRemoteSystem" {
		delete(parameters, f.service.WithRP(KeyReplicationRemoteSystem))
	}

	if inducedError.Error() == "NoRPOSpecified" {
		delete(parameters, f.service.WithRP(KeyReplicationRPO))
	}

	if inducedError.Error() == "NoRemoteClusterID" {
		delete(parameters, f.service.WithRP(KeyReplicationClusterID))
	}

	req := &replication.CreateStorageProtectionGroupRequest{
		VolumeHandle: f.createVolumeResponse.GetVolume().VolumeId,
		Parameters:   parameters,
	}
	fmt.Printf("CreateStorageProtectionGroupRequest %+v\n", req)
	fmt.Printf("StorageProtectionGroupRequest volumeHandle %s\n", req.VolumeHandle)
	if stepHandlersErrors.NoVolIDError {
		req.VolumeHandle = ""
	}
	if stepHandlersErrors.BadVolIDError {
		req.VolumeHandle = "0%0"
	}
	f.createStorageProtectionGroupResponse, f.err = f.service.CreateStorageProtectionGroup(*ctx, req)
	return nil
}

func (f *feature) iCallCreateStorageProtectionGroupWith(arg1, arg2, arg3 string) error {
	ctx := new(context.Context)
	parameters := make(map[string]string)

	// Must be repeatable.
	clusterUID := f.clusterUID

	parameters["clusterUID"] = clusterUID
	parameters[f.service.WithRP(KeyReplicationRemoteSystem)] = arrayID2
	parameters[f.service.WithRP(KeyReplicationRPO)] = arg3
	parameters[f.service.WithRP(KeyReplicationConsistencyGroupName)] = arg1
	parameters[f.service.WithRP(KeyReplicationClusterID)] = arg2

	req := &replication.CreateStorageProtectionGroupRequest{
		VolumeHandle: f.createVolumeResponse.GetVolume().VolumeId,
		Parameters:   parameters,
	}

	f.createStorageProtectionGroupResponse, f.err = f.service.CreateStorageProtectionGroup(*ctx, req)
	return nil
}

func (f *feature) iCallGetStorageProtectionGroupStatus() error {
	ctx := new(context.Context)
	attributes := make(map[string]string)

	replicationGroupConsistMode = defaultConsistencyMode

	attributes[f.service.opts.replicationContextPrefix+"systemName"] = arrayID
	req := &replication.GetStorageProtectionGroupStatusRequest{
		ProtectionGroupId:         f.createStorageProtectionGroupResponse.LocalProtectionGroupId,
		ProtectionGroupAttributes: attributes,
	}
	_, f.err = f.service.GetStorageProtectionGroupStatus(*ctx, req)

	return nil
}

func (f *feature) iCallGetStorageProtectionGroupStatusWithStateAndMode(arg1, arg2 string) error {
	ctx := new(context.Context)
	attributes := make(map[string]string)

	replicationGroupState = arg1
	replicationGroupConsistMode = arg2

	attributes[f.service.opts.replicationContextPrefix+"systemName"] = arrayID
	req := &replication.GetStorageProtectionGroupStatusRequest{
		ProtectionGroupId:         f.createStorageProtectionGroupResponse.LocalProtectionGroupId,
		ProtectionGroupAttributes: attributes,
	}
	_, f.err = f.service.GetStorageProtectionGroupStatus(*ctx, req)

	return nil
}

func (f *feature) iCallDeleteVolume(name string) error {
	for id, name := range volumeIDToName {
		fmt.Printf("volIDToName id %s name %s\n", id, name)
	}
	for name, id := range volumeNameToID {
		fmt.Printf("volNameToID name %s id %s\n", name, id)
	}
	ctx := new(context.Context)
	req := f.getControllerDeleteVolumeRequest("single-writer")
	id := arrayID + "-" + volumeNameToID[name]
	log.Printf("iCallDeleteVolume name %s to ID %s", name, id)
	req.VolumeId = id
	f.deleteVolumeResponse, f.err = f.service.DeleteVolume(*ctx, req)
	if f.err != nil {
		fmt.Printf("DeleteVolume error: %s", f.err)
	}
	return nil
}

func (f *feature) iCallDeleteStorageProtectionGroup() error {
	ctx := new(context.Context)
	attributes := make(map[string]string)
	attributes[f.service.opts.replicationContextPrefix+"systemName"] = arrayID
	req := &replication.DeleteStorageProtectionGroupRequest{
		ProtectionGroupId:         f.createStorageProtectionGroupResponse.LocalProtectionGroupId,
		ProtectionGroupAttributes: attributes,
	}
	f.deleteStorageProtectionGroupResponse, f.err = f.service.DeleteStorageProtectionGroup(*ctx, req)
	return nil
}

func (f *feature) iCallExecuteAction(arg1 string) error {
	ctx := new(context.Context)
	attributes := make(map[string]string)
	remoteAttributes := make(map[string]string)

	var action replication.ExecuteActionRequest_Action
	var act replication.Action

	switch arg1 {
	case "CreateSnapshot":
		act.ActionTypes = replication.ActionTypes_CREATE_SNAPSHOT
		getRemoteSnapDelay = 10 * time.Millisecond
	case "FailoverRemote":
		act.ActionTypes = replication.ActionTypes_FAILOVER_REMOTE
	case "UnplannedFailover":
		act.ActionTypes = replication.ActionTypes_UNPLANNED_FAILOVER_LOCAL
	case "ReprotectLocal":
		act.ActionTypes = replication.ActionTypes_REPROTECT_LOCAL
	case "Resume":
		act.ActionTypes = replication.ActionTypes_RESUME
	case "Suspend":
		act.ActionTypes = replication.ActionTypes_SUSPEND
	case "Sync":
		act.ActionTypes = replication.ActionTypes_SYNC
	default:
		act.ActionTypes = replication.ActionTypes_UNKNOWN_ACTION
	}

	action.Action = &act

	attributes[f.service.opts.replicationContextPrefix+"systemName"] = arrayID
	remoteAttributes[f.service.opts.replicationContextPrefix+"systemName"] = arrayID2
	req := &replication.ExecuteActionRequest{
		ProtectionGroupId:               f.createStorageProtectionGroupResponse.LocalProtectionGroupId,
		ProtectionGroupAttributes:       attributes,
		RemoteProtectionGroupId:         f.createStorageProtectionGroupResponse.RemoteProtectionGroupId,
		RemoteProtectionGroupAttributes: remoteAttributes,
		ActionTypes:                     &action,
	}

	_, f.err = f.service.ExecuteAction(*ctx, req)
	return nil
}

func (f *feature) iCallEnableFSQuota() error {
	f.service.opts.IsQuotaEnabled = true
	isQuotaEnabled = true
	return nil
}

func (f *feature) iCallDisableFSQuota() error {
	f.service.opts.IsQuotaEnabled = false
	isQuotaEnabled = false
	return nil
}

func (f *feature) iCallSetQuotaParams(path, softlimit, graceperiod string) error {
	if f.createVolumeRequest == nil {
		req := getTypicalNFSCreateVolumeRequest()
		f.createVolumeRequest = req
	}
	f.createVolumeRequest.Parameters["path"] = path
	f.createVolumeRequest.Parameters["softLimit"] = softlimit
	f.createVolumeRequest.Parameters["gracePeriod"] = graceperiod
	return nil
}

func (f *feature) iSpecifyNoPath() error {
	if f.createVolumeRequest == nil {
		req := getTypicalNFSCreateVolumeRequest()
		f.createVolumeRequest = req
	}
	delete(f.createVolumeRequest.Parameters, "path")
	return nil
}

func (f *feature) iSpecifyNoSoftLimit() error {
	if f.createVolumeRequest == nil {
		req := getTypicalNFSCreateVolumeRequest()
		f.createVolumeRequest = req
	}
	delete(f.createVolumeRequest.Parameters, "softLimit")
	return nil
}

func (f *feature) iSpecifyNoGracePeriod() error {
	if f.createVolumeRequest == nil {
		req := getTypicalNFSCreateVolumeRequest()
		f.createVolumeRequest = req
	}
	delete(f.createVolumeRequest.Parameters, "gracePeriod")
	return nil
}

func (f *feature) iCallParseCIDR(ip string) error {
	_, err := ParseCIDR(ip)
	f.err = err
	return nil
}

func (f *feature) iCallGetIPListWithMaskFromString(ip string) error {
	_, err := GetIPListWithMaskFromString(ip)
	f.err = err
	return nil
}

func (f *feature) iCallparseMask(ip string) error {
	_, err := parseMask(ip)
	f.err = err
	return nil
}

func (f *feature) iCallGivenNFSExport(nfsexporthost string) error {
	f.nfsExport = types.NFSExport{
		ReadWriteHosts: []string{nfsexporthost},
	}
	return nil
}

func (f *feature) iCallexternalAccessAlreadyAdded(externalAccess string) error {
	export := f.nfsExport
	resp := externalAccessAlreadyAdded(&export, externalAccess)
	if resp {
		f.err = errors.New("external access exists")
	} else {
		f.err = errors.New("external access does not exist")
	}
	return nil
}

func (f *feature) iSpecifyExternalAccess(externalAccess string) error {
	f.service.opts.ExternalAccess, _ = ParseCIDR(externalAccess)
	return nil
}

func FeatureContext(s *godog.ScenarioContext) {
	f := &feature{}
	s.Step(`^a VxFlexOS service$`, f.aVxFlexOSService)
	s.Step(`^a VxFlexOS service with timeout (\d+) milliseconds$`, f.aVxFlexOSServiceWithTimeoutMilliseconds)
	s.Step(`^I call GetPluginInfo$`, f.iCallGetPluginInfo)
	s.Step(`^I call DynamicArrayChange$`, f.iCallDynamicArrayChange)
	s.Step(`^a valid DynamicArrayChange occurs$`, f.aValidDynamicArrayChange)
	s.Step(`^a valid GetPlugInfoResponse is returned$`, f.aValidGetPlugInfoResponseIsReturned)
	s.Step(`^I call GetPluginCapabilities$`, f.iCallGetPluginCapabilities)
	s.Step(`^a valid GetPluginCapabilitiesResponse is returned$`, f.aValidGetPluginCapabilitiesResponseIsReturned)
	s.Step(`^a (?:VxFlexOS|VxFlex OS) service$`, f.aVxFlexOSService)
	s.Step(`^I call GetPluginInfo$`, f.iCallGetPluginInfo)
	s.Step(`^a valid GetPlugInfoResponse is returned$`, f.aValidGetPlugInfoResponseIsReturned)
	s.Step(`^I call GetPluginCapabilities$`, f.iCallGetPluginCapabilities)
	s.Step(`^a valid GetPluginCapabilitiesResponse is returned$`, f.aValidGetPluginCapabilitiesResponseIsReturned)
	s.Step(`^I call Probe$`, f.iCallProbe)
	s.Step(`^a valid ProbeResponse is returned$`, f.aValidProbeResponseIsReturned)
	s.Step(`^the error contains "([^"]*)"$`, f.theErrorContains)
	s.Step(`^the fileSystemID is "([^"]*)"$`, f.theFileSystemIDIs)
	s.Step(`^the systemID is "([^"]*)"$`, f.theSystemIDIs)
	s.Step(`^the possible error contains "([^"]*)"$`, f.thePossibleErrorContains)
	s.Step(`^the Controller has no connection$`, f.theControllerHasNoConnection)
	s.Step(`^there is a Node Probe Lsmod error$`, f.thereIsANodeProbeLsmodError)
	s.Step(`^there is a Node Probe SdcGUID error$`, f.thereIsANodeProbeSdcGUIDError)
	s.Step(`^there is a Node Probe drvCfg error$`, f.thereIsANodeProbeDrvCfgError)
	s.Step(`^I call CreateVolume "([^"]*)"$`, f.iCallCreateVolume)
	s.Step(`^I call ValidateConnectivity$`, f.iCallValidateVolumeHostConnectivity)
	s.Step(`^a valid CreateVolumeResponse is returned$`, f.aValidCreateVolumeResponseIsReturned)
	s.Step(`^I specify AccessibilityRequirements with a SystemID of "([^"]*)"$`, f.iSpecifyAccessibilityRequirementsWithASystemIDOf)
	s.Step(`^I specify NFS AccessibilityRequirements with a SystemID of "([^"]*)"$`, f.iSpecifyAccessibilityRequirementsNFSWithASystemIDOf)
	s.Step(`^I specify bad NFS AccessibilityRequirements with a SystemID of "([^"]*)"$`, f.iSpecifyBadAccessibilityRequirementsNFSWithASystemIDOf)
	s.Step(`^a valid CreateVolumeResponse with topology is returned$`, f.aValidCreateVolumeResponseWithTopologyIsReturned)
	s.Step(`^I specify MULTINODE_WRITER$`, f.iSpecifyMULTINODEWRITER)
	s.Step(`^I specify a BadCapacity$`, f.iSpecifyABadCapacity)
	s.Step(`^I specify NoStoragePool$`, f.iSpecifyNoStoragePool)
	s.Step(`^I call CreateVolumeSize "([^"]*)" "(\d+)"$`, f.iCallCreateVolumeSize)
	s.Step(`^I call CreateVolumeSize nfs "([^"]*)" "(\d+)"$`, f.iCallCreateVolumeSizeNFS)

	s.Step(`^I change the StoragePool "([^"]*)"$`, f.iChangeTheStoragePool)
	s.Step(`^I induce error "([^"]*)"$`, f.iInduceError)
	s.Step(`^I specify VolumeContentSource$`, f.iSpecifyVolumeContentSource)
	s.Step(`^I specify CreateVolumeMountRequest "([^"]*)"$`, f.iSpecifyCreateVolumeMountRequest)
	s.Step(`^I call PublishVolume with "([^"]*)"$`, f.iCallPublishVolumeWith)
	s.Step(`^I call NFS PublishVolume with "([^"]*)"$`, f.iCallPublishVolumeWithNFS)
	s.Step(`^a valid PublishVolumeResponse is returned$`, f.aValidPublishVolumeResponseIsReturned)
	s.Step(`^a valid volume$`, f.aValidVolume)
	s.Step(`^an invalid volume$`, f.anInvalidVolume)
	s.Step(`^I set bad FileSystem Id`, f.aBadFileSystem)
	s.Step(`^I set bad NFSExport Id`, f.aBadNFSExport)
	s.Step(`^no volume$`, f.noVolume)
	s.Step(`^no node$`, f.noNode)
	s.Step(`^no volume capability$`, f.noVolumeCapability)
	s.Step(`^no access mode$`, f.noAccessMode)
	s.Step(`^then I use a different nodeID$`, f.thenIUseADifferentNodeID)
	s.Step(`^I use AccessType Mount$`, f.iUseAccessTypeMount)
	s.Step(`^no error was received$`, f.noErrorWasReceived)
	s.Step(`^I call UnpublishVolume$`, f.iCallUnpublishVolume)
	s.Step(`^I call UnpublishVolume nfs`, f.iCallUnpublishVolumeNFS)
	s.Step(`^a valid UnpublishVolumeResponse is returned$`, f.aValidUnpublishVolumeResponseIsReturned)
	s.Step(`^the number of SDC mappings is (\d+)$`, f.theNumberOfSDCMappingsIs)
	s.Step(`^I call NodeGetInfo$`, f.iCallNodeGetInfo)
	s.Step(`^I call Node Probe$`, f.iCallNodeProbe)
	s.Step(`^a valid NodeGetInfoResponse is returned$`, f.aValidNodeGetInfoResponseIsReturned)
	s.Step(`^the Volume limit is set$`, f.theVolumeLimitIsSet)
	s.Step(`^an invalid MaxVolumesPerNode$`, f.anInvalidMaxVolumesPerNode)
	s.Step(`^I call GetNodeLabels$`, f.iCallGetNodeLabels)
	s.Step(`^a valid label is returned$`, f.aValidLabelIsReturned)
	s.Step(`^I set invalid EnvMaxVolumesPerNode$`, f.iSetInvalidEnvMaxVolumesPerNode)
	s.Step(`^I call GetNodeLabels with invalid node$`, f.iCallGetNodeLabelsWithInvalidNode)
	s.Step(`^I call NodeGetInfo with valid volume limit node labels$`, f.iCallNodeGetInfoWithValidVolumeLimitNodeLabels)
	s.Step(`^I call NodeGetInfo with invalid volume limit node labels$`, f.iCallNodeGetInfoWithInvalidVolumeLimitNodeLabels)
	s.Step(`^I call GetNodeLabels with unset KubernetesClient$`, f.iCallGetNodeLabelsWithUnsetKubernetesClient)
	s.Step(`^I call DeleteVolume with "([^"]*)"$`, f.iCallDeleteVolumeWith)
	s.Step(`^I call DeleteVolume with Bad "([^"]*)"$`, f.iCallDeleteVolumeWithBad)
	s.Step(`^I call DeleteVolume nfs with "([^"]*)"$`, f.iCallDeleteVolumeNFSWith)
	s.Step(`^a valid DeleteVolumeResponse is returned$`, f.aValidDeleteVolumeResponseIsReturned)
	s.Step(`^the volume is already mapped to an SDC$`, f.theVolumeIsAlreadyMappedToAnSDC)
	s.Step(`^I call GetCapacity with storage pool "([^"]*)"$`, f.iCallGetCapacityWithStoragePool)
	s.Step(`^a valid GetCapacityResponse is returned$`, f.aValidGetCapacityResponseIsReturned)
	s.Step(`^a valid GetCapacityResponse1 is returned$`, f.aValidGetCapacityResponsewithmaxvolsizeIsReturned)
	s.Step(`^I call get GetMaximumVolumeSize with systemid "([^"]*)"$`, f.iCallGetMaximumVolumeSize)
	s.Step(`^I call ControllerGetCapabilities "([^"]*)"$`, f.iCallControllerGetCapabilities)
	s.Step(`^a valid ControllerGetCapabilitiesResponse is returned$`, f.aValidControllerGetCapabilitiesResponseIsReturned)
	s.Step(`^I call ValidateVolumeCapabilities with voltype "([^"]*)" access "([^"]*)" fstype "([^"]*)"$`, f.iCallValidateVolumeCapabilitiesWithVoltypeAccessFstype)
	s.Step(`^a valid ListVolumesResponse is returned$`, f.aValidListVolumesResponseIsReturned)
	s.Step(`^I call ListVolumes with max_entries "([^"]*)" and starting_token "([^"]*)"$`, f.iCallListVolumesWith)
	s.Step(`^I call ListVolumes again with max_entries "([^"]*)" and starting_token "([^"]*)"$`, f.iCallListVolumesAgainWith)
	s.Step(`^there (?:are|is) (\d+) valid volumes?$`, f.thereAreValidVolumes)
	s.Step(`^(\d+) volume(?:s)? (?:are|is) listed$`, f.volumesAreListed)
	s.Step(`^an invalid ListVolumesResponse is returned$`, f.anInvalidListVolumesResponseIsReturned)
	s.Step(`^setup Get SystemID to fail$`, f.setupGetSystemIDtoFail)
	s.Step(`^undo setup Get SystemID to fail$`, f.undoSetupGetSystemIDtoFail)
	s.Step(`^a capability with voltype "([^"]*)" access "([^"]*)" fstype "([^"]*)"$`, f.aCapabilityWithVoltypeAccessFstype)
	s.Step(`^a controller published volume$`, f.aControllerPublishedVolume)
	s.Step(`^I call NodePublishVolume "([^"]*)"$`, f.iCallNodePublishVolume)
	s.Step(`^I call NodePublishVolume NFS "([^"]*)"$`, f.iCallNodePublishVolumeNFS)
	s.Step(`^I call CleanupPrivateTarget$`, f.iCallCleanupPrivateTarget)
	s.Step(`^I call removeWithRetry$`, f.iCallRemoveWithRetry)
	s.Step(`^I call evalSymlinks$`, f.iCallEvalSymlinks)
	s.Step(`^I call unmountPrivMount$`, f.iCallUnmountPrivMount)
	s.Step(`^I call CleanupPrivateTarget for errors$`, f.iCallCleanupPrivateTargetForErrors)

	s.Step(`^I call getPathMounts$`, f.iCallGetPathMounts)
	s.Step(`^I call mountValidateBlockVolCapabilities$`, f.iCallMountValidateVolCapabilities)
	s.Step(`^I call blockValidateMountVolCapabilities$`, f.iCallBlockValidateVolCapabilities)
	s.Step(`^I call UnmountAndDeleteTarget$`, f.iCallUnmountAndDeleteTarget)
	s.Step(`^get Node Publish Volume Request$`, f.getNodePublishVolumeRequest)
	s.Step(`^get Node Publish Volume Request NFS$`, f.getNodePublishVolumeRequestNFS)
	s.Step(`^get Node Publish Ephemeral Volume Request with name "([^"]*)" size "([^"]*)" storagepool "([^"]*)" and systemName "([^"]*)"$`, f.getNodeEphemeralVolumePublishRequest)
	s.Step(`^I mark request read only$`, f.iMarkRequestReadOnly)
	s.Step(`^I call NodeUnpublishVolume "([^"]*)"$`, f.iCallNodeUnpublishVolume)
	s.Step(`^there are no remaining mounts$`, f.thereAreNoRemainingMounts)
	s.Step(`^I call BeforeServe$`, f.iCallBeforeServe)
	s.Step(`^I call NodeStageVolume$`, f.iCallNodeStageVolume)
	s.Step(`^I call NodeUnstageVolume with "([^"]*)"$`, f.iCallNodeUnstageVolumeWith)
	s.Step(`^I call NodeGetCapabilities "([^"]*)"$`, f.iCallNodeGetCapabilities)
	s.Step(`^a valid NodeGetCapabilitiesResponse is returned$`, f.aValidNodeGetCapabilitiesResponseIsReturned)
	s.Step(`^I call CreateSnapshot "([^"]*)"$`, f.iCallCreateSnapshot)
	s.Step(`^I call CreateSnapshot NFS "([^"]*)"$`, f.iCallCreateSnapshotNFS)
	s.Step(`^a valid CreateSnapshotResponse is returned$`, f.aValidCreateSnapshotResponseIsReturned)
	s.Step(`^a valid snapshot$`, f.aValidSnapshot)
	s.Step(`^I call DeleteSnapshot$`, f.iCallDeleteSnapshot)
	s.Step(`^I call DeleteSnapshot NFS$`, f.iCallDeleteSnapshotNFS)
	s.Step(`^a valid snapshot consistency group$`, f.aValidSnapshotConsistencyGroup)
	s.Step(`^I call Create Volume from Snapshot$`, f.iCallCreateVolumeFromSnapshot)
	s.Step(`^I call Create Volume from SnapshotNFS$`, f.iCallCreateVolumeFromSnapshotNFS)
	s.Step(`^the wrong capacity$`, f.theWrongCapacity)
	s.Step(`^the wrong storage pool$`, f.theWrongStoragePool)
	s.Step(`^there are (\d+) valid snapshots of "([^"]*)" volume$`, f.thereAreValidSnapshotsOfVolume)
	s.Step(`^I call ListSnapshots with max_entries "([^"]*)" and starting_token "([^"]*)"$`, f.iCallListSnapshotsWithMaxentriesAndStartingtoken)
	s.Step(`^a valid ListSnapshotsResponse is returned with listed "([^"]*)" and next_token "([^"]*)"$`, f.aValidListSnapshotsResponseIsReturnedWithListedAndNexttoken)
	s.Step(`^the total snapshots listed is "([^"]*)"$`, f.theTotalSnapshotsListedIs)
	s.Step(`^I call ListSnapshots for volume "([^"]*)"$`, f.iCallListSnapshotsForVolume)
	s.Step(`^I call ListSnapshots for snapshot "([^"]*)"$`, f.iCallListSnapshotsForSnapshot)
	s.Step(`^the snapshot ID is "([^"]*)"$`, f.theSnapshotIDIs)
	s.Step(`^I invalidate the Probe cache$`, f.iInvalidateTheProbeCache)
	s.Step(`^I call ControllerExpandVolume set to (\d+)$`, f.iCallControllerExpandVolume)
	s.Step(`^I call ControllerExpandVolume set to "([^"]*)"$`, f.iCallControllerExpandVolume)
	s.Step(`^I call NodeExpandVolume with volumePath as "([^"]*)"$`, f.iCallNodeExpandVolume)
	s.Step(`^I call NodeGetVolumeStats$`, f.iCallNodeGetVolumeStats)
	s.Step(`^a correct NodeGetVolumeStats Response is returned$`, f.aCorrectNodeGetVolumeStatsResponse)
	s.Step(`^I give request volume context$`, f.iGiveRequestVolumeContext)
	s.Step(`^I call GetDevice "([^"]*)"$`, f.iCallGetDevice)
	s.Step(`^I call NewService$`, f.iCallNewService)
	s.Step(`^a new service is returned$`, f.aNewServiceIsReturned)
	s.Step(`^I call getVolProvisionType with bad params$`, f.iCallGetVolProvisionTypeWithBadParams)
	s.Step(`^i Call getStoragePoolnameByID "([^"]*)"$`, f.iCallGetStoragePoolnameByID)
	s.Step(`^I call evalsymlink "([^"]*)"$`, f.iCallEvalsymlink)
	s.Step(`^I call handlePrivFSMount$`, f.iCallHandlePrivFSMount)
	s.Step(`^I Call nodeGetAllSystems$`, f.iCallNodeGetAllSystems)
	s.Step(`^I do not have a gateway connection$`, f.iDoNotHaveAGatewayConnection)
	s.Step(`^I do not have a valid gateway endpoint$`, f.iDoNotHaveAValidGatewayEndpoint)
	s.Step(`^I do not have a valid gateway password$`, f.iDoNotHaveAValidGatewayPassword)
	s.Step(`^I call Clone volume$`, f.iCallCloneVolume)
	s.Step(`^I call CreateVolumeSnapshotGroup$`, f.iCallCreateVolumeGroupSnapshot)
	s.Step(`^the ValidateConnectivity response message contains "([^"]*)"$`, f.theValidateConnectivityResponseMessageContains)
	s.Step(`^I create false ephemeral ID$`, f.iCreateFalseEphemeralID)
	s.Step(`^I call EphemeralNodeUnpublish$`, f.iCallEphemeralNodeUnpublish)
	s.Step(`^I call EphemeralNodePublish$`, f.iCallEphemeralNodePublish)
	s.Step(`^I call getVolumeIDFromCsiVolumeID "([^"]*)"$`, f.iCallGetVolumeIDFromCsiVolumeID)
	s.Step(`^I call getFilesystemIDFromCsiVolumeID "([^"]*)"$`, f.iCallGetFileSystemIDFromCsiVolumeID)
	s.Step(`^I call getSystemIDFromCsiVolumeID "([^"]*)"$`, f.iCallGetSystemIDFromCsiVolumeID)
	s.Step(`^I call getSystemIDFromCsiVolumeIDNfs "([^"]*)"$`, f.iCallGetSystemIDFromCsiVolumeIDNfs)
	s.Step(`^I call GetSystemIDFromParameters with bad params "([^"]*)"$`, f.iCallGetSystemIDFromParameters)
	s.Step(`^I call getSystemName$`, f.iCallGetSystemName)
	s.Step(`^I call mount publishVolume$`, f.iCallMountPublishVolume)
	s.Step(`^I call mount unpublishVolume$`, f.iCallMountUnpublishVolume)
	s.Step(`^I call getSystemNameError$`, f.iCallGetSystemNameError)
	s.Step(`^I call getSystemNameMatchingError$`, f.iCallGetSystemNameMatchingError)
	s.Step(`^an invalid config "([^"]*)"$`, f.anInvalidConfig)
	s.Step(`^I call getArrayConfig$`, f.iCallGetArrayConfig)
	s.Step(`^a controller published ephemeral volume$`, f.aControllerPublishedEphemeralVolume)
	s.Step(`^I call UpdateVolumePrefixToSystemsMap "([^"]*)"$`, f.iCallupdateVolumesMap)
	s.Step(`^I call checkVolumesMap "([^"]*)"$`, f.iCallcheckVolumesMap)
	s.Step(`^two identical volumes on two different systems$`, f.twoIdenticalVolumesOnTwoDifferentSystems)
	s.Step(`^I call getMappedVols with volID "([^"]*)" and sysID "([^"]*)"$`, f.iCallgetMappedVolsWithVolIDAndSysID)
	s.Step(`the volume "([^"]*)" is from the correct system "([^"]*)"$`, f.theVolumeIsFromTheCorrectSystem)
	s.Step(`^a valid CreateVolumeSnapshotGroup response is returned$`, f.aValidCreateVolumeSnapshotGroupResponse)
	s.Step(`^I call CheckCreationTime$`, f.iCallCheckCreationTime)
	s.Step(`^I call ControllerGetVolume$`, f.iCallControllerGetVolume)
	s.Step(`^a valid ControllerGetVolumeResponse is returned$`, f.aValidControllerGetVolumeResponseIsReturned)
	s.Step(`^remove a volume from VolumeGroupSnapshotRequest$`, f.iRemoveAVolumeFromVolumeGroupSnapshotRequest)
	s.Step(`^I call DynamicLogChange "([^"]*)"$`, f.iCallDynamicLogChange)
	s.Step(`^a valid DynamicLogChange occurs "([^"]*)" "([^"]*)"$`, f.aValidDynamicLogChange)
	s.Step(`^I call getProtectionDomainIDFromName "([^"]*)" "([^"]*)"$`, f.iCallgetProtectionDomainIDFromName)
	s.Step(`^I call getArrayInstallationID "([^"]*)"$`, f.iCallgetArrayInstallationID)
	s.Step(`^I call setQoSParameters with systemID "([^"]*)" sdcID "([^"]*)" bandwidthLimit "([^"]*)" iopsLimit "([^"]*)" volumeName "([^"]*)" csiVolID "([^"]*)" nodeID "([^"]*)"$`, f.iCallSetQoSParameters)
	s.Step(`^I use config "([^"]*)"$`, f.iUseConfig)
	s.Step(`^I call GetReplicationCapabilities$`, f.iCallGetReplicationCapabilities)
	s.Step(`^a "([^"]*)" replication capabilities structure is returned$`, f.aReplicationCapabilitiesStructureIsReturned)
	s.Step(`^I set renameSDC with renameEnabled "([^"]*)" prefix "([^"]*)"$`, f.iSetRenameSdcEnabledWithPrefix)
	s.Step(`^I set approveSDC with approveSDCEnabled "([^"]*)"`, f.iSetApproveSdcEnabled)
	s.Step(`^I call CreateRemoteVolume$`, f.iCallCreateRemoteVolume)
	s.Step(`^I call DeleteLocalVolume "([^"]*)"$`, f.iCallDeleteLocalVolume)
	s.Step(`^I call CreateStorageProtectionGroup$`, f.iCallCreateStorageProtectionGroup)
	s.Step(`^I call CreateStorageProtectionGroup with "([^"]*)", "([^"]*)", "([^"]*)"$`, f.iCallCreateStorageProtectionGroupWith)
	s.Step(`^I call GetStorageProtectionGroupStatus$`, f.iCallGetStorageProtectionGroupStatus)
	s.Step(`^I call GetStorageProtectionGroupStatus with state "([^"]*)" and mode "([^"]*)"$`, f.iCallGetStorageProtectionGroupStatusWithStateAndMode)
	s.Step(`^I call DeleteVolume "([^"]*)"$`, f.iCallDeleteVolume)
	s.Step(`^I call DeleteStorageProtectionGroup$`, f.iCallDeleteStorageProtectionGroup)
	s.Step(`^I call ExecuteAction "([^"]*)"$`, f.iCallExecuteAction)
	s.Step(`^I enable quota for filesystem$`, f.iCallEnableFSQuota)
	s.Step(`^I disable quota for filesystem$`, f.iCallDisableFSQuota)
	s.Step(`^I set quota with path "([^"]*)" softLimit "([^"]*)" graceperiod "([^"]*)"$`, f.iCallSetQuotaParams)
	s.Step(`^I specify NoPath$`, f.iSpecifyNoPath)
	s.Step(`^I specify NoSoftLimit`, f.iSpecifyNoSoftLimit)
	s.Step(`^I specify NoGracePeriod`, f.iSpecifyNoGracePeriod)
	s.Step(`^I call ParseCIDR with ip "([^"]*)"`, f.iCallParseCIDR)
	s.Step(`^I call GetIPListWithMaskFromString with ip "([^"]*)"`, f.iCallGetIPListWithMaskFromString)
	s.Step(`^I call parseMask with ip "([^"]*)"`, f.iCallparseMask)
	s.Step(`^I call externalAccessAlreadyAdded with externalAccess "([^"]*)"`, f.iCallexternalAccessAlreadyAdded)
	s.Step(`^an NFSExport instance with nfsexporthost "([^"]*)"`, f.iCallGivenNFSExport)
	s.Step(`^I specify External Access "([^"]*)"`, f.iSpecifyExternalAccess)

	s.After(func(ctx context.Context, _ *godog.Scenario, _ error) (context.Context, error) {
		if f.server != nil {
			f.server.Close()
		}
		return ctx, nil
	})
}<|MERGE_RESOLUTION|>--- conflicted
+++ resolved
@@ -2144,13 +2144,9 @@
 		default:
 			return fmt.Errorf(`want start token of "next", "none", "invalid", "larger", got %q`, st)
 		}
-<<<<<<< HEAD
-		// ignoring integer overflow issue, will not be an issue if maxEntries is less than 2147483647
-		// #nosec G115
+
 		req = f.getControllerListVolumesRequest(int32(maxEntries), startingToken)
-=======
-		req = f.getControllerListVolumesRequest(int32(maxEntries), startingToken) // #nosec: G115 false positive
->>>>>>> 03a963fd
+
 		f.listVolumesRequest = req
 	}
 	log.Printf("Calling ListVolumes with req=%+v", f.listVolumesRequest)
@@ -3673,13 +3669,9 @@
 		return nil
 	}
 	ctx := new(context.Context)
-<<<<<<< HEAD
-	// ignoring integer overflow issue, will not be an issue if maxEntries is less than 2147483647
-	// #nosec G115
+
 	req := &csi.ListSnapshotsRequest{MaxEntries: int32(maxEntries), StartingToken: startingTokenString}
-=======
-	req := &csi.ListSnapshotsRequest{MaxEntries: int32(maxEntries), StartingToken: startingTokenString} // #nosec: G115 false positive
->>>>>>> 03a963fd
+
 	f.listSnapshotsRequest = req
 	log.Printf("Calling ListSnapshots with req=%+v", f.listVolumesRequest)
 	f.listSnapshotsResponse, f.err = f.service.ListSnapshots(*ctx, req)
