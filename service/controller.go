// Copyright © 2019-2022 Dell Inc. or its subsidiaries. All Rights Reserved.
//
// Licensed under the Apache License, Version 2.0 (the "License");
// you may not use this file except in compliance with the License.
// You may obtain a copy of the License at
//      http://www.apache.org/licenses/LICENSE-2.0
// Unless required by applicable law or agreed to in writing, software
// distributed under the License is distributed on an "AS IS" BASIS,
// WITHOUT WARRANTIES OR CONDITIONS OF ANY KIND, either express or implied.
// See the License for the specific language governing permissions and
// limitations under the License.
//

package service

import (
	"errors"
	"fmt"
	"math"
	"net/http"
	"strconv"
	"strings"
	"time"

	"golang.org/x/net/context"
	"google.golang.org/grpc/codes"
	"google.golang.org/grpc/metadata"
	"google.golang.org/grpc/status"

	csi "github.com/container-storage-interface/spec/lib/go/csi"
	"github.com/dell/goscaleio"
	siotypes "github.com/dell/goscaleio/types/v1"
	ptypes "github.com/golang/protobuf/ptypes"
	"github.com/sirupsen/logrus"
)

const (
	// KeyStoragePool is the key used to get the storagepool name from the
	// volume create parameters map
	KeyStoragePool = "storagepool"

	// KeyProtectionDomain is the key used to get the StoragePool's Protection Domain name from the
	// volume create parameters map. This parameter is optional.
	KeyProtectionDomain = "protectiondomain"

	// KeyBandwidthLimitInKbps is the key used to get the bandwidth limit from the volume
	// create parameters map
	KeyBandwidthLimitInKbps = "bandwidthLimitInKbps"

	// KeyIopsLimit is the key used to get the IOPS limit from the volume
	// create parameters map
	KeyIopsLimit = "iopsLimit"

	// KeySystemID is the key used to get the array ID from the volume
	// create parameters map
	KeySystemID = "systemID"

	// KeyMkfsFormatOption is the key used to get the file system option from the
	// volume create parameters map
	KeyMkfsFormatOption = "mkfsFormatOption"

	// KeyNasName is the key used to get the NAS name from the
	// volume create parameters map
	KeyNasName = "nasName"

	// KeyNfsACL is the key used to get the NFS ACL from the
	// volume create parameters map
	KeyNfsACL = "nfsAcls"

	// KeyFsType is the key used to get the filesystem type from the
	// volume create parameters map
	KeyFsType = "fsType"

<<<<<<< HEAD
	NFSExportLocalPath  = "/"
	NFSExportNamePrefix = "csishare-"

=======
>>>>>>> 4be7c48c
	// DefaultVolumeSizeKiB is default volume sgolang/protobuf/blob/master/ptypesize
	// to create on a scaleIO cluster when no size is given, expressed in KiB
	DefaultVolumeSizeKiB = 16 * kiBytesInGiB

	// VolSizeMultipleGiB is the volume size that VxFlexOS creates volumes as
	// a multiple of, meaning that all volume sizes are a multiple of this
	// number
	VolSizeMultipleGiB = 8

	// bytesInKiB is the number of bytes in a kibibyte
	bytesInKiB = 1024

	// kiBytesInGiB is the number of kibibytes in a gibibyte
	kiBytesInGiB = 1024 * 1024

	// bytesInGiB is the number of bytes in a gibibyte
	bytesInGiB = kiBytesInGiB * bytesInKiB

	//VolumeIDList is the list of volume IDs
	VolumeIDList = "VolumeIDList"

	removeModeOnlyMe                    = "ONLY_ME"
	sioGatewayNotFound                  = "Not found"
	sioGatewayVolumeNotFound            = "Could not find the volume"
	sioGatewayNFSExportNotFound         = "couldn't find NFS export"
	sioGatewayFilesystemNotFound        = "Could not find the filesystem"
	sioVolumeRemovalOperationInProgress = "A volume removal operation is currently in progress"
	sioGatewayVolumeNameInUse           = "Volume name already in use. Please use a different name."
	errNoMultiMap                       = "volume not enabled for mapping to multiple hosts"
	errUnknownAccessType                = "unknown access type is not Block or Mount"
	errUnknownAccessMode                = "access mode cannot be UNKNOWN"
	errNoMultiNodeWriter                = "multi-node with writer(s) only supported for block access type"
	//TRUE means "true" (comment put in for lint check)
	TRUE = "TRUE"
	//FALSE means "false" (comment put in for lint check)
	FALSE = "FALSE"

	sioReplicationGroupExists = "The Replication Consistency Group already exists"
	sioReplicationPairExists  = "A Replication Pair for the specified local volume already exists"
)

// Extra metadata field names for propagating to goscaleio and beyond.
const (
	// These are available when enabling --extra-create-metadata for the external-provisioner.
	CSIPersistentVolumeName           = "csi.storage.k8s.io/pv/name"
	CSIPersistentVolumeClaimName      = "csi.storage.k8s.io/pvc/name"
	CSIPersistentVolumeClaimNamespace = "csi.storage.k8s.io/pvc/namespace"
	// These map to the above fields in the form of HTTP header names.
	HeaderPersistentVolumeName           = "x-csi-pv-name"
	HeaderPersistentVolumeClaimName      = "x-csi-pv-claimname"
	HeaderPersistentVolumeClaimNamespace = "x-csi-pv-namespace"
	// These help identify the system used as part of a request.
	HeaderSystemIdentifier    = "x-csi-system-id"
	HeaderCSIPluginIdentifier = "x-csi-plugin-id"
)

var (
	interestingParameters = [...]string{0: "FsType", 1: KeyMkfsFormatOption, 2: KeyBandwidthLimitInKbps, 3: KeyIopsLimit}
)

func (s *service) CreateVolume(
	ctx context.Context,
	req *csi.CreateVolumeRequest) (
	*csi.CreateVolumeResponse, error) {

	params := req.GetParameters()

	systemID, err := s.getSystemIDFromParameters(params)
	if err != nil {
		return nil, err
	}

	if err := s.requireProbe(ctx, systemID); err != nil {
		return nil, err
	}

	s.logStatistics()

	cr := req.GetCapacityRange()

	// Check for filesystem type
	isNFS := false
	fsType := req.VolumeCapabilities[0].GetMount().GetFsType()
	if fsType == "nfs" {
		isNFS = true
	}

	// validate AccessibleTopology
	accessibility := req.GetAccessibilityRequirements()
	if accessibility == nil {
		Log.Printf("Received CreateVolume request without accessibility keys")
	}

	var volumeTopology []*csi.Topology
	systemSegments := map[string]string{} // topology segments matching requested system for a volume
	if accessibility != nil && len(accessibility.GetPreferred()) > 0 {
		requestedSystem := ""
		sID := ""
		system := s.systems[systemID]
		if system != nil {
			sID = system.System.ID
		}

		//We need to get name of system, in case sc was set up to use name
		sName := system.System.Name

		segments := accessibility.GetPreferred()[0].GetSegments()
		for key := range segments {
			if strings.HasPrefix(key, Name) {
				tokens := strings.Split(key, "/")
				constraint := ""
				if len(tokens) > 1 {
					constraint = tokens[1]
				}
				Log.Printf("Found topology constraint: VxFlex OS system: %s", constraint)

				// Update constraint wrt to topology specified for NFS volume
				if isNFS {
					nfsTokens := strings.Split(constraint, "-")
					nfsLabel := ""
					if len(nfsTokens) > 1 {
						constraint = nfsTokens[0]
						nfsLabel = nfsTokens[1]
						if nfsLabel != "nfs" {
							return nil, status.Errorf(codes.InvalidArgument,
								"Invalid topology requested for NFS Volume. Please validate your storage class has nfs topology.")
						}
					}
				}
				if constraint == sID || constraint == sName {
					if constraint == sID {
						requestedSystem = sID
					} else {
						requestedSystem = sName
					}
					//segment matches system ID/Name where volume will be created
					topologyKey := tokens[0] + "/" + sID
					systemSegments[topologyKey] = segments[key]
					Log.Printf("Added accessible topology segment for volume: %s, segment: %s = %s", req.GetName(),
						topologyKey, systemSegments[topologyKey])
				}
			}
		}

		// check that the required system id/name matched one of the system id/names from node topology
		if len(segments) > 0 && requestedSystem == "" {
			return nil, status.Errorf(codes.InvalidArgument,
				"Requested System %s is not accessible based on Preferred[0] accessibility data, sent by provisioner", systemID)
		}
		if len(systemSegments) > 0 {
			// add topology element containing segments matching required system to volume topology
			volumeTopology = append(volumeTopology, &csi.Topology{
				Segments: systemSegments,
			})
			Log.Printf("Accessible topology for volume: %s, segments: %#v", req.GetName(), systemSegments)
		}
	}

	if req.VolumeCapabilities[0].GetBlock() != nil {
		// We need to check if user requests raw block access from nfs and prevent that
		fsType, ok := params[KeyFsType]
		// FsType can be empty
		if ok && fsType == "nfs" {
			return nil, status.Errorf(codes.InvalidArgument, "raw block requested from NFS Volume")
		}
	}

	// fetch volume name
	name := req.GetName()
	if name == "" {
		return nil, status.Error(codes.InvalidArgument,
			"Name cannot be empty")
	}

	if len(name) > 31 {
		name = name[0:31]
		Log.Printf("Requested name %s longer than 31 character max, truncated to %s\n", req.Name, name)
		req.Name = name
	}

	nfsAcls := s.opts.NfsAcls
	var arr *ArrayConnectionData
	sysID := s.opts.defaultSystemID
	arr = s.opts.arrays[sysID]
<<<<<<< HEAD
	volName := name
=======
>>>>>>> 4be7c48c

	if isNFS {
		// fetch NAS server ID
		nasName, ok := params[KeyNasName]
		if !ok {
			return nil, status.Errorf(codes.InvalidArgument, "`%s` is a required parameter", KeyNasName)
		}
		nasServerID, err := s.getNASServerIDFromName(systemID, nasName)
<<<<<<< HEAD

=======
>>>>>>> 4be7c48c
		if err != nil {
			return nil, err
		}

		// fetch storage pool ID
		pdID := ""
		pd, ok := params[KeyProtectionDomain]
		if !ok {
			Log.Printf("Protection Domain name not provided; there could be conflicts if two storage pools share a name")
		} else {
			pdID, err = s.getProtectionDomainIDFromName(systemID, pd)
			if err != nil {
				return nil, err
			}
<<<<<<< HEAD

		}

		storagePoolName, ok := params[KeyStoragePool]
		if !ok {
			return nil, status.Errorf(codes.InvalidArgument,
				"%s is a required parameter", KeyStoragePool)
		}
		storagePoolID, err := s.getStoragePoolID(storagePoolName, systemID, pdID)
		if err != nil {
			return nil, err
		}

		// fetch NFS ACL
		if params[KeyNfsACL] != "" {
			nfsAcls = params[KeyNfsACL] // Storage class takes precedence
		} else if arr.NfsAcls != "" {
			nfsAcls = arr.NfsAcls // Secrets next
		}

=======
		}

		storagePoolName, ok := params[KeyStoragePool]
		if !ok {
			return nil, status.Errorf(codes.InvalidArgument,
				"%s is a required parameter", KeyStoragePool)
		}
		storagePoolID, err := s.getStoragePoolID(storagePoolName, systemID, pdID)
		if err != nil {
			return nil, err
		}

		// fetch NFS ACL
		if params[KeyNfsACL] != "" {
			nfsAcls = params[KeyNfsACL] // Storage class takes precedence
		} else if arr.NfsAcls != "" {
			nfsAcls = arr.NfsAcls // Secrets next
		}

>>>>>>> 4be7c48c
		// fetch volume size
		size := cr.GetRequiredBytes()

		// log all parameters used in CreateVolume call
		fields := map[string]interface{}{
			"Name":                               volName,
			"SizeInB":                            size,
			"StoragePoolID":                      storagePoolID,
			"NasServerID":                        nasServerID,
			HeaderPersistentVolumeName:           params[CSIPersistentVolumeName],
			HeaderPersistentVolumeClaimName:      params[CSIPersistentVolumeClaimName],
			HeaderPersistentVolumeClaimNamespace: params[CSIPersistentVolumeClaimNamespace],
		}
		Log.WithFields(fields).Info("Executing CreateVolume with following fields")

		volumeParam := &siotypes.FsCreate{
			Name:          volName,
			SizeTotal:     int(size),
			StoragePoolID: storagePoolID,
			NasServerID:   nasServerID,
		}

		//Idempotency check
		system, err := s.adminClients[systemID].FindSystem(systemID, "", "")
		if err != nil {
			return nil, err
		}
		existingFS, err := system.GetFileSystemByIDName("", volName)

		if existingFS != nil {
			if existingFS.SizeTotal == int(size) {
				vi := s.getCSIVolumeFromFilesystem(existingFS, systemID)
<<<<<<< HEAD
				vi.VolumeContext[KeyNasName] = nasName
				vi.VolumeContext[KeyNfsACL] = nfsAcls
				vi.VolumeContext[KeyFsType] = fsType
				nfsTopology := s.GetNfsTopology(systemID)
				vi.AccessibleTopology = nfsTopology
=======
				vi.AccessibleTopology = volumeTopology
>>>>>>> 4be7c48c
				csiResp := &csi.CreateVolumeResponse{
					Volume: vi,
				}
				Log.Info("Volume exists in the requested state with same size")
				return csiResp, nil
			}
			Log.Info("'Volume name' already exists and size is different")
			return nil, status.Error(codes.AlreadyExists, "'Volume name' already exists and size is different.")
		}
		Log.Debug("Volume does not exist, proceeding to create new volume")
		fsResp, err := system.CreateFileSystem(volumeParam)
		if err != nil {
			Log.Debugf("Create volume response error:%v", err)
			return nil, status.Errorf(codes.Unknown, "Create Volume %s failed with error: %v", volName, err)
		}

		newFs, err := system.GetFileSystemByIDName(fsResp.ID, "")
		if err != nil {
			Log.Debugf("Find Volume response: %v Error: %v", newFs, err)
		}
		if newFs != nil {
			vi := s.getCSIVolumeFromFilesystem(newFs, systemID)
			vi.VolumeContext[KeyNasName] = nasName
			vi.VolumeContext[KeyNfsACL] = nfsAcls
			vi.VolumeContext[KeyFsType] = fsType
			nfsTopology := s.GetNfsTopology(systemID)
			vi.AccessibleTopology = nfsTopology
			csiResp := &csi.CreateVolumeResponse{
				Volume: vi,
			}
			return csiResp, nil
		}
	} else {
		size, err := validateVolSize(cr)
		if err != nil {
			return nil, err
		}

		params = mergeStringMaps(params, req.GetSecrets())

		// We require the storagePool name for creation
		sp, ok := params[KeyStoragePool]
		if !ok {
			return nil, status.Errorf(codes.InvalidArgument,
				"%s is a required parameter", KeyStoragePool)
		}

		pdID := ""
		pd, ok := params[KeyProtectionDomain]
		if !ok {
			Log.Printf("Protection Domain name not provided; there could be conflicts if two storage pools share a name")
		} else {
			pdID, err = s.getProtectionDomainIDFromName(systemID, pd)
			if err != nil {
				return nil, err
			}
		}

		volType := s.getVolProvisionType(params) // Thick or Thin

		contentSource := req.GetVolumeContentSource()
		if contentSource != nil {
			volumeSource := contentSource.GetVolume()
			if volumeSource != nil {
				Log.Printf("volume %s specified as volume content source", volumeSource.VolumeId)
				return s.Clone(req, volumeSource, name, size, sp)
			}
			snapshotSource := contentSource.GetSnapshot()
			if snapshotSource != nil {
				Log.Printf("snapshot %s specified as volume content source", snapshotSource.SnapshotId)
				return s.createVolumeFromSnapshot(req, snapshotSource, name, size, sp)
			}
		}

		// TODO handle Access mode in volume capability

		fields := map[string]interface{}{
			"name":                               name,
			"sizeInKiB":                          size,
			"storagePool":                        sp,
			"volType":                            volType,
			HeaderPersistentVolumeName:           params[CSIPersistentVolumeName],
			HeaderPersistentVolumeClaimName:      params[CSIPersistentVolumeClaimName],
			HeaderPersistentVolumeClaimNamespace: params[CSIPersistentVolumeClaimNamespace],
		}

		Log.WithFields(fields).Info("Executing CreateVolume with following fields")

		volumeParam := &siotypes.VolumeParam{
			Name:           name,
			VolumeSizeInKb: fmt.Sprintf("%d", size),
			VolumeType:     volType,
		}

		// If the VolumeParam has a MetaData method, set the values accordingly.
		if t, ok := interface{}(volumeParam).(interface {
			MetaData() http.Header
		}); ok {
			t.MetaData().Set(HeaderPersistentVolumeName, params[CSIPersistentVolumeName])
			t.MetaData().Set(HeaderPersistentVolumeClaimName, params[CSIPersistentVolumeClaimName])
			t.MetaData().Set(HeaderPersistentVolumeClaimNamespace, params[CSIPersistentVolumeClaimNamespace])
			t.MetaData().Set(HeaderCSIPluginIdentifier, Name)
			t.MetaData().Set(HeaderSystemIdentifier, systemID)
		} else {
			Log.Println("warning: goscaleio.VolumeParam: no MetaData method exists, consider updating goscaleio library.")
		}

		createResp, err := s.adminClients[systemID].CreateVolume(volumeParam, sp, pdID)
		if err != nil {
			// handle case where volume already exists
			if !strings.EqualFold(err.Error(), sioGatewayVolumeNameInUse) {
				Log.Printf("error creating volume: %s pool %s error: %s", name, sp, err.Error())
				return nil, status.Errorf(codes.Internal,
					"error when creating volume %s storagepool %s: %s", name, sp, err.Error())
			}
		}

		var id string
		if createResp == nil {
			// volume already exists, look it up by name
			id, err = s.adminClients[systemID].FindVolumeID(name)
			if err != nil {
				return nil, status.Errorf(codes.Internal, err.Error())
			}
		} else {
			id = createResp.ID
		}

		vol, err := s.getVolByID(id, systemID)
		if err != nil {
			return nil, status.Errorf(codes.Unavailable,
				"error retrieving volume details: %s", err.Error())
		}
		vi := s.getCSIVolume(vol, systemID)
		vi.AccessibleTopology = volumeTopology

		// since the volume could have already exists, double check that the
		// volume has the expected parameters
		spID, err := s.getStoragePoolID(sp, systemID, pdID)
		if err != nil {
			return nil, status.Errorf(codes.Unavailable,
				"volume exists, but could not verify parameters: %s",
				err.Error())
		}
		if vol.StoragePoolID != spID {
			return nil, status.Errorf(codes.AlreadyExists,
				"volume exists in %s, but in different storage pool than requested %s", vol.StoragePoolID, spID)
		}

		if (vi.CapacityBytes / bytesInKiB) != size {
			return nil, status.Errorf(codes.AlreadyExists,
				"volume exists, but at different size than requested")
		}
		copyInterestingParameters(req.GetParameters(), vi.VolumeContext)

		Log.Printf("volume %s (%s) created %s\n", vi.VolumeContext["Name"], vi.VolumeId, vi.VolumeContext["CreationTime"])

		vi.VolumeContext[KeyFsType] = fsType
		csiResp := &csi.CreateVolumeResponse{
			Volume: vi,
		}
		s.clearCache()

		volumeID := getVolumeIDFromCsiVolumeID(vi.VolumeId)
		vol, err = s.getVolByID(volumeID, systemID)

		counter := 0

		for err != nil && counter < 100 {
			time.Sleep(3 * time.Millisecond)
			vol, err = s.getVolByID(volumeID, systemID)
			counter = counter + 1
		}
		return csiResp, err
	}
	//return csiResp, err
	return nil, status.Errorf(codes.NotFound, "Volume/Filesystem not found after create. %v", err)
}

// Copies the interesting parameters to the output map.
func copyInterestingParameters(parameters, out map[string]string) {
	for _, str := range interestingParameters {
		if parameters[str] != "" {
			out[str] = parameters[str]
		}
	}
}

// getSystemIDFromParameters gets the systemID from the given params, if not found get the default
// array
func (s *service) getSystemIDFromParameters(params map[string]string) (string, error) {
	if params == nil {
		return "", status.Errorf(codes.FailedPrecondition, "params map is nil")
	}

	systemID := ""
	for key, value := range params {
		if strings.EqualFold(key, KeySystemID) {
			systemID = value
			break
		}
	}

	// systemID not found in storage class params, use the default array
	if systemID == "" {
		if s.opts.defaultSystemID != "" {
			systemID = s.opts.defaultSystemID
		} else if len(s.opts.arrays) == 1 {
			for id := range s.opts.arrays { // use the only provided array
				systemID = id
			}
		} else {
			return "", status.Errorf(codes.FailedPrecondition, "No system ID is found in parameters or as default")
		}
	}
	Log.Printf("getSystemIDFromParameters system %s", systemID)

	// if name set for array.SystemID use id instead
	// names can change , id will remain unique
	if id, ok := s.connectedSystemNameToID[systemID]; ok {
		systemID = id
	}
	Log.Printf("Use systemID as %s", systemID)
	return systemID, nil
}

// Create a volume (which is actually a snapshot) from an existing snapshot.
// The snapshotSource gives the SnapshotId which is the volume to be replicated.
func (s *service) createVolumeFromSnapshot(req *csi.CreateVolumeRequest,
	snapshotSource *csi.VolumeContentSource_SnapshotSource,
	name string, sizeInKbytes int64, storagePool string) (*csi.CreateVolumeResponse, error) {

	// get systemID from snapshot source CSI id
	systemID := s.getSystemIDFromCsiVolumeID(snapshotSource.SnapshotId)
	if systemID == "" {
		// use default system
		systemID = s.opts.defaultSystemID
	}
	if systemID == "" {
		return nil, status.Error(codes.InvalidArgument,
			"systemID is not found in snapshot source id and there is no default system")
	}

	// Look up the snapshot
	snapID := getVolumeIDFromCsiVolumeID(snapshotSource.SnapshotId)
	srcVol, err := s.getVolByID(snapID, systemID)
	if err != nil {
		if err != nil {
			return nil, status.Errorf(codes.NotFound, "Snapshot not found: %s", snapshotSource.SnapshotId)
		}
	}
	// Validate the size is the same.
	if int64(srcVol.SizeInKb) != sizeInKbytes {
		return nil, status.Errorf(codes.InvalidArgument,
			"Snapshot %s has incompatible size %d kbytes with requested %d kbytes",
			snapshotSource.SnapshotId, srcVol.SizeInKb, sizeInKbytes)
	}

	adminClient := s.adminClients[systemID]
	system := s.systems[systemID]

	// Validate the storagePool is the same.
	snapStoragePool := s.getStoragePoolNameFromID(systemID, srcVol.StoragePoolID)
	if snapStoragePool != storagePool {
		return nil, status.Errorf(codes.InvalidArgument,
			"Snapshot storage pool %s is different than the requested storage pool %s", snapStoragePool, storagePool)
	}

	// Check for idempotent request
	existingVols, err := adminClient.GetVolume("", "", "", name, false)
	noVolErrString1 := "Error: problem finding volume: Volume not found"
	noVolErrString2 := "Error: problem finding volume: Could not find the volume"
	if (err != nil) && !(strings.Contains(err.Error(), noVolErrString1) || strings.Contains(err.Error(), noVolErrString2)) {
		Log.Printf("[createVolumeFromSnapshot] Idempotency check: GetVolume returned error: %s", err.Error())
		return nil, status.Errorf(codes.Internal, "Failed to create vol from snap -- GetVolume returned unexpected error: %s", err.Error())
	}

	for _, vol := range existingVols {
		if vol.Name == name && vol.StoragePoolID == srcVol.StoragePoolID {
			Log.Printf("Requested volume %s already exists", name)
			csiVolume := s.getCSIVolume(vol, systemID)
			csiVolume.ContentSource = req.GetVolumeContentSource()
			copyInterestingParameters(req.GetParameters(), csiVolume.VolumeContext)
			Log.Printf("Requested volume (from snap) already exists %s (%s) storage pool %s",
				csiVolume.VolumeContext["Name"], csiVolume.VolumeId, csiVolume.VolumeContext["StoragePoolName"])
			return &csi.CreateVolumeResponse{Volume: csiVolume}, nil
		}
	}

	// Snapshot the source snapshot
	snapshotDefs := make([]*siotypes.SnapshotDef, 0)
	snapDef := &siotypes.SnapshotDef{VolumeID: snapID, SnapshotName: name}
	snapshotDefs = append(snapshotDefs, snapDef)
	snapParam := &siotypes.SnapshotVolumesParam{SnapshotDefs: snapshotDefs}

	// Create snapshot
	snapResponse, err := system.CreateSnapshotConsistencyGroup(snapParam)
	if err != nil {
		return nil, status.Errorf(codes.Internal, "Failed to create snapshot: %s", err.Error())
	}
	if len(snapResponse.VolumeIDList) != 1 {
		return nil, status.Errorf(codes.Internal, "Expected volume ID to be returned but it was not")
	}

	// Retrieve created destination volume
	dstID := snapResponse.VolumeIDList[0]
	dstVol, err := s.getVolByID(dstID, systemID)
	if err != nil {
		return nil, status.Errorf(codes.Internal, "Could not retrieve created volume: %s", dstID)
	}
	// Create a volume response and return it
	s.clearCache()
	csiVolume := s.getCSIVolume(dstVol, systemID)
	csiVolume.ContentSource = req.GetVolumeContentSource()
	copyInterestingParameters(req.GetParameters(), csiVolume.VolumeContext)

	Log.Printf("Volume (from snap) %s (%s) storage pool %s",
		csiVolume.VolumeContext["Name"], csiVolume.VolumeId, csiVolume.VolumeContext["StoragePoolName"])
	return &csi.CreateVolumeResponse{Volume: csiVolume}, nil
}

func (s *service) clearCache() {
	s.volCacheRWL.Lock()
	defer s.volCacheRWL.Unlock()
	s.volCache = make([]*siotypes.Volume, 0)
	s.snapCacheRWL.Lock()
	defer s.snapCacheRWL.Unlock()
	s.snapCache = make([]*siotypes.Volume, 0)
}

// validateVolSize uses the CapacityRange range params to determine what size
// volume to create, and returns an error if volume size would be greater than
// the given limit. Returned size is in KiB
func validateVolSize(cr *csi.CapacityRange) (int64, error) {

	minSize := cr.GetRequiredBytes()
	maxSize := cr.GetLimitBytes()
	if minSize < 0 || maxSize < 0 {
		return 0, status.Errorf(
			codes.OutOfRange,
			"bad capacity: volume size bytes %d and limit size bytes: %d must not be negative", minSize, maxSize)
	}

	if minSize == 0 {
		minSize = DefaultVolumeSizeKiB
	} else {
		minSize = minSize / bytesInKiB
	}

	var (
		sizeGiB int64
		sizeKiB int64
		sizeB   int64
	)
	// VxFlexOS creates volumes in multiples of 8GiB, rounding up.
	// Determine what actual size of volume will be, and check that
	// we do not exceed maxSize
	sizeGiB = minSize / kiBytesInGiB
	// if the requested size was less than 1GB, set the request to 1GB
	// so it can be rounded to a 8GiB boundary correctly
	if sizeGiB == 0 {
		sizeGiB = 1
	}
	mod := sizeGiB % VolSizeMultipleGiB
	if mod > 0 {
		sizeGiB = sizeGiB - mod + VolSizeMultipleGiB
	}
	sizeB = sizeGiB * bytesInGiB
	if maxSize != 0 {
		if sizeB > maxSize {
			return 0, status.Errorf(
				codes.OutOfRange,
				"bad capacity: volume size %d > limit_bytes: %d", sizeB, maxSize)
		}
	}

	sizeKiB = sizeGiB * kiBytesInGiB
	return sizeKiB, nil
}

func (s *service) DeleteVolume(
	ctx context.Context,
	req *csi.DeleteVolumeRequest) (
	*csi.DeleteVolumeResponse, error) {

	csiVolID := req.GetVolumeId()
	if csiVolID == "" {
		return nil, status.Error(codes.InvalidArgument,
			"volume ID is required")
	}
	//ensure no ambiguity if legacy vol
	err := s.checkVolumesMap(csiVolID)
	if err != nil {
		return nil, status.Errorf(codes.Internal,
			"checkVolumesMap for id: %s failed : %s", csiVolID, err.Error())

	}

	// get systemID from req
	systemID := s.getSystemIDFromCsiVolumeID(csiVolID)
	if systemID == "" {
		// use default system
		systemID = s.opts.defaultSystemID
	}

	if systemID == "" {
		return nil, status.Error(codes.InvalidArgument,
			"systemID is not found in the request and there is no default system")
	}

	if err := s.requireProbe(ctx, systemID); err != nil {
		return nil, err
	}

	s.logStatistics()

	volID := getVolumeIDFromCsiVolumeID(csiVolID)
	vol, err := s.getVolByID(volID, systemID)

	if err != nil {
		if strings.EqualFold(err.Error(), sioGatewayVolumeNotFound) {
			Log.WithFields(logrus.Fields{"id": csiVolID}).Debug("volume is already deleted", csiVolID)
			return &csi.DeleteVolumeResponse{}, nil
		}
		if strings.Contains(err.Error(), sioVolumeRemovalOperationInProgress) {
			Log.WithFields(logrus.Fields{"id": csiVolID}).Debug("volume is currently being deleted", csiVolID)
			return &csi.DeleteVolumeResponse{}, nil
		}

		if strings.Contains(err.Error(), "must be a hexadecimal number") {

			Log.WithFields(logrus.Fields{"id": csiVolID}).Debug("volume id must be a hexadecimal number", csiVolID)
			return &csi.DeleteVolumeResponse{}, nil

		}

		return nil, status.Errorf(codes.Internal,
			"failure checking volume status before deletion: %s",
			err.Error())
	}

	if len(vol.MappedSdcInfo) > 0 {
		// Volume is in use
		return nil, status.Errorf(codes.FailedPrecondition,
			"volume in use by %s", vol.MappedSdcInfo[0].SdcID)
	}

	// If volume is marked for replication, remove the replication pair first.
	if vol.VolumeReplicationState != "UnmarkedForReplication" {
		Log.Printf("[DeleteVolume] - vol: %+v", vol)
		pair, err := s.removeVolumeFromReplicationPair(systemID, volID)
		if err != nil {
			return nil, status.Errorf(codes.Internal,
				"error removing replication pair: %s", err.Error())
		}
		Log.Printf("[DeleteVolume] - Removed Pair: %+v", pair)
	}

	Log.WithFields(logrus.Fields{"name": vol.Name, "id": csiVolID}).Info("Deleting volume")
	tgtVol := goscaleio.NewVolume(s.adminClients[systemID])
	tgtVol.Volume = vol
	err = tgtVol.RemoveVolume(removeModeOnlyMe)
	if err != nil {
		return nil, status.Errorf(codes.Internal,
			"error removing volume: %s", err.Error())
	}

	vol, err = s.getVolByID(volID, systemID)
	counter := 0

	for err != nil && strings.Contains(err.Error(), sioVolumeRemovalOperationInProgress) && counter < 100 {
		time.Sleep(3 * time.Millisecond)
		vol, err = s.getVolByID(volID, systemID)
		counter = counter + 1
	}

	s.clearCache()

	if err != nil && !strings.Contains(err.Error(), "Could not find the volume") {
		return nil, err
	}

	return &csi.DeleteVolumeResponse{}, nil
}

func (s *service) ControllerPublishVolume(
	ctx context.Context,
	req *csi.ControllerPublishVolumeRequest) (
	*csi.ControllerPublishVolumeResponse, error) {

	volumeContext := req.GetVolumeContext()
	if volumeContext != nil {
		Log.Printf("VolumeContext:")
		for key, value := range volumeContext {
			Log.Printf("    [%s]=%s", key, value)
		}
	}

	// create publish context
	publishContext := make(map[string]string)
	publishContext[KeyNasName] = volumeContext[KeyNasName]
	publishContext[KeyNfsACL] = volumeContext[KeyNfsACL]

	csiVolID := req.GetVolumeId()
	publishContext["volumeContextId"] = csiVolID

	if csiVolID == "" {
		return nil, status.Error(codes.InvalidArgument,
			"volume ID is required")
	}

	// get systemID from req
	systemID := s.getSystemIDFromCsiVolumeID(csiVolID)
	if systemID == "" {
		// use default system
		systemID = s.opts.defaultSystemID
	}
	if systemID == "" {
		return nil, status.Error(codes.InvalidArgument,
			"systemID is not found in the request and there is no default system")
	}

	if err := s.requireProbe(ctx, systemID); err != nil {
		return nil, err
	}
	adminClient := s.adminClients[systemID]

	s.logStatistics()

	//ensure no ambiguity if legacy vol
	err := s.checkVolumesMap(csiVolID)
	if err != nil {
		return nil, status.Errorf(codes.Internal,
			"checkVolumesMap for id: %s failed : %s", csiVolID, err.Error())

	}

	nodeID := req.GetNodeId()
	if nodeID == "" {
		return nil, status.Error(codes.InvalidArgument,
			"node ID is required")
	}

	// Check for NFS protocol
	fsType := volumeContext[KeyFsType]
	isNFS := false
	if fsType == "nfs" {
		isNFS = true
	}
	if isNFS {
		fsID := getFilesystemIDFromCsiVolumeID(csiVolID)
		fs, err := s.getFilesystemByID(fsID, systemID)
		if err != nil {
<<<<<<< HEAD
			if strings.EqualFold(err.Error(), sioGatewayFilesystemNotFound) || strings.Contains(err.Error(), "must be a hexadecimal number") {
				return nil, status.Error(codes.NotFound,
					"filesystem not found")
			}
			return nil, status.Errorf(codes.Internal,
				"failure checking filesystem status before controller publish: %s",
				err.Error())
		}

		sdcIP, err := s.getSDCIP(nodeID, systemID)
		if err != nil {
			return nil, status.Errorf(codes.NotFound, err.Error())
		}

		publishContext["host"] = sdcIP

		fsc := req.GetVolumeCapability()
		if fsc == nil {
			return nil, status.Error(codes.InvalidArgument,
				"volume capability is required")
		}

		am := fsc.GetAccessMode()
		if am == nil {
			return nil, status.Error(codes.InvalidArgument,
				"access mode is required")
		}
		if am.Mode == csi.VolumeCapability_AccessMode_UNKNOWN {
			return nil, status.Error(codes.InvalidArgument,
				errUnknownAccessMode)
		}
		//Export for NFS
		resp, err := s.exportFilesystem(ctx, req, adminClient, fs, sdcIP, nodeID, publishContext, am)
		return resp, err
	} else {
		volID := getVolumeIDFromCsiVolumeID(csiVolID)
		vol, err := s.getVolByID(volID, systemID)

		if err != nil {
			if strings.EqualFold(err.Error(), sioGatewayVolumeNotFound) || strings.Contains(err.Error(), "must be a hexadecimal number") {
				return nil, status.Error(codes.NotFound,
					"volume not found")
			}
			return nil, status.Errorf(codes.Internal,
				"failure checking volume status before controller publish: %s",
				err.Error())
		}

		sdcID, err := s.getSDCID(nodeID, systemID)
		if err != nil {
			return nil, status.Errorf(codes.NotFound, err.Error())
		}

		vc := req.GetVolumeCapability()
		if vc == nil {
			return nil, status.Error(codes.InvalidArgument,
				"volume capability is required")
		}

		am := vc.GetAccessMode()
		if am == nil {
			return nil, status.Error(codes.InvalidArgument,
				"access mode is required")
		}

		if am.Mode == csi.VolumeCapability_AccessMode_UNKNOWN {
			return nil, status.Error(codes.InvalidArgument,
				errUnknownAccessMode)
		}
		// Check if volume is published to any node already
		allowMultipleMappings := "FALSE"
		vcs := []*csi.VolumeCapability{req.GetVolumeCapability()}
		isBlock := accTypeIsBlock(vcs)

		if len(vol.MappedSdcInfo) > 0 {
			for _, sdc := range vol.MappedSdcInfo {
				if sdc.SdcID == sdcID {
					// TODO check if published volume is compatible with this request
					// volume already mapped
					Log.Debug("volume already mapped")

					// check for QoS limits of mapped volume
					bandwidthLimit := volumeContext[KeyBandwidthLimitInKbps]
					iopsLimit := volumeContext[KeyIopsLimit]
					// validate requested QoS parameters
					if err := validateQoSParameters(bandwidthLimit, iopsLimit, vol.Name); err != nil {
						return nil, err
					}

					// check if volume QoS is same as requested QoS settings
					if len(bandwidthLimit) > 0 && strconv.Itoa(sdc.LimitBwInMbps*1024) != bandwidthLimit {
						return nil, status.Errorf(codes.InvalidArgument,
							"volume %s already published with bandwidth limit: %d, but does not match the requested bandwidth limit: %s", vol.Name, sdc.LimitBwInMbps*1024, bandwidthLimit)
					} else if len(iopsLimit) > 0 && strconv.Itoa(sdc.LimitIops) != iopsLimit {
						return nil, status.Errorf(codes.InvalidArgument,
							"volume %s already published with IOPS limit: %d, but does not match the requested IOPS limits: %s", vol.Name, sdc.LimitIops, iopsLimit)
					}

					return &csi.ControllerPublishVolumeResponse{}, nil
				}
			}

			// If volume has SINGLE_NODE cap, go no farther
			switch am.Mode {
			case csi.VolumeCapability_AccessMode_SINGLE_NODE_WRITER,
				csi.VolumeCapability_AccessMode_SINGLE_NODE_MULTI_WRITER,
				csi.VolumeCapability_AccessMode_SINGLE_NODE_SINGLE_WRITER,
				csi.VolumeCapability_AccessMode_SINGLE_NODE_READER_ONLY:
				return nil, status.Errorf(codes.FailedPrecondition,
					"volume already published to SDC id: %s", vol.MappedSdcInfo[0].SdcID)
			}

			// All remaining cases are MULTI_NODE:
			// This original code precludes block multi-writers,
			// and is based on a faulty test that the Volume MappingToAllSdcsEnabled
			// attribute must be set to allow multiple writers, which is not true.
			// The proper way to control multiple mappings is with the allowMultipleMappings
			// attribute passed in the MapVolumeSdcParameter. Unfortunately you cannot
			// read this parameter back.

			allowMultipleMappings, err = shouldAllowMultipleMappings(isBlock, am)
			if err != nil {
				return nil, status.Errorf(codes.InvalidArgument, err.Error())
			}

			if err := validateAccessType(am, isBlock); err != nil {
				return nil, err
			}
		} else {
			allowMultipleMappings, err = shouldAllowMultipleMappings(isBlock, am)
			if err != nil {
				return nil, status.Errorf(codes.InvalidArgument, err.Error())
			}
		}

		mapVolumeSdcParam := &siotypes.MapVolumeSdcParam{
			SdcID:                 sdcID,
			AllowMultipleMappings: allowMultipleMappings,
			AllSdcs:               "",
		}
=======
			if strings.EqualFold(err.Error(), sioGatewayVolumeNotFound) || strings.Contains(err.Error(), "must be a hexadecimal number") {
				return nil, status.Error(codes.NotFound,
					"volume not found")
			}
			return nil, status.Errorf(codes.Internal,
				"failure checking volume status before controller publish: %s",
				err.Error())
		}

		fsc := req.GetVolumeCapability()
		if fsc == nil {
			return nil, status.Error(codes.InvalidArgument,
				"volume capability is required")
		}

		am := fsc.GetAccessMode()
		if am == nil {
			return nil, status.Error(codes.InvalidArgument,
				"access mode is required")
		}
		if am.Mode == csi.VolumeCapability_AccessMode_UNKNOWN {
			return nil, status.Error(codes.InvalidArgument,
				errUnknownAccessMode)
		}
		//Export for NFS
		resp, err := s.exportFilesystem(ctx, req, adminClient, fs, nodeID)
		return resp, err
	} else {
		volID := getVolumeIDFromCsiVolumeID(csiVolID)
		vol, err := s.getVolByID(volID, systemID)

		if err != nil {
			if strings.EqualFold(err.Error(), sioGatewayVolumeNotFound) || strings.Contains(err.Error(), "must be a hexadecimal number") {
				return nil, status.Error(codes.NotFound,
					"volume not found")
			}
			return nil, status.Errorf(codes.Internal,
				"failure checking volume status before controller publish: %s",
				err.Error())
		}

		sdcID, err := s.getSDCID(nodeID, systemID)
		if err != nil {
			return nil, status.Errorf(codes.NotFound, err.Error())
		}

		vc := req.GetVolumeCapability()
		if vc == nil {
			return nil, status.Error(codes.InvalidArgument,
				"volume capability is required")
		}

		am := vc.GetAccessMode()
		if am == nil {
			return nil, status.Error(codes.InvalidArgument,
				"access mode is required")
		}

		if am.Mode == csi.VolumeCapability_AccessMode_UNKNOWN {
			return nil, status.Error(codes.InvalidArgument,
				errUnknownAccessMode)
		}
		// Check if volume is published to any node already
		allowMultipleMappings := "FALSE"
		vcs := []*csi.VolumeCapability{req.GetVolumeCapability()}
		isBlock := accTypeIsBlock(vcs)

		if len(vol.MappedSdcInfo) > 0 {
			for _, sdc := range vol.MappedSdcInfo {
				if sdc.SdcID == sdcID {
					// TODO check if published volume is compatible with this request
					// volume already mapped
					Log.Debug("volume already mapped")

					// check for QoS limits of mapped volume
					bandwidthLimit := volumeContext[KeyBandwidthLimitInKbps]
					iopsLimit := volumeContext[KeyIopsLimit]
					// validate requested QoS parameters
					if err := validateQoSParameters(bandwidthLimit, iopsLimit, vol.Name); err != nil {
						return nil, err
					}

					// check if volume QoS is same as requested QoS settings
					if len(bandwidthLimit) > 0 && strconv.Itoa(sdc.LimitBwInMbps*1024) != bandwidthLimit {
						return nil, status.Errorf(codes.InvalidArgument,
							"volume %s already published with bandwidth limit: %d, but does not match the requested bandwidth limit: %s", vol.Name, sdc.LimitBwInMbps*1024, bandwidthLimit)
					} else if len(iopsLimit) > 0 && strconv.Itoa(sdc.LimitIops) != iopsLimit {
						return nil, status.Errorf(codes.InvalidArgument,
							"volume %s already published with IOPS limit: %d, but does not match the requested IOPS limits: %s", vol.Name, sdc.LimitIops, iopsLimit)
					}

					return &csi.ControllerPublishVolumeResponse{}, nil
				}
			}

			// If volume has SINGLE_NODE cap, go no farther
			switch am.Mode {
			case csi.VolumeCapability_AccessMode_SINGLE_NODE_WRITER,
				csi.VolumeCapability_AccessMode_SINGLE_NODE_MULTI_WRITER,
				csi.VolumeCapability_AccessMode_SINGLE_NODE_SINGLE_WRITER,
				csi.VolumeCapability_AccessMode_SINGLE_NODE_READER_ONLY:
				return nil, status.Errorf(codes.FailedPrecondition,
					"volume already published to SDC id: %s", vol.MappedSdcInfo[0].SdcID)
			}

			// All remaining cases are MULTI_NODE:
			// This original code precludes block multi-writers,
			// and is based on a faulty test that the Volume MappingToAllSdcsEnabled
			// attribute must be set to allow multiple writers, which is not true.
			// The proper way to control multiple mappings is with the allowMultipleMappings
			// attribute passed in the MapVolumeSdcParameter. Unfortunately you cannot
			// read this parameter back.

			allowMultipleMappings, err = shouldAllowMultipleMappings(isBlock, am)
			if err != nil {
				return nil, status.Errorf(codes.InvalidArgument, err.Error())
			}

			if err := validateAccessType(am, isBlock); err != nil {
				return nil, err
			}
		} else {
			allowMultipleMappings, err = shouldAllowMultipleMappings(isBlock, am)
			if err != nil {
				return nil, status.Errorf(codes.InvalidArgument, err.Error())
			}
		}

		mapVolumeSdcParam := &siotypes.MapVolumeSdcParam{
			SdcID:                 sdcID,
			AllowMultipleMappings: allowMultipleMappings,
			AllSdcs:               "",
		}
>>>>>>> 4be7c48c

		targetVolume := goscaleio.NewVolume(adminClient)
		targetVolume.Volume = &siotypes.Volume{ID: vol.ID}

		err = targetVolume.MapVolumeSdc(mapVolumeSdcParam)
		if err != nil {
			return nil, status.Errorf(codes.Internal,
				"error mapping volume to node: %s", err.Error())
		}

		bandwidthLimit := volumeContext[KeyBandwidthLimitInKbps]
		iopsLimit := volumeContext[KeyIopsLimit]

		// validate requested QoS parameters
		if err := validateQoSParameters(bandwidthLimit, iopsLimit, vol.Name); err != nil {
			return nil, err
		}
		// check for atleast one of the QoS params should exist in storage class
		if len(bandwidthLimit) > 0 || len(iopsLimit) > 0 {
			if err = s.setQoSParameters(ctx, systemID, sdcID, bandwidthLimit, iopsLimit, vol.Name, csiVolID, nodeID); err != nil {
				return nil, err
			}
		}
	}

	return &csi.ControllerPublishVolumeResponse{}, nil
}

// validate the requested QoS parameters.
func validateQoSParameters(bandwidthLimit string, iopsLimit string, volumeName string) error {
	if len(bandwidthLimit) > 0 {
		_, err := strconv.ParseInt(bandwidthLimit, 10, 64)
		if err != nil {
			return status.Errorf(codes.InvalidArgument, "requested Bandwidth limit: %s is not numeric for volume %s, error: %s", bandwidthLimit, volumeName, err.Error())
		}
	}

	if len(iopsLimit) > 0 {
		_, err := strconv.ParseInt(iopsLimit, 10, 64)
		if err != nil {
			return status.Errorf(codes.InvalidArgument, "requested IOPS limit: %s is not numeric for volume %s, error: %s", iopsLimit, volumeName, err.Error())
		}
	}

	return nil
}

// setQoSParameters to set QoS parameters
func (s *service) setQoSParameters(
	ctx context.Context,
	systemID string, sdcID string, bandwidthLimit string,
	iopsLimit string, volumeName string, csiVolID string,
	nodeID string) error {

	Log.Infof("Setting QoS limits for volume %s, mapped to SDC %s", volumeName, sdcID)
	adminClient := s.adminClients[systemID]
	tgtVol := goscaleio.NewVolume(adminClient)
	volID := getVolumeIDFromCsiVolumeID(csiVolID)
	vol, err := s.getVolByID(volID, systemID)
	if err != nil {
		return status.Errorf(codes.NotFound, "volume %s was not found", volID)
	}
	tgtVol.Volume = vol
	settings := siotypes.SetMappedSdcLimitsParam{
		SdcID:                sdcID,
		BandwidthLimitInKbps: bandwidthLimit,
		IopsLimit:            iopsLimit,
	}
	err = tgtVol.SetMappedSdcLimits(&settings)
	if err != nil {
		// unpublish the volume
		Log.Errorf("unpublishing volume since error in setting QoS parameters for volume: %s, error: %s", volumeName, err.Error())

		_, newErr := s.ControllerUnpublishVolume(ctx, &csi.ControllerUnpublishVolumeRequest{
			VolumeId: csiVolID,
			NodeId:   nodeID,
		})
		if newErr != nil {
			return status.Errorf(codes.Internal,
				"controller unpublish failed, error: %s", newErr.Error())
		}
		return status.Errorf(codes.Internal,
			"error setting QoS parameters, error: %s", err.Error())
	}
	return nil
}

// Determine when the multiple mappings flag should be set when calling MapVolumeSdc
func shouldAllowMultipleMappings(isBlock bool, accessMode *csi.VolumeCapability_AccessMode) (string, error) {
	switch accessMode.Mode {
	case csi.VolumeCapability_AccessMode_MULTI_NODE_READER_ONLY:
		return TRUE, nil
	case csi.VolumeCapability_AccessMode_MULTI_NODE_MULTI_WRITER:
		if isBlock {
			return TRUE, nil
		}
		return FALSE, errors.New("Mount multinode multi-writer not allowed")
	case csi.VolumeCapability_AccessMode_MULTI_NODE_SINGLE_WRITER:
		return FALSE, errors.New("Multinode single writer not supported")
	default:
		return FALSE, nil
	}
}

func validateAccessType(
	am *csi.VolumeCapability_AccessMode,
	isBlock bool) error {

	if isBlock {
		switch am.Mode {
		case csi.VolumeCapability_AccessMode_SINGLE_NODE_WRITER,
			csi.VolumeCapability_AccessMode_SINGLE_NODE_MULTI_WRITER,
			csi.VolumeCapability_AccessMode_SINGLE_NODE_SINGLE_WRITER,
			csi.VolumeCapability_AccessMode_MULTI_NODE_MULTI_WRITER:
			return nil
		default:
			return status.Errorf(codes.InvalidArgument,
				"Access mode: %v not compatible with access type", am.Mode)
		}
	} else {
		switch am.Mode {
		case csi.VolumeCapability_AccessMode_SINGLE_NODE_WRITER,
			csi.VolumeCapability_AccessMode_SINGLE_NODE_MULTI_WRITER,
			csi.VolumeCapability_AccessMode_SINGLE_NODE_SINGLE_WRITER,
			csi.VolumeCapability_AccessMode_SINGLE_NODE_READER_ONLY,
			csi.VolumeCapability_AccessMode_MULTI_NODE_READER_ONLY:
			return nil
		default:
			return status.Errorf(codes.InvalidArgument,
				"Access mode: %v not compatible with access type", am.Mode)
		}
	}
}

func (s *service) ControllerUnpublishVolume(
	ctx context.Context,
	req *csi.ControllerUnpublishVolumeRequest) (
	*csi.ControllerUnpublishVolumeResponse, error) {

	// get systemID from req
	systemID := s.getSystemIDFromCsiVolumeID(req.GetVolumeId())
	if systemID == "" {
		// use default system
		systemID = s.opts.defaultSystemID
	}

	if systemID == "" {
		return nil, status.Error(codes.InvalidArgument,
			"systemID is not found in the request and there is no default system")
	}

	if err := s.requireProbe(ctx, systemID); err != nil {
		return nil, err
	}

	s.logStatistics()

	csiVolID := req.GetVolumeId()
	if csiVolID == "" {
		return nil, status.Error(codes.InvalidArgument,
			"volume ID is required")
	}
	//ensure no ambiguity if legacy vol
	err := s.checkVolumesMap(csiVolID)
	if err != nil {
		return nil, status.Errorf(codes.Internal,
			"checkVolumesMap for id: %s failed : %s", csiVolID, err.Error())

	}

	volID := getVolumeIDFromCsiVolumeID(csiVolID)
	vol, err := s.getVolByID(volID, systemID)

	if err != nil {
		if strings.EqualFold(err.Error(), sioGatewayVolumeNotFound) {
			return nil, status.Error(codes.NotFound,
				"Volume not found")
		}
		return nil, status.Errorf(codes.Internal,
			"failure checking volume status before controller unpublish: %s",
			err.Error())
	}

	nodeID := req.GetNodeId()
	if nodeID == "" {
		return nil, status.Error(codes.InvalidArgument,
			"Node ID is required")
	}

	sdcID, err := s.getSDCID(nodeID, systemID)
	if err != nil {
		return nil, status.Errorf(codes.NotFound, err.Error())
	}

	// check if volume is attached to node at all
	mappedToNode := false
	for _, mapping := range vol.MappedSdcInfo {
		if mapping.SdcID == sdcID {
			mappedToNode = true
			break
		}
	}

	if !mappedToNode {
		Log.Debug("volume already unpublished")
		return &csi.ControllerUnpublishVolumeResponse{}, nil
	}
	adminClient := s.adminClients[systemID]
	targetVolume := goscaleio.NewVolume(adminClient)
	targetVolume.Volume = vol

	unmapVolumeSdcParam := &siotypes.UnmapVolumeSdcParam{
		SdcID:   sdcID,
		AllSdcs: "",
	}

	if err = targetVolume.UnmapVolumeSdc(unmapVolumeSdcParam); err != nil {
		return nil, status.Errorf(codes.Internal,
			"Error unmapping volume from node: %s", err.Error())
	}

	return &csi.ControllerUnpublishVolumeResponse{}, nil
}

func (s *service) ValidateVolumeCapabilities(
	ctx context.Context,
	req *csi.ValidateVolumeCapabilitiesRequest) (
	*csi.ValidateVolumeCapabilitiesResponse, error) {

	csiVolID := req.GetVolumeId()
	if csiVolID == "" {
		return nil, status.Error(codes.InvalidArgument,
			"volume ID is required")
	}
	//ensure no ambiguity if legacy vol
	err := s.checkVolumesMap(csiVolID)
	if err != nil {
		return nil, status.Errorf(codes.Internal,
			"checkVolumesMap for id: %s failed : %s", csiVolID, err.Error())

	}

	// get systemID from req
	systemID := s.getSystemIDFromCsiVolumeID(csiVolID)
	if systemID == "" {
		// use default system
		systemID = s.opts.defaultSystemID
	}

	if systemID == "" {
		return nil, status.Error(codes.InvalidArgument,
			"systemID is not found in the request and there is no default system")
	}

	if err := s.requireProbe(ctx, systemID); err != nil {
		return nil, err
	}

	volID := getVolumeIDFromCsiVolumeID(csiVolID)
	vol, err := s.getVolByID(volID, systemID)

	if err != nil {
		if strings.EqualFold(err.Error(), sioGatewayVolumeNotFound) || strings.Contains(err.Error(), "must be a hexadecimal number") {
			return nil, status.Error(codes.NotFound,
				"volume not found")
		}
		return nil, status.Errorf(codes.Internal,
			"failure checking volume status for capabilities: %s",
			err.Error())
	}

	vcs := req.GetVolumeCapabilities()
	supported, reason := valVolumeCaps(vcs, vol)

	resp := &csi.ValidateVolumeCapabilitiesResponse{}
	if supported {
		// The optional fields volume_context and parameters are not passed.
		confirmed := &csi.ValidateVolumeCapabilitiesResponse_Confirmed{}
		confirmed.VolumeCapabilities = vcs
		resp.Confirmed = confirmed
	} else {
		resp.Message = reason
	}

	return resp, nil
}

func accTypeIsBlock(vcs []*csi.VolumeCapability) bool {
	for _, vc := range vcs {
		if at := vc.GetBlock(); at != nil {
			return true
		}
	}
	return false
}

func checkValidAccessTypes(vcs []*csi.VolumeCapability) bool {
	for _, vc := range vcs {
		if vc == nil {
			continue
		}
		atblock := vc.GetBlock()
		if atblock != nil {
			continue
		}
		atmount := vc.GetMount()
		if atmount != nil {
			continue
		}
		// Unknown access type, we should reject it.
		return false
	}
	return true
}

func valVolumeCaps(
	vcs []*csi.VolumeCapability,
	vol *siotypes.Volume) (bool, string) {

	var (
		supported = true
		isBlock   = accTypeIsBlock(vcs)
		reason    string
	)
	// Check that all access types are valid
	if !checkValidAccessTypes(vcs) {
		return false, errUnknownAccessType
	}

	for _, vc := range vcs {
		am := vc.GetAccessMode()
		if am == nil {
			continue
		}
		switch am.Mode {
		case csi.VolumeCapability_AccessMode_SINGLE_NODE_WRITER,
			csi.VolumeCapability_AccessMode_SINGLE_NODE_MULTI_WRITER,
			csi.VolumeCapability_AccessMode_SINGLE_NODE_SINGLE_WRITER:
			break
		case csi.VolumeCapability_AccessMode_SINGLE_NODE_READER_ONLY:
			break
		case csi.VolumeCapability_AccessMode_MULTI_NODE_READER_ONLY:
			break
		case csi.VolumeCapability_AccessMode_MULTI_NODE_SINGLE_WRITER:
			fallthrough
		case csi.VolumeCapability_AccessMode_MULTI_NODE_MULTI_WRITER:
			if !isBlock {
				supported = false
				reason = errNoMultiNodeWriter
			}
			break

		default:
			//This is to guard against new access modes not understood
			supported = false
			reason = errUnknownAccessMode
		}
	}

	return supported, reason
}

func (s *service) ListVolumes(
	ctx context.Context,
	req *csi.ListVolumesRequest) (
	*csi.ListVolumesResponse, error) {

	// TODO: Implement this method to get volumes from all systems. Currently we get volumes only from default system
	systemID := s.opts.defaultSystemID
	if systemID != "" {
		if err := s.requireProbe(ctx, systemID); err != nil {
			Log.Printf("Could not probe system: %s", systemID)
			return nil, err
		}
	} else {
		// Default system is not set: not supported
		Log.Printf("Default system is not set")
		return nil, status.Error(codes.InvalidArgument, "There is no default system in controller to list volumes.")
	}

	var (
		startToken int
		err        error
		maxEntries = int(req.MaxEntries)
	)

	if v := req.StartingToken; v != "" {
		i, err := strconv.ParseInt(v, 10, 32)
		if err != nil {
			return nil, status.Errorf(
				codes.Aborted,
				"Unable to parse StartingToken: %v into uint32",
				req.StartingToken)
		}
		startToken = int(i)
	}

	// Call the common listVolumes code
	source, nextToken, err := s.listVolumes(systemID, startToken, maxEntries, true, s.opts.EnableListVolumesSnapshots, "", "")
	if err != nil {
		return nil, err
	}

	// Process the source volumes and make CSI Volumes
	entries := make([]*csi.ListVolumesResponse_Entry, len(source))
	i := 0
	for _, vol := range source {
		entries[i] = &csi.ListVolumesResponse_Entry{
			Volume: s.getCSIVolume(vol, systemID),
		}
		i = i + 1
	}

	return &csi.ListVolumesResponse{
		Entries:   entries,
		NextToken: nextToken,
	}, nil
}

func (s *service) ListSnapshots(
	ctx context.Context,
	req *csi.ListSnapshotsRequest) (
	*csi.ListSnapshotsResponse, error) {

	var (
		startToken int
		err        error
		maxEntries = int(req.MaxEntries)
		volumeID   string
		ancestorID string
	)
	// TODO: Currently, when there is no SourceVolumeID or SnapshotId in request, we get volumes only from default system
	if v := req.StartingToken; v != "" {
		i, err := strconv.ParseInt(v, 10, 32)
		if err != nil {
			return nil, status.Errorf(
				codes.Aborted,
				"Unable to parse StartingToken: %v into uint32",
				req.StartingToken)
		}
		startToken = int(i)
	}

	// csiSourceID is either source volume ID or snapshot ID
	csiSourceID := ""
	csiVolID := req.SourceVolumeId
	if csiVolID != "" {
		ancestorID = getVolumeIDFromCsiVolumeID(csiVolID)
		csiSourceID = csiVolID
	}

	csiSnapshotID := req.SnapshotId
	if csiSnapshotID != "" {
		volumeID = getVolumeIDFromCsiVolumeID(csiSnapshotID)
		csiSourceID = csiSnapshotID
		// Specifying the SnapshotId is more restrictive than the SourceVolumeId
		// so the latter is ignored.
		ancestorID = ""
	}

	// Use systemID from csiSourceID if available, otherwise default systemID is used
	systemID := s.opts.defaultSystemID
	if csiSourceID != "" {
		systemID = s.getSystemIDFromCsiVolumeID(csiSourceID)
		if systemID == "" {
			// use default system
			systemID = s.opts.defaultSystemID
		}

		if systemID == "" {
			return nil, status.Errorf(codes.InvalidArgument,
				"systemID is not found in SourceVolumeID (%s) or SnapshotID (%s) "+
					"and there is no default system in controller to list snapshots",
				req.SourceVolumeId, req.SnapshotId)
		}
	}

	if err := s.requireProbe(ctx, systemID); err != nil {
		Log.Printf("Could not probe system: %s", systemID)
		return nil, err
	}

	// Call the common listVolumes code to list snapshots only.
	// If sourceVolumeID or snapshotID are provided, we list those use cases and do not use cache.
	source, nextToken, err := s.listVolumes(systemID, startToken, maxEntries, false, true, volumeID, ancestorID)

	if err != nil && strings.Contains(err.Error(), "must be a hexadecimal number") {
		return &csi.ListSnapshotsResponse{}, nil
	}

	if err != nil {
		return nil, err
	}

	// Process the source volumes and make CSI Volumes
	entries := make([]*csi.ListSnapshotsResponse_Entry, len(source))
	i := 0
	for _, vol := range source {
		entries[i] = &csi.ListSnapshotsResponse_Entry{
			Snapshot: s.getCSISnapshot(vol, systemID),
		}
		i = i + 1
	}

	return &csi.ListSnapshotsResponse{
		Entries:   entries,
		NextToken: nextToken,
	}, nil

}

// Subroutine to list volumes for both CSI operations ListVolumes and ListSnapshots.
// systemID:  systemID to get volumes/snapshots from
// startToken: integer offset in volumes to list (if both vols and snaps returned, indexes into overall list)
// maxEntries: maximum number of entries to be returned
// doVols: return volume entries
// doSnaps: return snapshot entries
// volumeID: If present, restricts output to a particular volume
// ancstorID: If present, restricts output to volumes having the given ancestor ID (i.e. snap source)
// Returns:
// array of Volume pointers to be returned
// next starting token (string)
// error
func (s *service) listVolumes(systemID string, startToken int, maxEntries int, doVols, doSnaps bool, volumeID, ancestorID string) (
	[]*siotypes.Volume, string, error) {
	var (
		volumes  []*siotypes.Volume
		sioVols  []*siotypes.Volume
		sioSnaps []*siotypes.Volume
		err      error
	)

	adminClient := s.adminClients[systemID]

	// Handle exactly one volume or snapshot
	if volumeID != "" || ancestorID != "" {
		sioVols, err = adminClient.GetVolume("", volumeID, ancestorID, "", false)

		if err != nil {
			return nil, "", status.Errorf(codes.Internal,
				"Unable to list volumes for volume ID %s ancestor ID %s: %s", volumeID, ancestorID, err.Error())
		}
		// This disables the global list requests and the cache.
		doVols = false
		doSnaps = false
	}

	// If neither ancestorID, nor volumeID provided, process volumes with volume cache
	if doVols {
		// Get the volumes from the cache if we can.
		if startToken != 0 && len(s.volCache) > 0 {
			Log.Printf("volume cache hit: %d volumes", len(s.volCache))
			func() {
				s.volCacheRWL.Lock()
				defer s.volCacheRWL.Unlock()
				sioVols = make([]*siotypes.Volume, len(s.volCache))
				// Check if cache has volumes for the required systemID
				if s.volCacheSystemID == systemID {
					copy(sioVols, s.volCache)
				}
			}()
		}

		if len(sioVols) == 0 {
			sioVols, err = adminClient.GetVolume("", "", "", "", false)
			if err != nil {
				return nil, "", status.Errorf(
					codes.Internal,
					"Unable to list volumes: %s", err.Error())
			}
			// We want to cache this volume list so that we don't
			// have to get all the volumes again on the next call
			if len(sioVols) > 0 {
				func() {
					s.volCacheRWL.Lock()
					defer s.volCacheRWL.Unlock()
					s.volCache = make([]*siotypes.Volume, len(sioVols))
					copy(s.volCache, sioVols)
					s.volCacheSystemID = systemID
				}()
			}
		}
	}

	// Process snapshots.
	if doSnaps {
		if startToken != 0 && len(s.snapCache) > 0 {
			Log.Printf("snap cache hit: %d snapshots", len(s.snapCache))
			func() {
				s.snapCacheRWL.Lock()
				defer s.snapCacheRWL.Unlock()
				sioSnaps = make([]*siotypes.Volume, len(s.snapCache))
				// Check if cache has snapshots for the required systemID
				if s.snapCacheSystemID == systemID {
					copy(sioSnaps, s.snapCache)
				}
			}()
		}
		if len(sioSnaps) == 0 {
			sioSnaps, err = adminClient.GetVolume("", "", "", "", true)
			if err != nil {
				return nil, "", status.Errorf(
					codes.Internal,
					"Unable to list snapshots: %s", err.Error())
			}
			if len(sioSnaps) > 0 {
				func() {
					s.snapCacheRWL.Lock()
					defer s.snapCacheRWL.Unlock()
					s.snapCache = make([]*siotypes.Volume, len(sioSnaps))
					copy(s.snapCache, sioSnaps)
					s.snapCacheSystemID = systemID
				}()
			}
		}
	}

	// Make aggregate volumes slice containing both
	volumes = make([]*siotypes.Volume, len(sioVols)+len(sioSnaps))
	if len(sioVols) > 0 {
		copy(volumes[0:], sioVols)
	}
	if len(sioSnaps) > 0 {
		copy(volumes[len(sioVols):], sioSnaps)
	}

	if startToken > len(volumes) {
		return nil, "", status.Errorf(
			codes.Aborted,
			"startingToken=%d > len(volumes)=%d",
			startToken, len(volumes))
	}

	// Discern the number of remaining entries.
	rem := len(volumes) - startToken

	// If maxEntries is 0 or greater than the number of remaining entries then
	// set nentries to the number of remaining entries.
	if maxEntries == 0 || maxEntries > rem {
		maxEntries = rem
	}

	// Compute the next starting point; if at end reset
	nextToken := startToken + maxEntries
	nextTokenStr := ""
	if nextToken < (startToken + rem) {
		nextTokenStr = fmt.Sprintf("%d", nextToken)
	}

	return volumes[startToken : startToken+maxEntries], nextTokenStr, nil
}

// Gets capacity of a given storage system. When storage pool name is provided, gets capcity of this storage pool only.
func (s *service) getSystemCapacity(ctx context.Context, systemID, protectionDomain string, spName ...string) (int64, error) {

	Log.Infof("Get capacity for system: %s, pool %s", systemID, spName)

	if err := s.requireProbe(ctx, systemID); err != nil {
		return 0, err
	}

	adminClient := s.adminClients[systemID]
	system := s.systems[systemID]

	var statsFunc func() (*siotypes.Statistics, error)

	// Default to get Capacity of system
	statsFunc = system.GetStatistics

	if len(spName) > 0 {
		// if storage pool is given, get capacity of storage pool
		pdID, err := s.getProtectionDomainIDFromName(systemID, protectionDomain)
		if err != nil {
			return 0, err
		}
		sp, err := adminClient.FindStoragePool("", spName[0], "", pdID)
		if err != nil {
			return 0, status.Errorf(codes.Internal,
				"unable to look up storage pool: %s on system: %s, err: %s",
				spName, systemID, err.Error())
		}
		spc := goscaleio.NewStoragePoolEx(adminClient, sp)
		statsFunc = spc.GetStatistics
	}

	stats, err := statsFunc()
	if err != nil {
		return 0, status.Errorf(codes.Internal,
			"unable to get system stats for system: %s, err: %s", systemID, err.Error())
	}
	return int64(stats.CapacityAvailableForVolumeAllocationInKb * bytesInKiB), nil
}

// Gets capacity for all systems known to controller.
// When storage pool name is provided, gets capacity of this storage pool name from all systems
func (s *service) getCapacityForAllSystems(ctx context.Context, protectionDomain string, spName ...string) (int64, error) {

	var capacity int64

	for _, array := range s.opts.arrays {
		var systemCapacity int64
		var err error

		if len(spName) > 0 {
			systemCapacity, err = s.getSystemCapacity(ctx, array.SystemID, protectionDomain, spName[0])
		} else {
			systemCapacity, err = s.getSystemCapacity(ctx, array.SystemID, "")
		}

		if err != nil {
			return 0, status.Errorf(codes.Internal,
				"Unable to get capacity for system: %s, err: %s", array.SystemID, err.Error())
		}

		capacity += systemCapacity
	}

	return capacity, nil
}

func (s *service) GetCapacity(
	ctx context.Context,
	req *csi.GetCapacityRequest) (
	*csi.GetCapacityResponse, error) {

	var (
		capacity int64
		err      error
	)

	params := req.GetParameters()
	if params == nil || len(params) == 0 {
		// Get capacity of all systems
		capacity, err = s.getCapacityForAllSystems(ctx, "")
	} else {
		spname := params[KeyStoragePool]
		pd, ok := params[KeyProtectionDomain]
		if !ok {
			Log.Printf("Protection Domain name not provided; there could be conflicts if two storage pools share a name")
		}
		systemID := ""
		for key, value := range params {
			if strings.EqualFold(key, KeySystemID) {
				systemID = value
				break
			}
		}

		if systemID == "" {
			// Get capacity of storage pool spname in all systems, return total capacity
			capacity, err = s.getCapacityForAllSystems(ctx, "", spname)
		} else {
			capacity, err = s.getSystemCapacity(ctx, systemID, pd, spname)
		}
	}

	if err != nil {
		return nil, status.Errorf(codes.Internal,
			"Unable to get capacity: %s", err.Error())
	}

	return &csi.GetCapacityResponse{
		AvailableCapacity: capacity,
	}, nil
}

func (s *service) ControllerGetCapabilities(
	ctx context.Context,
	req *csi.ControllerGetCapabilitiesRequest) (
	*csi.ControllerGetCapabilitiesResponse, error) {

	capabilities := []*csi.ControllerServiceCapability{
		{
			Type: &csi.ControllerServiceCapability_Rpc{
				Rpc: &csi.ControllerServiceCapability_RPC{
					Type: csi.ControllerServiceCapability_RPC_CREATE_DELETE_VOLUME,
				},
			},
		},
		{
			Type: &csi.ControllerServiceCapability_Rpc{
				Rpc: &csi.ControllerServiceCapability_RPC{
					Type: csi.ControllerServiceCapability_RPC_PUBLISH_UNPUBLISH_VOLUME,
				},
			},
		},
		{
			Type: &csi.ControllerServiceCapability_Rpc{
				Rpc: &csi.ControllerServiceCapability_RPC{
					Type: csi.ControllerServiceCapability_RPC_GET_CAPACITY,
				},
			},
		},
		{
			Type: &csi.ControllerServiceCapability_Rpc{
				Rpc: &csi.ControllerServiceCapability_RPC{
					Type: csi.ControllerServiceCapability_RPC_CREATE_DELETE_SNAPSHOT,
				},
			},
		},
		{
			Type: &csi.ControllerServiceCapability_Rpc{
				Rpc: &csi.ControllerServiceCapability_RPC{
					Type: csi.ControllerServiceCapability_RPC_LIST_SNAPSHOTS,
				},
			},
		},
		{
			Type: &csi.ControllerServiceCapability_Rpc{
				Rpc: &csi.ControllerServiceCapability_RPC{
					Type: csi.ControllerServiceCapability_RPC_EXPAND_VOLUME,
				},
			},
		},
		{
			Type: &csi.ControllerServiceCapability_Rpc{
				Rpc: &csi.ControllerServiceCapability_RPC{
					Type: csi.ControllerServiceCapability_RPC_CLONE_VOLUME,
				},
			},
		},
		{
			Type: &csi.ControllerServiceCapability_Rpc{
				Rpc: &csi.ControllerServiceCapability_RPC{
					Type: csi.ControllerServiceCapability_RPC_SINGLE_NODE_MULTI_WRITER,
				},
			},
		},
	}

	healthMonitorCapabilities := []*csi.ControllerServiceCapability{
		{
			Type: &csi.ControllerServiceCapability_Rpc{
				Rpc: &csi.ControllerServiceCapability_RPC{
					Type: csi.ControllerServiceCapability_RPC_VOLUME_CONDITION,
				},
			},
		},
		{
			Type: &csi.ControllerServiceCapability_Rpc{
				Rpc: &csi.ControllerServiceCapability_RPC{
					Type: csi.ControllerServiceCapability_RPC_GET_VOLUME,
				},
			},
		},
	}

	if s.opts.IsHealthMonitorEnabled {
		capabilities = append(capabilities, healthMonitorCapabilities...)
	}

	return &csi.ControllerGetCapabilitiesResponse{
		Capabilities: capabilities,
	}, nil
}

// systemProbeAll will iterate through all arrays in service.opts.arrays and probe them. If failed, it logs
// the failed system name
func (s *service) systemProbeAll(ctx context.Context) error {
	// probe all arrays
	Log.Infof("Probing all arrays. Number of arrays: %d", len(s.opts.arrays))
	allArrayFail := true
	errMap := make(map[string]error)

	for _, array := range s.opts.arrays {
		err := s.systemProbe(ctx, array)
		systemID := array.SystemID
		if err == nil {
			Log.Infof("array %s probed successfully", systemID)
			allArrayFail = false
		} else {
			errMap[systemID] = err
			Log.Errorf("array %s probe failed: %v", array.SystemID, err)
		}
	}

	if allArrayFail {
		return status.Error(codes.FailedPrecondition,
			fmt.Sprintf("All arrays are not working. Could not proceed further: %v", errMap))
	}

	return nil
}

// systemProbe will probe the given array
func (s *service) systemProbe(ctx context.Context, array *ArrayConnectionData) error {

	// Check that we have the details needed to login to the Gateway
	if array.Endpoint == "" {
		return status.Error(codes.FailedPrecondition,
			"missing VxFlexOS Gateway endpoint")
	}
	if array.Username == "" {
		return status.Error(codes.FailedPrecondition,
			"missing VxFlexOS MDM user")
	}
	if array.Password == "" {
		return status.Error(codes.FailedPrecondition,
			"missing VxFlexOS MDM password")
	}
	if array.SystemID == "" {
		return status.Error(codes.FailedPrecondition,
			"missing VxFlexOS system name")
	}
	var altSystemNames []string
	if array.AllSystemNames != "" {
		altSystemNames = strings.Split(array.AllSystemNames, ",")
	}

	systemID := array.SystemID

	// Create ScaleIO API client if needed
	if s.adminClients[systemID] == nil {
		skipCertificateValidation := array.SkipCertificateValidation || array.Insecure
		c, err := goscaleio.NewClientWithArgs(array.Endpoint, "", math.MaxInt64, skipCertificateValidation, !s.opts.DisableCerts)
		if err != nil {
			return status.Errorf(codes.FailedPrecondition,
				"unable to create ScaleIO client: %s", err.Error())
		}
		s.adminClients[systemID] = c
		for _, name := range altSystemNames {
			s.adminClients[name] = c
		}
	}

	if s.adminClients[systemID].GetToken() == "" {
		_, err := s.adminClients[systemID].Authenticate(&goscaleio.ConfigConnect{
			Endpoint: array.Endpoint,
			Username: array.Username,
			Password: array.Password,
		})
		if err != nil {
			return status.Errorf(codes.FailedPrecondition,
				"unable to login to VxFlexOS Gateway: %s", err.Error())

		}
	}

	// initialize system if needed
	if s.systems[systemID] == nil {
		system, err := s.adminClients[systemID].FindSystem(
			array.SystemID, array.SystemID, "")
		if err != nil {
			return status.Errorf(codes.FailedPrecondition,
				"unable to find matching VxFlexOS system name: %s",
				err.Error())
		}
		s.systems[systemID] = system
		if system.System != nil && system.System.Name != "" {
			Log.Printf("Found Name for system=%s with ID=%s", system.System.Name, system.System.ID)
			s.connectedSystemNameToID[system.System.Name] = system.System.ID
			s.systems[system.System.ID] = system
			s.adminClients[system.System.ID] = s.adminClients[systemID]
		}
		// associate alternate system name to systemID
		for _, name := range altSystemNames {
			s.systems[name] = system
			s.adminClients[name] = s.adminClients[systemID]
			s.connectedSystemNameToID[name] = system.System.ID
		}
	}

	sysID := systemID
	if id, ok := s.connectedSystemNameToID[systemID]; ok {
		Log.Printf("System with name %s found id: %s", systemID, id)
		sysID = id
		s.opts.arrays[sysID] = array
	}
	if array.IsDefault == true {
		Log.Infof("default array is set to array ID: %s", sysID)
		s.opts.defaultSystemID = sysID
		Log.Printf("%s is the default array, skipping VolumePrefixToSystems map update. \n", sysID)
	} else {
		err := s.UpdateVolumePrefixToSystemsMap(sysID)
		if err != nil {
			return err
		}
	}
	return nil
}

func (s *service) requireProbe(ctx context.Context, systemID string) error {
	if s.adminClients[systemID] == nil {
		Log.Debugf("probing system %s automatically", systemID)
		array, ok := s.opts.arrays[systemID]
		if ok {
			if err := s.systemProbe(ctx, array); err != nil {
				return status.Errorf(codes.FailedPrecondition,
					"failed to probe system: %s, error: %s", systemID, err.Error())
			}
		} else {
			return status.Errorf(codes.InvalidArgument,
				"system %s is not configured in the driver", systemID)
		}
	}

	return nil
}

// CreateSnapshot creates a snapshot.
// If Parameters["VolumeIDList"] has a comma separated list of additional volumes, they will be
// snapshotted in a consistency group with the primary volume in CreateSnapshotRequest.SourceVolumeId.
func (s *service) CreateSnapshot(
	ctx context.Context,
	req *csi.CreateSnapshotRequest) (
	*csi.CreateSnapshotResponse, error) {

	// Validate snapshot volume
	csiVolID := req.GetSourceVolumeId()
	if csiVolID == "" {
		return nil, status.Errorf(codes.InvalidArgument, "CSI volume ID to be snapped is required")
	}
	//ensure no ambiguity if legacy vol
	err := s.checkVolumesMap(csiVolID)
	if err != nil {
		return nil, status.Errorf(codes.Internal,
			"checkVolumesMap for id: %s failed : %s", csiVolID, err.Error())

	}

	volID := getVolumeIDFromCsiVolumeID(csiVolID)
	systemID := s.getSystemIDFromCsiVolumeID(csiVolID)

	if systemID == "" {
		// use default system
		systemID = s.opts.defaultSystemID
	}

	if systemID == "" {
		return nil, status.Error(codes.InvalidArgument,
			"systemID is not found in the request and there is no default system")
	}

	// Requires probe
	if err := s.requireProbe(ctx, systemID); err != nil {
		return nil, err
	}

	// Validate requested name is not to long, if supplied. If so, truncate to 31 characters.
	if req.Name != "" && len(req.Name) > 31 {
		name := req.Name
		name = strings.Replace(name, "snapshot-", "sn-", 1)
		length := int(math.Min(float64(len(name)), 31))
		name = name[0:length]
		Log.Printf("Requested name %s longer than 31 character max, truncated to %s\n", req.Name, name)
		req.Name = name
	}

	if req.Name == "" {
		return nil, status.Errorf(codes.InvalidArgument, "snapshot name cannot be Nil")
	}

	// Check for idempotent request, i.e. the snapshot has been already created, by looking up the name.
	existingVols, err := s.adminClients[systemID].GetVolume("", "", "", req.Name, false)
	noVolErrString1 := "Error: problem finding volume: Volume not found"
	noVolErrString2 := "Error: problem finding volume: Could not find the volume"
	if (err != nil) && !(strings.Contains(err.Error(), noVolErrString1) || strings.Contains(err.Error(), noVolErrString2)) {
		Log.Printf("[CreateSnapshot] Idempotency check: GetVolume returned error: %s", err.Error())
		return nil, status.Errorf(codes.Internal, "Failed to create snapshot -- GetVolume returned unexpected error: %s", err.Error())
	}

	for _, vol := range existingVols {
		ancestor := vol.AncestorVolumeID
		Log.Printf("idempotent Name %s Name %s Ancestor %s id %s VTree %s pool %s\n",
			vol.Name, req.Name, ancestor, volID, vol.VTreeID, vol.StoragePoolID)
		if vol.Name == req.Name && vol.AncestorVolumeID == volID {
			// populate response structure
			Log.Printf("Idempotent request, snapshot id %s for source vol %s in system %s already exists\n", vol.ID, vol.AncestorVolumeID, systemID)
			snapshot := s.getCSISnapshot(vol, systemID)
			resp := &csi.CreateSnapshotResponse{Snapshot: snapshot}
			return resp, nil
		}
	}

	// Validate volume
	vol, err := s.getVolByID(volID, systemID)
	if err != nil {
		if strings.EqualFold(err.Error(), sioGatewayVolumeNotFound) {
			return nil, status.Errorf(codes.NotFound, "volume %s was not found", volID)
		}
		return nil, status.Errorf(codes.Internal,
			"failure checking volume status: %s", err.Error())
	}
	vtreeID := vol.VTreeID
	Log.Printf("vtree ID: %s\n", vtreeID)

	// Build list of volumes to be snapshotted.
	snapshotDefs := make([]*siotypes.SnapshotDef, 0)
	snapName := generateSnapName(vol.Name)
	if req.Name != "" {
		snapName = req.Name
	}
	snapDef := siotypes.SnapshotDef{VolumeID: volID, SnapshotName: snapName}
	snapshotDefs = append(snapshotDefs, &snapDef)

	// Determine if we want to add additional volumes to a consistency group
	// volIDList should be in PowerFlex format, or CSI format
	volIDList := req.Parameters[VolumeIDList]
	if volIDList != "" {
		volIDs := strings.Split(volIDList, ",")
		for _, v := range volIDs {
			//neeed to trim space in case there are spaces inside VolumeIDList
			consistencyGroupSystem := strings.TrimSpace(s.getSystemIDFromCsiVolumeID(v))
			if consistencyGroupSystem != "" && consistencyGroupSystem != systemID {
				//system needs to be the same throughout snapshot consistency group, this is an error
				err = status.Errorf(codes.Internal, "Consistency group needs to be on the same system but vol %s is not on system: %s ", v, systemID)
				Log.Errorf("Consistency group needs to be on the same system but vol %s is not on system: %s ", v, systemID)
				return nil, err
			}
			v = getVolumeIDFromCsiVolumeID(v)
			vID := strings.Replace(v, " ", "", -1)
			if vID == volID {
				// Don't list the original volume again
				continue
			}
			volx, err := s.getVolByID(vID, systemID)
			if err != nil {
				return nil, status.Errorf(codes.NotFound, "volume %s was not found", vID)
			}
			snapName = generateSnapName(volx.Name)
			snapshotDefX := siotypes.SnapshotDef{VolumeID: vID, SnapshotName: snapName}
			snapshotDefs = append(snapshotDefs, &snapshotDefX)
		}
	}
	snapParam := &siotypes.SnapshotVolumesParam{SnapshotDefs: snapshotDefs}

	// Create snapshot(s)
	snapResponse, err := s.systems[systemID].CreateSnapshotConsistencyGroup(snapParam)
	if err != nil {
		return nil, status.Errorf(codes.AlreadyExists, "Failed to create snapshot: %s", err.Error())
	}

	// populate response structure
	vol, err = s.getVolByID(volID, systemID)
	if err != nil {
		return nil, status.Errorf(codes.NotFound, "volume %s was not found", volID)
	}
	creationTimeUnix := time.Unix(int64(vol.CreationTime), 0)
	creationTimeStamp, _ := ptypes.TimestampProto(creationTimeUnix)
	dash := "-"
	csiSnapshotID := systemID + dash + snapResponse.VolumeIDList[0]
	snapshot := &csi.Snapshot{SizeBytes: int64(vol.SizeInKb) * bytesInKiB,
		SnapshotId:     csiSnapshotID,
		SourceVolumeId: csiVolID, ReadyToUse: true,
		CreationTime: creationTimeStamp}
	resp := &csi.CreateSnapshotResponse{Snapshot: snapshot}
	s.clearCache()

	Log.Printf("createSnapshot: SnapshotId %s SourceVolumeId %s CreationTime %s",
		snapshot.SnapshotId, snapshot.SourceVolumeId, ptypes.TimestampString(snapshot.CreationTime))
	return resp, nil
}

// Generate a snapshot name with a timestamp.
// Limited to 31 characters. User can alternately supply a snapshot name.
func generateSnapName(volumeName string) string {
	now := time.Now().String()
	vs := strings.Split(now, ".")
	timestamp := strings.Replace(vs[0], " ", "_", -1)
	name := strings.Replace(volumeName+"_"+timestamp, "-", "", -1)
	name = strings.Replace(name, ":", "", -1)
	namebytes := []byte(name)
	name = string(namebytes[0:31])
	return name
}

func (s *service) DeleteSnapshot(
	ctx context.Context,
	req *csi.DeleteSnapshotRequest) (
	*csi.DeleteSnapshotResponse, error) {

	// Display any secrets passed in
	secrets := req.GetSecrets()
	for k, v := range secrets {
		Log.Printf("secret: %s = %s", k, v)
	}

	// Validate snapshot volume
	csiSnapID := req.GetSnapshotId()
	if csiSnapID == "" {
		return nil, status.Errorf(codes.InvalidArgument, "snapshot ID to be deleted is required")
	}

	systemID := s.getSystemIDFromCsiVolumeID(csiSnapID)
	if systemID == "" {
		// use default system
		systemID = s.opts.defaultSystemID
	}

	if systemID == "" {
		return nil, status.Error(codes.InvalidArgument,
			"systemID is not found in the request and there is no default system")
	}

	// Requires probe
	if err := s.requireProbe(ctx, systemID); err != nil {
		return nil, err
	}

	snapID := getVolumeIDFromCsiVolumeID(csiSnapID)
	vol, err := s.getVolByID(snapID, systemID)
	if err != nil {
		if strings.Contains(err.Error(), "Could not find the volume") || strings.Contains(err.Error(), "must be a hexadecimal number") {
			Log.Printf("Snapshot %s already deleted on system %s \n", snapID, systemID)
			return &csi.DeleteSnapshotResponse{}, nil
		}
		return nil, status.Errorf(codes.Internal, "Failed to retrieve snapshot: %s", err.Error())
	}

	// Check volume not exposed
	if len(vol.MappedSdcInfo) > 0 {
		ips := ""
		for i, sdc := range vol.MappedSdcInfo {
			if i > 0 {
				ips = ips + ", "
			}
			ips = ips + sdc.SdcIP
		}
		return nil, status.Errorf(codes.FailedPrecondition, "snapshot is in use by the following SDC IP addresses: %s", ips)
	}

	adminClient := s.adminClients[systemID]

	// Check for consistency group delete, and it must be globally enabled as startup option,
	// otherwise only single snap is deleted
	if vol.ConsistencyGroupID != "" && s.opts.EnableSnapshotCGDelete {
		return s.DeleteSnapshotConsistencyGroup(ctx, vol, req, adminClient)
	}

	// Delete snapshot
	tgtVol := goscaleio.NewVolume(adminClient)
	tgtVol.Volume = vol
	err = tgtVol.RemoveVolume(removeModeOnlyMe)
	if err != nil {
		return nil, status.Errorf(codes.Internal, "error removing snapshot: %s", err.Error())
	}
	s.clearCache()

	return &csi.DeleteSnapshotResponse{}, nil
}

// DeleteSnapshotConsistencyGroup is called when we wish to delete an entire CG
// of snapshots. We retrieve all the volumes and determine if any are in use.
func (s *service) DeleteSnapshotConsistencyGroup(
	ctx context.Context, snapVol *siotypes.Volume,
	req *csi.DeleteSnapshotRequest, adminClient *goscaleio.Client) (
	*csi.DeleteSnapshotResponse, error) {

	cgVols := make([]*siotypes.Volume, 0)
	exposedVols := make([]string, 0)
	cgID := snapVol.ConsistencyGroupID
	Log.Printf("Called DeleteSnapshotConsistencyGroup id: cg %s\n", cgID)

	// make call to cluster to get all volumes
	// Collect a list of the volumes in the same consistency group (cgVols)
	// Collect the names of volumes that are exposed.
	sioVols, err := adminClient.GetVolume("", "", "", "", true)
	for _, vol := range sioVols {
		if vol.ConsistencyGroupID == cgID {
			Log.Printf("Name %s CG %s ID %s", vol.Name, vol.ConsistencyGroupID, vol.ID)
			cgVols = append(cgVols, vol)
			if len(vol.MappedSdcInfo) > 0 {
				exposedVols = append(exposedVols, fmt.Sprintf("%s (%s) ", vol.Name, vol.ID))
			}
		}
	}

	// If there are any volumes in the consistency group that are exposed,
	// this operation is a non-starter as the volume may be in use.
	if len(exposedVols) > 0 {
		return nil, status.Errorf(codes.FailedPrecondition, "One or more consistency group volumes are exposed and may be in use: %v", exposedVols)
	}
	// If there are no volumes, at least add the original one passed in.
	if len(cgVols) == 0 {
		Log.Printf("Name %s CG %s ID %s", snapVol.Name, snapVol.ConsistencyGroupID, snapVol.ID)
		cgVols = append(cgVols, snapVol)
	}
	Log.Printf("CG Snapshots to be deleted: %v\n", cgVols)

	// Otherwise let's delete them all. If there is an error we fail immediately.
	s.clearCache()
	for _, vol := range cgVols {
		// Delete snapshot
		tgtVol := goscaleio.NewVolume(adminClient)
		tgtVol.Volume = vol
		err = tgtVol.RemoveVolume(removeModeOnlyMe)
		if err != nil {
			return nil, status.Errorf(codes.Internal, "error removing snapshot: %s", err.Error())
		}
	}

	// All good if got here.
	return &csi.DeleteSnapshotResponse{}, nil
}

func (s *service) ControllerExpandVolume(ctx context.Context, req *csi.ControllerExpandVolumeRequest) (*csi.ControllerExpandVolumeResponse, error) {
	Log.Printf("[ControllerExpandVolume] req: %+v", req)

	var reqID string
	var err error
	headers, ok := metadata.FromIncomingContext(ctx)
	if ok {
		if req, ok := headers["csi.requestid"]; ok && len(req) > 0 {
			reqID = req[0]
		}
	}

	csiVolID := req.GetVolumeId()
	if csiVolID == "" {
		return nil, status.Error(codes.InvalidArgument,
			"volume ID is required")
	}
	//ensure no ambiguity if legacy vol
	err = s.checkVolumesMap(csiVolID)
	if err != nil {
		return nil, status.Errorf(codes.Internal,
			"checkVolumesMap for id: %s failed : %s", csiVolID, err.Error())

	}

	volID := getVolumeIDFromCsiVolumeID(csiVolID)
	systemID := s.getSystemIDFromCsiVolumeID(csiVolID)
	if systemID == "" {
		// use default system
		systemID = s.opts.defaultSystemID
	}

	if systemID == "" {
		return nil, status.Error(codes.InvalidArgument,
			"systemID is not found in the request and there is no default system")
	}

	if err := s.requireProbe(ctx, systemID); err != nil {
		return nil, err
	}

	vol, err := s.getVolByID(volID, systemID)

	if err != nil {
		if strings.EqualFold(err.Error(), sioGatewayVolumeNotFound) || strings.Contains(err.Error(), "must be a hexadecimal number") {
			return nil, status.Error(codes.NotFound, "volume not found")
		}
		return nil, status.Errorf(codes.Internal, "failure to load volume: %s", err.Error())
	}

	volName := vol.Name
	cr := req.GetCapacityRange()
	Log.Printf("cr:%d", cr)
	requestedSize, err := validateVolSize(cr)
	if err != nil {
		return nil, err
	}
	Log.Printf("req.size:%d", requestedSize)
	fields := map[string]interface{}{
		"RequestID":     reqID,
		"VolumeName":    volName,
		"RequestedSize": requestedSize,
	}
	Log.WithFields(fields).Info("Executing ExpandVolume with following fields")
	allocatedSize := int64(vol.SizeInKb)
	Log.Printf("allocatedsize:%d", allocatedSize)

	if requestedSize < allocatedSize {
		return &csi.ControllerExpandVolumeResponse{}, nil
	}

	if requestedSize == allocatedSize {
		Log.Infof("Idempotent call detected for volume (%s) with requested size (%d) SizeInKb and allocated size (%d) SizeInKb",
			volName, requestedSize, allocatedSize)
		return &csi.ControllerExpandVolumeResponse{
			CapacityBytes:         requestedSize * bytesInKiB,
			NodeExpansionRequired: true}, nil
	}

	reqSize := requestedSize / kiBytesInGiB
	tgtVol := goscaleio.NewVolume(s.adminClients[systemID])
	tgtVol.Volume = vol
	err = tgtVol.SetVolumeSize(strconv.Itoa(int(reqSize)))
	if err != nil {
		Log.Errorf("Failed to execute ExpandVolume() with error (%s)", err.Error())
		return nil, status.Error(codes.Internal, err.Error())
	}

	// If volume is marked for replication, remove the replication pair first.
	if vol.VolumeReplicationState != "UnmarkedForReplication" {
		Log.Printf("[ControllerExpandVolume] - vol: %+v", vol)
		err := s.expandReplicationPair(ctx, req, systemID, volID)
		if err != nil {
			return nil, status.Errorf(codes.Internal,
				"error expanding replication pair: %s", err.Error())
		}
	}

	//return the response with NodeExpansionRequired = true, so that CO could call
	// NodeExpandVolume subsequently
	csiResp := &csi.ControllerExpandVolumeResponse{
		CapacityBytes:         requestedSize * bytesInKiB,
		NodeExpansionRequired: true,
	}
	return csiResp, nil
}

// mergeStringMaps adds two string to string maps together
func mergeStringMaps(base map[string]string, additional map[string]string) map[string]string {
	result := make(map[string]string)
	if base != nil {
		for k, v := range base {
			result[k] = v
		}
	}
	if additional != nil {
		for k, v := range additional {
			result[k] = v
		}
	}
	return result

}

func (s *service) Clone(req *csi.CreateVolumeRequest,
	volumeSource *csi.VolumeContentSource_VolumeSource, name string, sizeInKbytes int64, storagePool string) (*csi.CreateVolumeResponse, error) {

	// get systemID from volume source CSI id
	systemID := s.getSystemIDFromCsiVolumeID(volumeSource.VolumeId)
	if systemID == "" {
		// use default system
		systemID = s.opts.defaultSystemID
	}
	if systemID == "" {
		return nil, status.Error(codes.InvalidArgument,
			"systemID is not found in source volume id and there is no default system")
	}

	// Look up the source volume
	sourceVolID := getVolumeIDFromCsiVolumeID(volumeSource.VolumeId)
	srcVol, err := s.getVolByID(sourceVolID, systemID)
	if err != nil {
		return nil, status.Errorf(codes.NotFound, "Volume not found: %s", volumeSource.VolumeId)
	}

	// Validate the size is the same
	if int64(srcVol.SizeInKb) != sizeInKbytes {
		return nil, status.Errorf(codes.InvalidArgument,
			"Volume %s has incompatible size %d kbytes with requested %d kbytes",
			volumeSource.VolumeId, srcVol.SizeInKb, sizeInKbytes)
	}

	adminClient := s.adminClients[systemID]
	// Validate the storage pool is the same
	volStoragePool := s.getStoragePoolNameFromID(systemID, srcVol.StoragePoolID)
	if volStoragePool != storagePool {
		return nil, status.Errorf(codes.InvalidArgument,
			"Volume storage pool %s is different from the requested storage pool %s", volStoragePool, storagePool)
	}

	// Check for idempotent request
	existingVols, err := adminClient.GetVolume("", "", "", name, false)
	noVolErrString1 := "Error: problem finding volume: Volume not found"
	noVolErrString2 := "Error: problem finding volume: Could not find the volume"
	if (err != nil) && !(strings.Contains(err.Error(), noVolErrString1) || strings.Contains(err.Error(), noVolErrString2)) {
		Log.Printf("[Clone] Idempotency check: GetVolume returned error: %s", err.Error())
		return nil, status.Errorf(codes.Internal, "Failed to create clone -- GetVolume returned unexpected error: %s", err.Error())
	}

	for _, vol := range existingVols {
		if vol.Name == name && vol.StoragePoolID == srcVol.StoragePoolID {
			Log.Printf("Requested volume %s already exists", name)
			csiVolume := s.getCSIVolume(vol, systemID)
			csiVolume.ContentSource = req.GetVolumeContentSource()
			copyInterestingParameters(req.GetParameters(), csiVolume.VolumeContext)
			Log.Printf("Requested volume (from clone) already exists %s (%s) storage pool %s",
				csiVolume.VolumeContext["Name"], csiVolume.VolumeId, csiVolume.VolumeContext["StoragePoolName"])
			return &csi.CreateVolumeResponse{Volume: csiVolume}, nil

		}
	}

	// Snapshot the source volumes
	snapshotDefs := make([]*siotypes.SnapshotDef, 0)
	snapDef := &siotypes.SnapshotDef{VolumeID: sourceVolID, SnapshotName: name}
	snapshotDefs = append(snapshotDefs, snapDef)
	snapParam := &siotypes.SnapshotVolumesParam{SnapshotDefs: snapshotDefs}

	// Create snapshot
	system := s.systems[systemID]
	snapResponse, err := system.CreateSnapshotConsistencyGroup(snapParam)
	if err != nil {
		return nil, status.Errorf(codes.Internal, "Failed to call CreateSnapshotConsistencyGroup to clone volume: %s", err.Error())
	}

	if len(snapResponse.VolumeIDList) != 1 {
		return nil, status.Errorf(codes.Internal, "Expected volume ID to be returned but it was not")
	}

	// Retrieve created destination volume
	destID := snapResponse.VolumeIDList[0]
	destVol, err := s.getVolByID(destID, systemID)
	if err != nil {
		return nil, status.Errorf(codes.Internal, "Could not retrieve created volume: %s", destID)
	}

	// Create a volume response and return it
	s.clearCache()
	csiVolume := s.getCSIVolume(destVol, systemID)
	csiVolume.ContentSource = req.GetVolumeContentSource()
	copyInterestingParameters(req.GetParameters(), csiVolume.VolumeContext)

	Log.Printf("Volume (from volume clone) %s (%s) storage pool %s",
		csiVolume.VolumeContext["Name"], csiVolume.VolumeId, csiVolume.VolumeContext["storagePoolName"])

	return &csi.CreateVolumeResponse{Volume: csiVolume}, nil

}

// ControllerGetVolume fetch current information about a volume
// returns volume condition if found else returns not found
func (s *service) ControllerGetVolume(ctx context.Context, req *csi.ControllerGetVolumeRequest) (*csi.ControllerGetVolumeResponse, error) {

	abnormal := false
	csiVolID := req.GetVolumeId()
	if csiVolID == "" {
		return nil, status.Error(codes.InvalidArgument,
			"volume ID is required")
	}
	volID := getVolumeIDFromCsiVolumeID(csiVolID)
	systemID := s.getSystemIDFromCsiVolumeID(csiVolID)
	if systemID == "" {
		// use default system
		systemID = s.opts.defaultSystemID
	}
	if systemID == "" {
		return nil, status.Error(codes.InvalidArgument,
			"systemID is not found in the request and there is no default system")
	}

	vol, err := s.getVolByID(volID, systemID)
	if err != nil {
		if strings.EqualFold(err.Error(), sioGatewayVolumeNotFound) {
			message := fmt.Sprintf("Volume is not found by controller at %s", time.Now().Format("2006-01-02 15:04:05"))
			return &csi.ControllerGetVolumeResponse{
				Volume: nil,
				Status: &csi.ControllerGetVolumeResponse_VolumeStatus{
					VolumeCondition: &csi.VolumeCondition{
						Abnormal: true,
						Message:  message,
					},
				},
			}, nil
		}
		return nil, status.Errorf(codes.Internal,
			"Volume status could not be determined: %s",
			err.Error())
	}

	csiResp := &csi.ControllerGetVolumeResponse{
		Volume: s.getCSIVolume(vol, systemID),
		Status: &csi.ControllerGetVolumeResponse_VolumeStatus{
			VolumeCondition: &csi.VolumeCondition{
				Abnormal: abnormal,
				Message:  "Volume is in good condition",
			},
		},
	}

	return csiResp, nil
}

func (s *service) CreateReplicationConsistencyGroup(systemID string, name string,
	rpo string, locatProtectionDomain string, remoteProtectionDomain string,
	peerMdmID string, remoteSystemID string) (*siotypes.ReplicationConsistencyGroupResp, error) {
	adminClient := s.adminClients[systemID]
	if adminClient == nil {
		return nil, fmt.Errorf("can't find adminClient by id %s", systemID)
	}

	if peerMdmID != "" && remoteSystemID != "" {
		return nil, fmt.Errorf("peerMdmID and remoteSystemID cannot both be present")
	}

	rcgPayload := &siotypes.ReplicationConsistencyGroupCreatePayload{
		Name:                     name,
		RpoInSeconds:             rpo,
		ProtectionDomainID:       locatProtectionDomain,
		RemoteProtectionDomainID: remoteProtectionDomain,
		PeerMdmID:                peerMdmID,
		DestinationSystemID:      remoteSystemID,
	}

	rcgResp, err := adminClient.CreateReplicationConsistencyGroup(rcgPayload)
	if err != nil {
		// Handle the case where it already exists.
		if !strings.EqualFold(err.Error(), sioReplicationGroupExists) {
			Log.Printf("Replication Creation Error: %s", err.Error())
			return nil, err
		}
	}

	var id string
	if rcgResp == nil {
		rcgs, err := adminClient.GetReplicationConsistencyGroups()
		if err != nil {
			return nil, err
		}

		// RCG already exists, find it on the array.
		for _, rcg := range rcgs {
			if rcg.Name == name && rcg.ProtectionDomainID == locatProtectionDomain && rcg.RemoteProtectionDomainID == remoteProtectionDomain {
				Log.Printf("Replication Group Found: %s, %s", rcg.ID, rcg.RemoteID)
				id = rcg.ID
				break
			}
		}

		if id == "" {
			return nil, status.Errorf(codes.Internal, "couldn't find replication consistency group")
		}
	} else {
		id = rcgResp.ID
	}

	return &siotypes.ReplicationConsistencyGroupResp{
		ID: id,
	}, nil
}

func (s *service) CreateReplicationPair(systemID string, name string,
	localVolumeID string, remoteVolumeID string, replicationGroupID string) (*siotypes.ReplicationPair, error) {
	adminClient := s.adminClients[systemID]
	if adminClient == nil {
		return nil, fmt.Errorf("can't find adminClient by id %s", systemID)
	}

	payload := &siotypes.QueryReplicationPair{
		Name:                          name,
		SourceVolumeID:                localVolumeID,
		DestinationVolumeID:           remoteVolumeID,
		ReplicationConsistencyGroupID: replicationGroupID,
		CopyType:                      "OnlineCopy",
	}

	response, err := adminClient.CreateReplicationPair(payload)
	if err != nil {
		// Handle the case where it already exists.
		if !strings.EqualFold(err.Error(), sioReplicationPairExists) {
			Log.Printf("Replication Pair Creation Error: %s", err.Error())
			return nil, err
		}
	}

	if response == nil {
		pairs, err := adminClient.GetAllReplicationPairs()
		if err != nil {
			return nil, err
		}

		for _, pair := range pairs {
			if pair.Name == name {
				Log.Printf("Replication Pair Found: %+v", pair)
				response = pair
				break
			}
		}

		if response == nil {
			return nil, status.Errorf(codes.Internal, "couldn't find replication pair")
		}
	}

	return response, nil
}

func (s *service) DeleteReplicationConsistencyGroup(systemID string, groupID string) error {
	adminClient := s.adminClients[systemID]
	if adminClient == nil {
		return status.Errorf(codes.InvalidArgument, "can't find adminClient by id %s", systemID)
	}

	if groupID == "" {
		return status.Errorf(codes.InvalidArgument, "group id wasn't provided")
	}

	group, err := adminClient.GetReplicationConsistencyGroupByID(groupID)
	if err != nil {
		Log.Printf("Replication Deletion Error: %s", err.Error())
		return err
	}

	rcg := goscaleio.NewReplicationConsistencyGroup(adminClient)
	rcg.ReplicationConsistencyGroup = group

	err = rcg.RemoveReplicationConsistencyGroup(false)

	return err
}

func (s *service) CreateReplicationConsistencyGroupSnapshot(client *goscaleio.Client, group *siotypes.ReplicationConsistencyGroup) (*siotypes.CreateReplicationConsistencyGroupSnapshotResp, error) {
	rcg := goscaleio.NewReplicationConsistencyGroup(client)
	rcg.ReplicationConsistencyGroup = group

	response, err := rcg.CreateReplicationConsistencyGroupSnapshot(false)
	if err != nil {
		return nil, err
	}

	return response, nil
}

func (s *service) ExecuteFailoverOnReplicationGroup(client *goscaleio.Client, group *siotypes.ReplicationConsistencyGroup) error {
	rcg := goscaleio.NewReplicationConsistencyGroup(client)
	rcg.ReplicationConsistencyGroup = group

	Log.Printf("[ExecuteFailoverOnReplicationGroup]: Executing Failover command")

	return rcg.ExecuteFailoverOnReplicationGroup()
}

func (s *service) ExecuteSwitchoverOnReplicationGroup(client *goscaleio.Client, group *siotypes.ReplicationConsistencyGroup) error {
	rcg := goscaleio.NewReplicationConsistencyGroup(client)
	rcg.ReplicationConsistencyGroup = group

	Log.Printf("[ExecuteSwitchoverOnReplicationGroup]: Executing Switchover (Unplanned Failover)")

	return rcg.ExecuteSwitchoverOnReplicationGroup(false)
}

func (s *service) ExecuteReverseOnReplicationGroup(client *goscaleio.Client, group *siotypes.ReplicationConsistencyGroup) error {
	rcg := goscaleio.NewReplicationConsistencyGroup(client)
	rcg.ReplicationConsistencyGroup = group

	Log.Printf("[ExecuteReverseOnReplicationGroup]: Executing Reverse (Reprotect Local)")

	return rcg.ExecuteReverseOnReplicationGroup()
}

func (s *service) ExecuteResumeOnReplicationGroup(client *goscaleio.Client, group *siotypes.ReplicationConsistencyGroup, failover bool) error {
	rcg := goscaleio.NewReplicationConsistencyGroup(client)
	rcg.ReplicationConsistencyGroup = group

	Log.Printf("[ExecuteReverseOnReplicationGroup]: Resuming Replication Group")

	if failover {
		Log.Printf("[ExecuteReverseOnReplicationGroup]: In Failover, Restoring...")
		return rcg.ExecuteRestoreOnReplicationGroup()
	}

	return rcg.ExecuteResumeOnReplicationGroup()
}

func (s *service) ExecutePauseOnReplicationGroup(client *goscaleio.Client, group *siotypes.ReplicationConsistencyGroup) error {
	rcg := goscaleio.NewReplicationConsistencyGroup(client)
	rcg.ReplicationConsistencyGroup = group

	Log.Printf("[ExecutePauseOnReplicationGroup]: Pause Replication Group")

	return rcg.ExecutePauseOnReplicationGroup()
}

func (s *service) ExecuteSyncOnReplicationGroup(client *goscaleio.Client, group *siotypes.ReplicationConsistencyGroup) (*siotypes.SynchronizationResponse, error) {
	rcg := goscaleio.NewReplicationConsistencyGroup(client)
	rcg.ReplicationConsistencyGroup = group

	Log.Printf("[ExecuteSyncOnReplicationGroup]: Executing SyncNow")

	return rcg.ExecuteSyncOnReplicationGroup()
}

func (s *service) verifySystem(systemID string) (*goscaleio.Client, error) {
	adminClient := s.adminClients[systemID]
	if adminClient == nil {
		return nil, fmt.Errorf("can't find adminClient by id %s", systemID)
	}

	return adminClient, nil
}<|MERGE_RESOLUTION|>--- conflicted
+++ resolved
@@ -71,12 +71,9 @@
 	// volume create parameters map
 	KeyFsType = "fsType"
 
-<<<<<<< HEAD
 	NFSExportLocalPath  = "/"
 	NFSExportNamePrefix = "csishare-"
 
-=======
->>>>>>> 4be7c48c
 	// DefaultVolumeSizeKiB is default volume sgolang/protobuf/blob/master/ptypesize
 	// to create on a scaleIO cluster when no size is given, expressed in KiB
 	DefaultVolumeSizeKiB = 16 * kiBytesInGiB
@@ -261,10 +258,7 @@
 	var arr *ArrayConnectionData
 	sysID := s.opts.defaultSystemID
 	arr = s.opts.arrays[sysID]
-<<<<<<< HEAD
 	volName := name
-=======
->>>>>>> 4be7c48c
 
 	if isNFS {
 		// fetch NAS server ID
@@ -273,10 +267,6 @@
 			return nil, status.Errorf(codes.InvalidArgument, "`%s` is a required parameter", KeyNasName)
 		}
 		nasServerID, err := s.getNASServerIDFromName(systemID, nasName)
-<<<<<<< HEAD
-
-=======
->>>>>>> 4be7c48c
 		if err != nil {
 			return nil, err
 		}
@@ -291,7 +281,6 @@
 			if err != nil {
 				return nil, err
 			}
-<<<<<<< HEAD
 
 		}
 
@@ -312,27 +301,6 @@
 			nfsAcls = arr.NfsAcls // Secrets next
 		}
 
-=======
-		}
-
-		storagePoolName, ok := params[KeyStoragePool]
-		if !ok {
-			return nil, status.Errorf(codes.InvalidArgument,
-				"%s is a required parameter", KeyStoragePool)
-		}
-		storagePoolID, err := s.getStoragePoolID(storagePoolName, systemID, pdID)
-		if err != nil {
-			return nil, err
-		}
-
-		// fetch NFS ACL
-		if params[KeyNfsACL] != "" {
-			nfsAcls = params[KeyNfsACL] // Storage class takes precedence
-		} else if arr.NfsAcls != "" {
-			nfsAcls = arr.NfsAcls // Secrets next
-		}
-
->>>>>>> 4be7c48c
 		// fetch volume size
 		size := cr.GetRequiredBytes()
 
@@ -365,15 +333,11 @@
 		if existingFS != nil {
 			if existingFS.SizeTotal == int(size) {
 				vi := s.getCSIVolumeFromFilesystem(existingFS, systemID)
-<<<<<<< HEAD
 				vi.VolumeContext[KeyNasName] = nasName
 				vi.VolumeContext[KeyNfsACL] = nfsAcls
 				vi.VolumeContext[KeyFsType] = fsType
 				nfsTopology := s.GetNfsTopology(systemID)
 				vi.AccessibleTopology = nfsTopology
-=======
-				vi.AccessibleTopology = volumeTopology
->>>>>>> 4be7c48c
 				csiResp := &csi.CreateVolumeResponse{
 					Volume: vi,
 				}
@@ -927,7 +891,6 @@
 		fsID := getFilesystemIDFromCsiVolumeID(csiVolID)
 		fs, err := s.getFilesystemByID(fsID, systemID)
 		if err != nil {
-<<<<<<< HEAD
 			if strings.EqualFold(err.Error(), sioGatewayFilesystemNotFound) || strings.Contains(err.Error(), "must be a hexadecimal number") {
 				return nil, status.Error(codes.NotFound,
 					"filesystem not found")
@@ -1068,141 +1031,6 @@
 			AllowMultipleMappings: allowMultipleMappings,
 			AllSdcs:               "",
 		}
-=======
-			if strings.EqualFold(err.Error(), sioGatewayVolumeNotFound) || strings.Contains(err.Error(), "must be a hexadecimal number") {
-				return nil, status.Error(codes.NotFound,
-					"volume not found")
-			}
-			return nil, status.Errorf(codes.Internal,
-				"failure checking volume status before controller publish: %s",
-				err.Error())
-		}
-
-		fsc := req.GetVolumeCapability()
-		if fsc == nil {
-			return nil, status.Error(codes.InvalidArgument,
-				"volume capability is required")
-		}
-
-		am := fsc.GetAccessMode()
-		if am == nil {
-			return nil, status.Error(codes.InvalidArgument,
-				"access mode is required")
-		}
-		if am.Mode == csi.VolumeCapability_AccessMode_UNKNOWN {
-			return nil, status.Error(codes.InvalidArgument,
-				errUnknownAccessMode)
-		}
-		//Export for NFS
-		resp, err := s.exportFilesystem(ctx, req, adminClient, fs, nodeID)
-		return resp, err
-	} else {
-		volID := getVolumeIDFromCsiVolumeID(csiVolID)
-		vol, err := s.getVolByID(volID, systemID)
-
-		if err != nil {
-			if strings.EqualFold(err.Error(), sioGatewayVolumeNotFound) || strings.Contains(err.Error(), "must be a hexadecimal number") {
-				return nil, status.Error(codes.NotFound,
-					"volume not found")
-			}
-			return nil, status.Errorf(codes.Internal,
-				"failure checking volume status before controller publish: %s",
-				err.Error())
-		}
-
-		sdcID, err := s.getSDCID(nodeID, systemID)
-		if err != nil {
-			return nil, status.Errorf(codes.NotFound, err.Error())
-		}
-
-		vc := req.GetVolumeCapability()
-		if vc == nil {
-			return nil, status.Error(codes.InvalidArgument,
-				"volume capability is required")
-		}
-
-		am := vc.GetAccessMode()
-		if am == nil {
-			return nil, status.Error(codes.InvalidArgument,
-				"access mode is required")
-		}
-
-		if am.Mode == csi.VolumeCapability_AccessMode_UNKNOWN {
-			return nil, status.Error(codes.InvalidArgument,
-				errUnknownAccessMode)
-		}
-		// Check if volume is published to any node already
-		allowMultipleMappings := "FALSE"
-		vcs := []*csi.VolumeCapability{req.GetVolumeCapability()}
-		isBlock := accTypeIsBlock(vcs)
-
-		if len(vol.MappedSdcInfo) > 0 {
-			for _, sdc := range vol.MappedSdcInfo {
-				if sdc.SdcID == sdcID {
-					// TODO check if published volume is compatible with this request
-					// volume already mapped
-					Log.Debug("volume already mapped")
-
-					// check for QoS limits of mapped volume
-					bandwidthLimit := volumeContext[KeyBandwidthLimitInKbps]
-					iopsLimit := volumeContext[KeyIopsLimit]
-					// validate requested QoS parameters
-					if err := validateQoSParameters(bandwidthLimit, iopsLimit, vol.Name); err != nil {
-						return nil, err
-					}
-
-					// check if volume QoS is same as requested QoS settings
-					if len(bandwidthLimit) > 0 && strconv.Itoa(sdc.LimitBwInMbps*1024) != bandwidthLimit {
-						return nil, status.Errorf(codes.InvalidArgument,
-							"volume %s already published with bandwidth limit: %d, but does not match the requested bandwidth limit: %s", vol.Name, sdc.LimitBwInMbps*1024, bandwidthLimit)
-					} else if len(iopsLimit) > 0 && strconv.Itoa(sdc.LimitIops) != iopsLimit {
-						return nil, status.Errorf(codes.InvalidArgument,
-							"volume %s already published with IOPS limit: %d, but does not match the requested IOPS limits: %s", vol.Name, sdc.LimitIops, iopsLimit)
-					}
-
-					return &csi.ControllerPublishVolumeResponse{}, nil
-				}
-			}
-
-			// If volume has SINGLE_NODE cap, go no farther
-			switch am.Mode {
-			case csi.VolumeCapability_AccessMode_SINGLE_NODE_WRITER,
-				csi.VolumeCapability_AccessMode_SINGLE_NODE_MULTI_WRITER,
-				csi.VolumeCapability_AccessMode_SINGLE_NODE_SINGLE_WRITER,
-				csi.VolumeCapability_AccessMode_SINGLE_NODE_READER_ONLY:
-				return nil, status.Errorf(codes.FailedPrecondition,
-					"volume already published to SDC id: %s", vol.MappedSdcInfo[0].SdcID)
-			}
-
-			// All remaining cases are MULTI_NODE:
-			// This original code precludes block multi-writers,
-			// and is based on a faulty test that the Volume MappingToAllSdcsEnabled
-			// attribute must be set to allow multiple writers, which is not true.
-			// The proper way to control multiple mappings is with the allowMultipleMappings
-			// attribute passed in the MapVolumeSdcParameter. Unfortunately you cannot
-			// read this parameter back.
-
-			allowMultipleMappings, err = shouldAllowMultipleMappings(isBlock, am)
-			if err != nil {
-				return nil, status.Errorf(codes.InvalidArgument, err.Error())
-			}
-
-			if err := validateAccessType(am, isBlock); err != nil {
-				return nil, err
-			}
-		} else {
-			allowMultipleMappings, err = shouldAllowMultipleMappings(isBlock, am)
-			if err != nil {
-				return nil, status.Errorf(codes.InvalidArgument, err.Error())
-			}
-		}
-
-		mapVolumeSdcParam := &siotypes.MapVolumeSdcParam{
-			SdcID:                 sdcID,
-			AllowMultipleMappings: allowMultipleMappings,
-			AllSdcs:               "",
-		}
->>>>>>> 4be7c48c
 
 		targetVolume := goscaleio.NewVolume(adminClient)
 		targetVolume.Volume = &siotypes.Volume{ID: vol.ID}
