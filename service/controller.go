--- conflicted
+++ resolved
@@ -98,11 +98,8 @@
 	removeModeOnlyMe                    = "ONLY_ME"
 	sioGatewayNotFound                  = "Not found"
 	sioGatewayVolumeNotFound            = "Could not find the volume"
-<<<<<<< HEAD
 	sioGatewayNFSExportNotFound         = "couldn't find NFS export"
 	sioGatewayFilesystemNotFound        = "Could not find the filesystem"
-=======
->>>>>>> e6a70839
 	sioVolumeRemovalOperationInProgress = "A volume removal operation is currently in progress"
 	sioGatewayVolumeNameInUse           = "Volume name already in use. Please use a different name."
 	errNoMultiMap                       = "volume not enabled for mapping to multiple hosts"
