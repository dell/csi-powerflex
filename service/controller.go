--- conflicted
+++ resolved
@@ -1261,11 +1261,7 @@
 				errUnknownAccessMode)
 		}
 		// Export for NFS
-<<<<<<< HEAD
-		resp, err := s.exportFilesystem(ctx, req, adminClient, fs, sdcIP, nodeID, publishContext, am)
-=======
 		resp, err := s.exportFilesystem(ctx, req, adminClient, fs, sdcIPs, externalAccess, nodeID, publishContext, am)
->>>>>>> 7775ff90
 		return resp, err
 	}
 	volID := getVolumeIDFromCsiVolumeID(csiVolID)
@@ -1570,11 +1566,7 @@
 		}
 
 		// unexport for NFS
-<<<<<<< HEAD
-		err = s.unexportFilesystem(ctx, req, adminClient, fs, req.GetVolumeId(), sdcIP, nodeID)
-=======
 		err = s.unexportFilesystem(ctx, req, adminClient, fs, req.GetVolumeId(), sdcIPs, nodeID)
->>>>>>> 7775ff90
 		if err != nil {
 			return nil, err
 		}
@@ -1662,11 +1654,7 @@
 	}
 
 	volID := getVolumeIDFromCsiVolumeID(csiVolID)
-<<<<<<< HEAD
 	_, err = s.getVolByID(volID, systemID)
-=======
-	vol, err := s.getVolByID(volID, systemID)
->>>>>>> 7775ff90
 	if err != nil {
 		if strings.EqualFold(err.Error(), sioGatewayVolumeNotFound) || strings.Contains(err.Error(), "must be a hexadecimal number") {
 			return nil, status.Error(codes.NotFound,
@@ -1723,10 +1711,6 @@
 
 func valVolumeCaps(
 	vcs []*csi.VolumeCapability,
-<<<<<<< HEAD
-=======
-	vol *siotypes.Volume,
->>>>>>> 7775ff90
 ) (bool, string) {
 	var (
 		supported = true
