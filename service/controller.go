// Copyright © 2019-2024 Dell Inc. or its subsidiaries. All Rights Reserved.
//
// Licensed under the Apache License, Version 2.0 (the "License");
// you may not use this file except in compliance with the License.
// You may obtain a copy of the License at
//      http://www.apache.org/licenses/LICENSE-2.0
// Unless required by applicable law or agreed to in writing, software
// distributed under the License is distributed on an "AS IS" BASIS,
// WITHOUT WARRANTIES OR CONDITIONS OF ANY KIND, either express or implied.
// See the License for the specific language governing permissions and
// limitations under the License.
//

package service

import (
	"errors"
	"fmt"
	"math"
	"net/http"
	"strconv"
	"strings"
	"sync"
	"time"

	"github.com/dell/csi-vxflexos/v2/k8sutils"
	metav1 "k8s.io/apimachinery/pkg/apis/meta/v1"

	"sigs.k8s.io/yaml"

	"golang.org/x/net/context"
	"google.golang.org/grpc/codes"
	"google.golang.org/grpc/metadata"
	"google.golang.org/grpc/status"
	"google.golang.org/protobuf/types/known/wrapperspb"

	csi "github.com/container-storage-interface/spec/lib/go/csi"
	"github.com/dell/goscaleio"
	siotypes "github.com/dell/goscaleio/types/v1"
	"github.com/sirupsen/logrus"
	"google.golang.org/protobuf/types/known/timestamppb"
)

const (
	// KeyStoragePool is the key used to get the storagepool name from the
	// volume create parameters map
	KeyStoragePool = "storagepool"

	// KeyProtectionDomain is the key used to get the StoragePool's Protection Domain name from the
	// volume create parameters map. This parameter is optional.
	KeyProtectionDomain = "protectiondomain"

	// KeyBandwidthLimitInKbps is the key used to get the bandwidth limit from the volume
	// create parameters map
	KeyBandwidthLimitInKbps = "bandwidthLimitInKbps"

	// KeyIopsLimit is the key used to get the IOPS limit from the volume
	// create parameters map
	KeyIopsLimit = "iopsLimit"

	// KeySystemID is the key used to get the array ID from the volume
	// create parameters map
	KeySystemID = "systemID"

	// KeyMkfsFormatOption is the key used to get the file system option from the
	// volume create parameters map
	KeyMkfsFormatOption = "mkfsFormatOption"

	// KeyNasName is the key used to get the NAS name from the
	// volume create parameters map
	KeyNasName = "nasName"

	// KeyFsType is the key used to get the filesystem type from the
	// volume create parameters map
	KeyFsType = "fsType"

	// NFSExportLocalPath is the local path for NFSExport
	NFSExportLocalPath = "/"

	// NFSExportNamePrefix is the prefix used for nfs exports created using
	// csi-powerflex driver
	NFSExportNamePrefix = "csishare-"

	// KeyPath is the key used to get path of the associated filesystem
	// from the volume create parameters map
	KeyPath = "path"

	// KeySoftLimit is the key used to get the soft limit of the filesystem
	// from the volume create parameters map
	KeySoftLimit = "softLimit"

	// KeyGracePeriod is the key used to get the grace period from the
	// volume create parameters map
	KeyGracePeriod = "gracePeriod"

	// DefaultVolumeSizeKiB is default volume sgolang/protobuf/blob/master/ptypesize
	// to create on a scaleIO cluster when no size is given, expressed in KiB
	DefaultVolumeSizeKiB = 16 * kiBytesInGiB

	// VolSizeMultipleGiB is the volume size that VxFlexOS creates volumes as
	// a multiple of, meaning that all volume sizes are a multiple of this
	// number
	VolSizeMultipleGiB = 8

	// bytesInKiB is the number of bytes in a kibibyte
	bytesInKiB = 1024

	// kiBytesInGiB is the number of kibibytes in a gibibyte
	kiBytesInGiB = 1024 * 1024

	// bytesInGiB is the number of bytes in a gibibyte
	bytesInGiB = kiBytesInGiB * bytesInKiB

	// minNfsSize is the minimum filesystem size for NFS
	minNfsSize = 3 * bytesInGiB

	// VolumeIDList is the list of volume IDs
	VolumeIDList = "VolumeIDList"

	removeModeOnlyMe                    = "ONLY_ME"
	sioGatewayNotFound                  = "Not found"
	sioGatewayVolumeNotFound            = "Could not find the volume"
	sioGatewayFileSystemNotFound        = "couldn't find filesystem by id"
	sioVolumeRemovalOperationInProgress = "A volume removal operation is currently in progress"
	sioGatewayVolumeNameInUse           = "Volume name already in use. Please use a different name."
	errNoMultiMap                       = "volume not enabled for mapping to multiple hosts"
	errUnknownAccessType                = "unknown access type is not Block or Mount"
	errUnknownAccessMode                = "access mode cannot be UNKNOWN"
	errNoMultiNodeWriter                = "multi-node with writer(s) only supported for block access type"
	// TRUE means "true" (comment put in for lint check)
	TRUE = "TRUE"
	// FALSE means "false" (comment put in for lint check)
	FALSE = "FALSE"

	sioReplicationGroupExists = "The Replication Consistency Group already exists"
	sioReplicationPairExists  = "A Replication Pair for the specified local volume already exists"

	DriverConfigParamsYaml = "driver-config-params.yaml"
)

// Extra metadata field names for propagating to goscaleio and beyond.
const (
	// These are available when enabling --extra-create-metadata for the external-provisioner.
	CSIPersistentVolumeName           = "csi.storage.k8s.io/pv/name"
	CSIPersistentVolumeClaimName      = "csi.storage.k8s.io/pvc/name"
	CSIPersistentVolumeClaimNamespace = "csi.storage.k8s.io/pvc/namespace"
	// These map to the above fields in the form of HTTP header names.
	HeaderPersistentVolumeName           = "x-csi-pv-name"
	HeaderPersistentVolumeClaimName      = "x-csi-pv-claimname"
	HeaderPersistentVolumeClaimNamespace = "x-csi-pv-namespace"
	// These help identify the system used as part of a request.
	HeaderSystemIdentifier    = "x-csi-system-id"
	HeaderCSIPluginIdentifier = "x-csi-plugin-id"
)

var interestingParameters = [...]string{0: "FsType", 1: KeyMkfsFormatOption, 2: KeyBandwidthLimitInKbps, 3: KeyIopsLimit}

type ZoneContent struct {
	systemID         string
	protectionDomain ProtectionDomainName
	pool             PoolName
}

func (s *service) CreateVolume(
	ctx context.Context,
	req *csi.CreateVolumeRequest) (
	*csi.CreateVolumeResponse, error,
) {
	params := req.GetParameters()
	var systemID string
	var err error

	// This is a map of zone to the arrayID and pool identifier
	zoneTargetMap := make(map[ZoneName]ZoneContent)

	if _, ok := params[KeySystemID]; !ok {
		zoneTargetMap = s.getZonesFromSecret()
	}

	if len(zoneTargetMap) == 0 {
		sid, err := s.getSystemIDFromParameters(params)
		if err != nil {
			return nil, err
		}

		systemID = sid
	}

	if systemID != "" {
		if err := s.requireProbe(ctx, systemID); err != nil {
			return nil, err
		}
	}

	s.logStatistics()

	cr := req.GetCapacityRange()

	// Check for filesystem type
	isNFS := false
	var fsType string
	if len(req.VolumeCapabilities) != 0 {
		fsType = req.VolumeCapabilities[0].GetMount().GetFsType()
		if fsType == "nfs" {
			isNFS = true
		}
	}

	// validate AccessibleTopology
	accessibility := req.GetAccessibilityRequirements()
	if accessibility == nil {
		Log.Printf("Received CreateVolume request without accessibility keys")
	}

	// Look for zone topology
	zoneTopology := false
	var storagePool string
	var protectionDomain string
	var volumeTopology []*csi.Topology
	systemSegments := map[string]string{} // topology segments matching requested system for a volume

	// Handle Zone topology, which happens when node is annotated with a matching zone label
	if len(zoneTargetMap) != 0 && accessibility != nil && len(accessibility.GetPreferred()) > 0 {
		contentSource := req.GetVolumeContentSource()
		var sourceSystemID string
		if contentSource != nil {
<<<<<<< HEAD
			Log.Infof("[CreateVolume] Volume has a content source - we are a snapshot or clone: %+v", contentSource)
=======
			Log.Infof("[CreateVolume] Zone volume has a content source - we are a snapshot or clone: %+v", contentSource)
>>>>>>> 8c6ae2c9

			snapshotSource := contentSource.GetSnapshot()
			cloneSource := contentSource.GetVolume()

			if snapshotSource != nil {
				sourceSystemID = s.getSystemIDFromCsiVolumeID(snapshotSource.SnapshotId)
<<<<<<< HEAD
				Log.Infof("[CreateVolume] Snapshot source systemID: %s", sourceSystemID)
			} else if cloneSource != nil {
				sourceSystemID = s.getSystemIDFromCsiVolumeID(cloneSource.VolumeId)
				Log.Infof("[CreateVolume] Clone source systemID: %s", sourceSystemID)
			}
		} else {
			Log.Infoln("[CreateVolume] Volume does not have a content source - not a snapshot")
=======
				Log.Infof("[CreateVolume] Zone snapshot source systemID: %s", sourceSystemID)
			} else if cloneSource != nil {
				sourceSystemID = s.getSystemIDFromCsiVolumeID(cloneSource.VolumeId)
				Log.Infof("[CreateVolume] Zone clone source systemID: %s", sourceSystemID)
			}
>>>>>>> 8c6ae2c9
		}

		for _, topo := range accessibility.GetPreferred() {
			for topoLabel, zoneName := range topo.Segments {
				Log.Infof("Zoning based on label %s", s.opts.zoneLabelKey)
				if strings.HasPrefix(topoLabel, s.opts.zoneLabelKey) {
					zoneTarget, ok := zoneTargetMap[ZoneName(zoneName)]
					if !ok {
						Log.Infof("no zone target for %s", zoneTarget)
						continue
					}

					if sourceSystemID != "" && zoneTarget.systemID != sourceSystemID {
<<<<<<< HEAD
						Log.Infof("systemID %s does not match snapshot/clone source systemID %s", zoneTarget.systemID, sourceSystemID)
=======
>>>>>>> 8c6ae2c9
						continue
					}

					protectionDomain = string(zoneTarget.protectionDomain)
					storagePool = string(zoneTarget.pool)
					systemID = zoneTarget.systemID

					if err := s.requireProbe(ctx, systemID); err != nil {
						Log.Errorln("Failed to probe system " + systemID)
						continue
					}

					systemSegments[s.opts.zoneLabelKey] = zoneName
					volumeTopology = append(volumeTopology, &csi.Topology{
						Segments: systemSegments,
					})

					// We found a zone topology
					Log.Infof("Preferred topology zone %s, systemID %s, protectionDomain %s, and storagePool %s", zoneName, systemID, protectionDomain, storagePool)
					zoneTopology = true
				}
			}

			if zoneTopology {
				break
			}
		}

		if !zoneTopology {
			return nil, status.Error(codes.InvalidArgument, "no zone topology found in accessibility requirements")
		}
	}

	if !zoneTopology && accessibility != nil && len(accessibility.GetPreferred()) > 0 {
		requestedSystem := ""
		sID := ""
		system := s.systems[systemID]
		if system != nil {
			sID = system.System.ID
		}

		// We need to get name of system, in case sc was set up to use name
		sName := system.System.Name

		segments := accessibility.GetPreferred()[0].GetSegments()
		for key := range segments {
			if strings.HasPrefix(key, Name) {
				tokens := strings.Split(key, "/")
				constraint := ""
				if len(tokens) > 1 {
					constraint = tokens[1]
				}
				Log.Printf("Found topology constraint: VxFlex OS system: %s", constraint)

				// Update constraint wrt to topology specified for NFS volume
				if isNFS {
					nfsTokens := strings.Split(constraint, "-")
					nfsLabel := ""
					if len(nfsTokens) > 1 {
						constraint = nfsTokens[0]
						nfsLabel = nfsTokens[1]
						if nfsLabel != "nfs" {
							return nil, status.Errorf(codes.InvalidArgument,
								"Invalid topology requested for NFS Volume. Please validate your storage class has nfs topology.")
						}
					}
				}
				if constraint == sID || constraint == sName {
					if constraint == sID {
						requestedSystem = sID
					} else {
						requestedSystem = sName
					}
					// segment matches system ID/Name where volume will be created
					topologyKey := tokens[0] + "/" + sID
					systemSegments[topologyKey] = segments[key]
					Log.Printf("Added accessible topology segment for volume: %s, segment: %s = %s", req.GetName(),
						topologyKey, systemSegments[topologyKey])
				}
			}
		}

		// check that the required system id/name matched one of the system id/names from node topology
		if len(segments) > 0 && requestedSystem == "" {
			return nil, status.Errorf(codes.InvalidArgument,
				"Requested System %s is not accessible based on Preferred[0] accessibility data, sent by provisioner", systemID)
		}
		if len(systemSegments) > 0 {
			// add topology element containing segments matching required system to volume topology
			volumeTopology = append(volumeTopology, &csi.Topology{
				Segments: systemSegments,
			})
			Log.Printf("Accessible topology for volume: %s, segments: %#v", req.GetName(), systemSegments)
		}
	}

	if len(req.VolumeCapabilities) != 0 {
		if req.VolumeCapabilities[0].GetBlock() != nil {
			// We need to check if user requests raw block access from nfs and prevent that
			fsType, ok := params[KeyFsType]
			// FsType can be empty
			if ok && fsType == "nfs" {
				return nil, status.Errorf(codes.InvalidArgument, "raw block requested from NFS Volume")
			}
		}
	}

	// fetch volume name
	name := req.GetName()
	if name == "" {
		return nil, status.Error(codes.InvalidArgument,
			"Name cannot be empty")
	}

	if len(name) > 31 {
		name = name[0:31]
		Log.Printf("Requested name %s longer than 31 character max, truncated to %s\n", req.Name, name)
		req.Name = name
	}

	var arr *ArrayConnectionData
	sysID := s.opts.defaultSystemID
	arr = s.opts.arrays[sysID]
	volName := name

	if isNFS {
		// fetch NAS server ID
		var nasName string
		if params[KeyNasName] != "" {
			nasName = params[KeyNasName] // Storage class takes precedence
		} else {
			Log.Debug("nasName not present in storage class, value taken from secret")
			nasName = arr.NasName // Secret next
		}
		nasServerID, err := s.getNASServerIDFromName(systemID, nasName)
		if err != nil {
			return nil, err
		}

		// fetch storage pool ID
		pdID := ""
		pd, ok := params[KeyProtectionDomain]
		if !ok {
			Log.Printf("Protection Domain name not provided; there could be conflicts if two storage pools share a name")
		} else {
			pdID, err = s.getProtectionDomainIDFromName(systemID, pd)
			if err != nil {
				return nil, err
			}

		}

		storagePoolName, ok := params[KeyStoragePool]
		if !ok {
			return nil, status.Errorf(codes.InvalidArgument,
				"%s is a required parameter", KeyStoragePool)
		}
		storagePoolID, err := s.getStoragePoolID(storagePoolName, systemID, pdID)
		if err != nil {
			return nil, err
		}

		// fetch volume size
		size := cr.GetRequiredBytes()
		// round off the size to the 3GB if less than 3GB
		if size < minNfsSize {
			Log.Printf("Size %d is less than 3GB, rounding to 3GB", size/bytesInGiB)
			size = minNfsSize
		}

		contentSource := req.GetVolumeContentSource()
		if contentSource != nil {
			snapshotSource := contentSource.GetSnapshot()
			if snapshotSource != nil {
				Log.Printf("snapshot %s specified as volume content source", snapshotSource.SnapshotId)
				return s.createVolumeFromSnapshot(req, snapshotSource, name, size, storagePoolName)
			}
		}
		// log all parameters used in CreateVolume call
		fields := map[string]interface{}{
			"Name":                               volName,
			"SizeInB":                            size,
			"StoragePoolID":                      storagePoolID,
			"NasServerID":                        nasServerID,
			HeaderPersistentVolumeName:           params[CSIPersistentVolumeName],
			HeaderPersistentVolumeClaimName:      params[CSIPersistentVolumeClaimName],
			HeaderPersistentVolumeClaimNamespace: params[CSIPersistentVolumeClaimNamespace],
		}
		Log.WithFields(fields).Info("Executing CreateVolume with following fields")

		volumeParam := &siotypes.FsCreate{
			Name:          volName,
			SizeTotal:     int(size),
			StoragePoolID: storagePoolID,
			NasServerID:   nasServerID,
		}

		// Idempotency check
		system, err := s.adminClients[systemID].FindSystem(systemID, "", "")
		if err != nil {
			return nil, err
		}
		existingFS, err := system.GetFileSystemByIDName("", volName)

		if existingFS != nil {
			if existingFS.SizeTotal == int(size) {
				vi := s.getCSIVolumeFromFilesystem(existingFS, systemID)
				vi.VolumeContext[KeyNasName] = nasName
				vi.VolumeContext[KeyFsType] = fsType
				nfsTopology := s.GetNfsTopology(systemID)
				vi.AccessibleTopology = nfsTopology
				csiResp := &csi.CreateVolumeResponse{
					Volume: vi,
				}
				Log.Info("Volume exists in the requested state with same size")
				return csiResp, nil
			}
			Log.Info("'Volume name' already exists and size is different")
			return nil, status.Error(codes.AlreadyExists, "'Volume name' already exists and size is different.")
		}
		Log.Debug("Volume does not exist, proceeding to create new volume")
		fsResp, err := system.CreateFileSystem(volumeParam)
		if err != nil {
			Log.Debugf("Create volume response error:%v", err)
			return nil, status.Errorf(codes.Unknown, "Create Volume %s failed with error: %v", volName, err)
		}

		// set quota limits, if specified in NFS storage class
		isQuotaEnabled := s.opts.IsQuotaEnabled
		if isQuotaEnabled {
			// get filesystem (NFS volume), newly created
			fs, err := system.GetFileSystemByIDName(fsResp.ID, "")
			if err != nil {
				Log.Debugf("Find Volume response error: %v", err)
				return nil, status.Errorf(codes.Unknown, "Find Volume response error: %v", err)
			}
			path, ok := params[KeyPath]
			if !ok {
				return nil, status.Errorf(codes.InvalidArgument, "`%s` is a required parameter", KeyPath)
			}

			softLimit, ok := params[KeySoftLimit]
			if !ok {
				return nil, status.Errorf(codes.InvalidArgument, "`%s` is a required parameter", KeySoftLimit)
			}

			gracePeriod, ok := params[KeyGracePeriod]
			if !ok {
				return nil, status.Errorf(codes.InvalidArgument, "`%s` is a required parameter", KeyGracePeriod)
			}

			// create quota for the filesystem
			quotaID, err := s.createQuota(fsResp.ID, path, softLimit, gracePeriod, int(size), isQuotaEnabled, systemID)
			if err != nil {
				// roll back, delete the newly created volume
				if delErr := system.DeleteFileSystem(fs.Name); delErr != nil {
					return nil, status.Errorf(codes.Internal,
						"rollback (deleting volume '%s') failed with error : '%v'", fs.Name, delErr.Error())
				}
				Log.Debugf("Error creating quota for volume: %s of size: %d bytes, error: %v", fs.Name, size, err.Error())
				Log.Debugf("Successfully rolled back by deleting the newly created volume: %s", fs.Name)
				return nil, err
			}
			Log.Infof("Tree quota set for: %d bytes on directory: '%s', quota ID: %s", size, path, quotaID)
		}

		newFs, err := system.GetFileSystemByIDName(fsResp.ID, "")
		if err != nil {
			Log.Debugf("Find Volume response error: %v", err)
			return nil, status.Errorf(codes.Unknown, "Find Volume response error: %v", err)
		}
		if newFs != nil {
			vi := s.getCSIVolumeFromFilesystem(newFs, systemID)
			vi.VolumeContext[KeyNasName] = nasName
			vi.VolumeContext[KeyFsType] = fsType
			nfsTopology := s.GetNfsTopology(systemID)
			vi.AccessibleTopology = nfsTopology
			csiResp := &csi.CreateVolumeResponse{
				Volume: vi,
			}
			return csiResp, nil
		}
	} else {
		size, err := validateVolSize(cr)
		if err != nil {
			return nil, err
		}

		params = mergeStringMaps(params, req.GetSecrets())

		// We require the storagePool name for creation
		if storagePool == "" {
			sp, ok := params[KeyStoragePool]
			if !ok {
				return nil, status.Errorf(codes.InvalidArgument,
					"%s is a required parameter", KeyStoragePool)
			}

			storagePool = sp
		} else {
			Log.Printf("[CreateVolume] Multi-AZ Storage Pool Determined by Secret %s", storagePool)
		}

		var pdID string
		if protectionDomain == "" {
			pd, ok := params[KeyProtectionDomain]
			if !ok {
				Log.Printf("Protection Domain name not provided; there could be conflicts if two storage pools share a name")
			} else {
				protectionDomain = pd
			}
		}

		pdID, err = s.getProtectionDomainIDFromName(systemID, protectionDomain)
		if err != nil {
			return nil, err
		}

		volType := s.getVolProvisionType(params) // Thick or Thin

		contentSource := req.GetVolumeContentSource()
		if contentSource != nil {
			volumeSource := contentSource.GetVolume()
			if volumeSource != nil {
				cloneResponse, err := s.Clone(req, volumeSource, name, size, storagePool)
				if err != nil {
					return nil, err
				}

				cloneResponse.Volume.AccessibleTopology = volumeTopology

				return cloneResponse, nil
			}
			snapshotSource := contentSource.GetSnapshot()
			if snapshotSource != nil {
				Log.Printf("snapshot %s specified as volume content source", snapshotSource.SnapshotId)
				snapshotVolumeResponse, err := s.createVolumeFromSnapshot(req, snapshotSource, name, size, storagePool)
				if err != nil {
					return nil, err
				}

				snapshotVolumeResponse.Volume.AccessibleTopology = volumeTopology

<<<<<<< HEAD
				Log.Printf("[FERNANDO] Snapshot Volume Response: %+v", snapshotVolumeResponse)
=======
>>>>>>> 8c6ae2c9
				return snapshotVolumeResponse, nil
			}
		}

		// TODO handle Access mode in volume capability

		fields := map[string]interface{}{
			"name":                               name,
			"sizeInKiB":                          size,
			"storagePool":                        storagePool,
			"volType":                            volType,
			HeaderPersistentVolumeName:           params[CSIPersistentVolumeName],
			HeaderPersistentVolumeClaimName:      params[CSIPersistentVolumeClaimName],
			HeaderPersistentVolumeClaimNamespace: params[CSIPersistentVolumeClaimNamespace],
		}

		Log.WithFields(fields).Info("Executing CreateVolume with following fields")

		volumeParam := &siotypes.VolumeParam{
			Name:           name,
			VolumeSizeInKb: fmt.Sprintf("%d", size),
			VolumeType:     volType,
		}

		// If the VolumeParam has a MetaData method, set the values accordingly.
		if t, ok := interface{}(volumeParam).(interface {
			MetaData() http.Header
		}); ok {
			t.MetaData().Set(HeaderPersistentVolumeName, params[CSIPersistentVolumeName])
			t.MetaData().Set(HeaderPersistentVolumeClaimName, params[CSIPersistentVolumeClaimName])
			t.MetaData().Set(HeaderPersistentVolumeClaimNamespace, params[CSIPersistentVolumeClaimNamespace])
			t.MetaData().Set(HeaderCSIPluginIdentifier, Name)
			t.MetaData().Set(HeaderSystemIdentifier, systemID)
		} else {
			Log.Println("warning: goscaleio.VolumeParam: no MetaData method exists, consider updating goscaleio library.")
		}

		createResp, err := s.adminClients[systemID].CreateVolume(volumeParam, storagePool, pdID)
		if err != nil {
			// handle case where volume already exists
			if !strings.EqualFold(err.Error(), sioGatewayVolumeNameInUse) {
				Log.Printf("error creating volume: %s pool %s error: %s", name, storagePool, err.Error())
				return nil, status.Errorf(codes.Internal,
					"error when creating volume %s storagepool %s: %s", name, storagePool, err.Error())
			}
		}

		var id string
		if createResp == nil {
			// volume already exists, look it up by name
			id, err = s.adminClients[systemID].FindVolumeID(name)
			if err != nil {
				return nil, status.Errorf(codes.Internal, "%s", err.Error())
			}
		} else {
			id = createResp.ID
		}

		vol, err := s.getVolByID(id, systemID)
		if err != nil {
			return nil, status.Errorf(codes.Unavailable,
				"error retrieving volume details: %s", err.Error())
		}
		vi := s.getCSIVolume(vol, systemID)
		vi.AccessibleTopology = volumeTopology

		// since the volume could have already exists, double check that the
		// volume has the expected parameters
		spID, err := s.getStoragePoolID(storagePool, systemID, pdID)
		if err != nil {
			return nil, status.Errorf(codes.Unavailable,
				"volume exists, but could not verify parameters: %s",
				err.Error())
		}
		if vol.StoragePoolID != spID {
			return nil, status.Errorf(codes.AlreadyExists,
				"volume exists in %s, but in different storage pool than requested %s", vol.StoragePoolID, spID)
		}

		if (vi.CapacityBytes / bytesInKiB) != size {
			return nil, status.Errorf(codes.AlreadyExists,
				"volume exists, but at different size than requested")
		}
		copyInterestingParameters(req.GetParameters(), vi.VolumeContext)

		Log.Printf("volume %s (%s) created %s\n", vi.VolumeContext["Name"], vi.VolumeId, vi.VolumeContext["CreationTime"])

		vi.VolumeContext[KeyFsType] = fsType
		csiResp := &csi.CreateVolumeResponse{
			Volume: vi,
		}
		s.clearCache()

		volumeID := getVolumeIDFromCsiVolumeID(vi.VolumeId)
		vol, err = s.getVolByID(volumeID, systemID)

		counter := 0

		for err != nil && counter < 100 {
			time.Sleep(3 * time.Millisecond)
			vol, err = s.getVolByID(volumeID, systemID)
			counter = counter + 1
		}
		return csiResp, err
	}
	// return csiResp, err
	return nil, status.Errorf(codes.NotFound, "Volume not found after create. %v", err)
}

func (s *service) createQuota(fsID, path, softLimit, gracePeriod string, size int, isQuotaEnabled bool, systemID string) (string, error) {
	system, err := s.adminClients[systemID].FindSystem(systemID, "", "")
	if err != nil {
		return "", err
	}

	// enabling quota on FS
	fs, err := system.GetFileSystemByIDName(fsID, "")
	if err != nil {
		Log.Debugf("Find Volume response error: %v", err)
		return "", status.Errorf(codes.Unknown, "Find Volume response error: %v", err)
	}

	// validate quota parameters
	softLimitPerc, gracePeriodInt, err := validateQuotaParameters(path, softLimit, gracePeriod, fsID)
	if err != nil {
		return "", err
	}

	// converting soft limit from percentage to value
	softLimitInt := (softLimitPerc * int64(size)) / 100

	// modify FS to set quota
	fsModify := &siotypes.FSModify{
		IsQuotaEnabled: isQuotaEnabled,
	}

	err = system.ModifyFileSystem(fsModify, fs.ID)
	if err != nil {
		Log.Debugf("Modify NFS volume failed with error: %v", err)
		return "", status.Errorf(codes.Unknown, "Modify NFS volume failed with error: %v", err)
	}

	fs, err = system.GetFileSystemByIDName(fsID, "")
	if err != nil {
		Log.Debugf("Find NFS volume response error: %v", err)
		return "", status.Errorf(codes.Unknown, "Find NFS volume response error: %v", err)
	}

	// need to set the quota based on the requested pv size
	// if a size isn't requested, skip creating the quota
	if size <= 0 {
		Log.Debugf("Quotas is enabled, but storage size is not requested, skip creating quotas for volume '%s'", fsID)
		return "", nil
	}

	// Check if softLimit less hardLimit (volume size)
	if int(softLimitInt) >= size {
		return "", status.Errorf(codes.InvalidArgument, "requested softLimit: %s perc is greater than volume size: %d for volume %s:", softLimit, size, fsID)
	}

	// Check if softLimit is unlimited, i.e. 0 bytes
	if softLimitInt == 0 {
		return "", status.Errorf(codes.InvalidArgument, "requested softLimit: %s perc, i.e. default value which is greater than hardlimit, i.e. volume size: %d for volume %s:", softLimit, size, fsID)
	}

	Log.Debugf("Begin to set quota for FS '%s', size '%d', quota enabled: '%t'", fsID, size, isQuotaEnabled)
	// log all parameters used in CreateTreeQuota call
	fields := map[string]interface{}{
		"FileSystemID": fsID,
		"Path":         path,
		"HardLimit":    size,
		"SoftLimit":    softLimitInt,
		"GracePeriod":  gracePeriodInt,
	}
	Log.WithFields(fields).Info("Executing CreateTreeQuota with following fields")

	createQuotaParams := &siotypes.TreeQuotaCreate{
		FileSystemID: fsID,
		Path:         path,
		HardLimit:    size,
		SoftLimit:    int(softLimitInt),
		GracePeriod:  int(gracePeriodInt),
	}
	quota, err := system.CreateTreeQuota(createQuotaParams)
	if err != nil {
		Log.Debugf("Creating quota failed with error: %v", err)
		return "", status.Errorf(codes.Unknown, "Creating quota failed with error: %v", err)
	}
	return quota.ID, nil
}

// validate the requested quota parameters.
func validateQuotaParameters(path, softLimit, gracePeriod, fsID string) (int64, int64, error) {
	if path == "" {
		return 0, 0, status.Errorf(codes.InvalidArgument, "path not set for volume: %s,", fsID)
	}

	var err error
	var softLimitPerc int64
	if softLimit != "" {
		softLimitPerc, err = strconv.ParseInt(softLimit, 10, 64)
		if err != nil {
			return 0, 0, status.Errorf(codes.InvalidArgument, "requested softLimit: %s is not numeric for volume %s, error: %s", softLimit, fsID, err)
		}
	} else {
		return 0, 0, status.Errorf(codes.InvalidArgument, "softLimit not set for volume: %s,", fsID)
	}

	var gracePeriodInt int64
	if gracePeriod != "" {
		gracePeriodInt, err = strconv.ParseInt(gracePeriod, 10, 64)
		if err != nil {
			return 0, 0, status.Errorf(codes.InvalidArgument, "requested gracePeriod: %s is not numeric for volume %s, error: %s", gracePeriod, fsID, err)
		}
	} else {
		Log.Debugf("GracePeriod value set to default.")
		gracePeriodInt = 0
	}
	return softLimitPerc, gracePeriodInt, nil
}

// Copies the interesting parameters to the output map.
func copyInterestingParameters(parameters, out map[string]string) {
	for _, str := range interestingParameters {
		if parameters[str] != "" {
			out[str] = parameters[str]
		}
	}
}

// getSystemIDFromParameters gets the systemID from the given params, if not found get the default
// array
func (s *service) getSystemIDFromParameters(params map[string]string) (string, error) {
	if params == nil {
		return "", status.Errorf(codes.FailedPrecondition, "params map is nil")
	}

	systemID := ""
	for key, value := range params {
		if strings.EqualFold(key, KeySystemID) {
			systemID = value
			break
		}
	}

	// systemID not found in storage class params, use the default array
	if systemID == "" {
		if s.opts.defaultSystemID != "" {
			systemID = s.opts.defaultSystemID
		} else if len(s.opts.arrays) == 1 {
			for id := range s.opts.arrays { // use the only provided array
				systemID = id
			}
		} else {
			return "", status.Errorf(codes.FailedPrecondition, "No system ID is found in parameters or as default")
		}
	}

	Log.Printf("getSystemIDFromParameters system %s", systemID)

	// if name set for array.SystemID use id instead
	// names can change , id will remain unique
	if id, ok := s.connectedSystemNameToID[systemID]; ok {
		systemID = id
	}
	Log.Printf("Use systemID as %s", systemID)
	return systemID, nil
}

// getZonesFromSecret returns a map with zone names as keys to zone content
// with zone content consisting of the PowerFlex systemID, protection domain and pool.
func (s *service) getZonesFromSecret() map[ZoneName]ZoneContent {
	zoneTargetMap := make(map[ZoneName]ZoneContent)

	for _, array := range s.opts.arrays {
		availabilityZone := array.AvailabilityZone
		if availabilityZone == nil {
			continue
		}

		zone := availabilityZone.Name

		var pd ProtectionDomainName
		if availabilityZone.ProtectionDomains[0].Name != "" {
			pd = availabilityZone.ProtectionDomains[0].Name
		}

		pool := availabilityZone.ProtectionDomains[0].Pools[0]

		zoneTargetMap[zone] = ZoneContent{
			systemID:         array.SystemID,
			protectionDomain: pd,
			pool:             pool,
		}
	}

	return zoneTargetMap
}

// Create a volume (which is actually a snapshot) from an existing snapshot.
// The snapshotSource gives the SnapshotId which is the volume to be replicated.
func (s *service) createVolumeFromSnapshot(req *csi.CreateVolumeRequest,
	snapshotSource *csi.VolumeContentSource_SnapshotSource,
	name string, sizeInKbytes int64, storagePool string,
) (*csi.CreateVolumeResponse, error) {
	isNFS := false
	var fsType string
	if len(req.VolumeCapabilities) != 0 {
		fsType = req.VolumeCapabilities[0].GetMount().GetFsType()
		if fsType == "nfs" {
			isNFS = true
		}
	}

	// get systemID from snapshot source CSI id
	systemID := s.getSystemIDFromCsiVolumeID(snapshotSource.SnapshotId)
	if systemID == "" {
		// use default system
		systemID = s.opts.defaultSystemID
	}
	if systemID == "" {
		return nil, status.Error(codes.InvalidArgument,
			"systemID is not found in snapshot source id and there is no default system")
	}

	if isNFS {
		// Look up the snapshot
		fmt.Println("snapshotSource.SnapshotId", snapshotSource.SnapshotId)
		snapID := getFilesystemIDFromCsiVolumeID(snapshotSource.SnapshotId)
		srcVol, err := s.getFilesystemByID(snapID, systemID)
		if err != nil {
			return nil, status.Errorf(codes.NotFound, "Snapshot not found: %s, error: %s", snapshotSource.SnapshotId, err.Error())
		}

		// Validate the size is the same.
		if int64(srcVol.SizeTotal) != sizeInKbytes {
			return nil, status.Errorf(codes.InvalidArgument,
				"Snapshot %s has incompatible size %d bytes with requested %d bytes",
				snapshotSource.SnapshotId, srcVol.SizeTotal, sizeInKbytes)
		}

		system := s.systems[systemID]

		// Validate the storagePool is the same.
		snapStoragePool := s.getStoragePoolNameFromID(systemID, srcVol.StoragePoolID)
		if snapStoragePool != storagePool {
			return nil, status.Errorf(codes.InvalidArgument,
				"Snapshot storage pool %s is different than the requested storage pool %s", snapStoragePool, storagePool)
		}

		_, err = system.RestoreFileSystemFromSnapshot(&siotypes.RestoreFsSnapParam{
			SnapshotID: snapID,
		}, srcVol.ParentID)
		if err != nil {
			return nil, status.Errorf(codes.Internal, "error during fs creation from snapshot: %s, error: %s", snapshotSource.SnapshotId, err.Error())
		}

		restoreFs, err := system.GetFileSystemByIDName(srcVol.ParentID, "")
		if err != nil {
			if strings.Contains(err.Error(), sioGatewayFileSystemNotFound) {
				return nil, status.Errorf(codes.NotFound, "NFS volume not found: %s, error: %s", srcVol.ID, err.Error())
			}
		}

		csiVolume := s.getCSIVolumeFromFilesystem(restoreFs, systemID)

		csiVolume.ContentSource = req.GetVolumeContentSource()
		copyInterestingParameters(req.GetParameters(), csiVolume.VolumeContext)

		Log.Printf("Volume (from snap) %s (%s) storage pool %s",
			csiVolume.VolumeContext["Name"], csiVolume.VolumeId, csiVolume.VolumeContext["StoragePoolName"])
		return &csi.CreateVolumeResponse{Volume: csiVolume}, nil

	}

	// Look up the snapshot
	snapID := getVolumeIDFromCsiVolumeID(snapshotSource.SnapshotId)
	srcVol, err := s.getVolByID(snapID, systemID)
	if err != nil {
		if err != nil {
			return nil, status.Errorf(codes.NotFound, "Snapshot not found: %s, error: %s", snapshotSource.SnapshotId, err.Error())
		}
	}
	// Validate the size is the same.
	if int64(srcVol.SizeInKb) != sizeInKbytes {
		return nil, status.Errorf(codes.InvalidArgument,
			"Snapshot %s has incompatible size %d kbytes with requested %d kbytes",
			snapshotSource.SnapshotId, srcVol.SizeInKb, sizeInKbytes)
	}

	adminClient := s.adminClients[systemID]
	system := s.systems[systemID]

	// Validate the storagePool is the same.
	snapStoragePool := s.getStoragePoolNameFromID(systemID, srcVol.StoragePoolID)
	if snapStoragePool != storagePool {
		return nil, status.Errorf(codes.InvalidArgument,
			"Snapshot storage pool %s is different than the requested storage pool %s", snapStoragePool, storagePool)
	}

	// Check for idempotent request
	existingVols, err := adminClient.GetVolume("", "", "", name, false)
	noVolErrString1 := "Error: problem finding volume: Volume not found"
	noVolErrString2 := "Error: problem finding volume: Could not find the volume"
	if (err != nil) && !(strings.Contains(err.Error(), noVolErrString1) || strings.Contains(err.Error(), noVolErrString2)) {
		Log.Printf("[createVolumeFromSnapshot] Idempotency check: GetVolume returned error: %s", err.Error())
		return nil, status.Errorf(codes.Internal, "Failed to create vol from snap -- GetVolume returned unexpected error: %s", err.Error())
	}

	for _, vol := range existingVols {
		if vol.Name == name && vol.StoragePoolID == srcVol.StoragePoolID {
			Log.Printf("Requested volume %s already exists", name)
			csiVolume := s.getCSIVolume(vol, systemID)
			csiVolume.ContentSource = req.GetVolumeContentSource()
			copyInterestingParameters(req.GetParameters(), csiVolume.VolumeContext)
			Log.Printf("Requested volume (from snap) already exists %s (%s) storage pool %s",
				csiVolume.VolumeContext["Name"], csiVolume.VolumeId, csiVolume.VolumeContext["StoragePoolName"])
			return &csi.CreateVolumeResponse{Volume: csiVolume}, nil
		}
	}

	// Snapshot the source snapshot
	snapshotDefs := make([]*siotypes.SnapshotDef, 0)
	snapDef := &siotypes.SnapshotDef{VolumeID: snapID, SnapshotName: name}
	snapshotDefs = append(snapshotDefs, snapDef)
	snapParam := &siotypes.SnapshotVolumesParam{SnapshotDefs: snapshotDefs, AccessMode: "ReadWrite"}

	// Create snapshot
	snapResponse, err := system.CreateSnapshotConsistencyGroup(snapParam)
	if err != nil {
		return nil, status.Errorf(codes.Internal, "Failed to create snapshot: %s", err.Error())
	}
	if len(snapResponse.VolumeIDList) != 1 {
		return nil, status.Errorf(codes.Internal, "Expected volume ID to be returned but it was not")
	}

	// Retrieve created destination volume
	dstID := snapResponse.VolumeIDList[0]
	dstVol, err := s.getVolByID(dstID, systemID)
	if err != nil {
		return nil, status.Errorf(codes.Internal, "Could not retrieve created volume: %s, error: %s", dstID, err.Error())
	}
	// Create a volume response and return it
	s.clearCache()
	csiVolume := s.getCSIVolume(dstVol, systemID)
	csiVolume.ContentSource = req.GetVolumeContentSource()
	copyInterestingParameters(req.GetParameters(), csiVolume.VolumeContext)

	Log.Printf("Volume (from snap) %s (%s) storage pool %s",
		csiVolume.VolumeContext["Name"], csiVolume.VolumeId, csiVolume.VolumeContext["StoragePoolName"])
	return &csi.CreateVolumeResponse{Volume: csiVolume}, nil
}

func (s *service) clearCache() {
	s.volCacheRWL.Lock()
	defer s.volCacheRWL.Unlock()
	s.volCache = make([]*siotypes.Volume, 0)
	s.snapCacheRWL.Lock()
	defer s.snapCacheRWL.Unlock()
	s.snapCache = make([]*siotypes.Volume, 0)
}

// validateVolSize uses the CapacityRange range params to determine what size
// volume to create, and returns an error if volume size would be greater than
// the given limit. Returned size is in KiB
func validateVolSize(cr *csi.CapacityRange) (int64, error) {
	minSize := cr.GetRequiredBytes()
	maxSize := cr.GetLimitBytes()
	if minSize < 0 || maxSize < 0 {
		return 0, status.Errorf(
			codes.OutOfRange,
			"bad capacity: volume size bytes %d and limit size bytes: %d must not be negative", minSize, maxSize)
	}

	if minSize == 0 {
		minSize = DefaultVolumeSizeKiB
	} else {
		minSize = minSize / bytesInKiB
	}

	var (
		sizeGiB int64
		sizeKiB int64
		sizeB   int64
	)
	// VxFlexOS creates volumes in multiples of 8GiB, rounding up.
	// Determine what actual size of volume will be, and check that
	// we do not exceed maxSize
	sizeGiB = minSize / kiBytesInGiB
	// if the requested size was less than 1GB, set the request to 1GB
	// so it can be rounded to a 8GiB boundary correctly
	if sizeGiB == 0 {
		sizeGiB = 1
	}
	mod := sizeGiB % VolSizeMultipleGiB
	if mod > 0 {
		sizeGiB = sizeGiB - mod + VolSizeMultipleGiB
	}
	sizeB = sizeGiB * bytesInGiB
	if maxSize != 0 {
		if sizeB > maxSize {
			return 0, status.Errorf(
				codes.OutOfRange,
				"bad capacity: volume size %d > limit_bytes: %d", sizeB, maxSize)
		}
	}

	sizeKiB = sizeGiB * kiBytesInGiB
	return sizeKiB, nil
}

func (s *service) DeleteVolume(
	ctx context.Context,
	req *csi.DeleteVolumeRequest) (
	*csi.DeleteVolumeResponse, error,
) {
	csiVolID := req.GetVolumeId()
	if csiVolID == "" {
		return nil, status.Error(codes.InvalidArgument,
			"volume ID is required")
	}

	isNFS := strings.Contains(csiVolID, "/")
	// ensure no ambiguity if legacy vol
	err := s.checkVolumesMap(csiVolID)
	if err != nil {
		return nil, status.Errorf(codes.Internal,
			"checkVolumesMap for id: %s failed : %s", csiVolID, err.Error())
	}

	if isNFS {
		// get systemID from req
		systemID := s.getSystemIDFromCsiVolumeID(csiVolID)
		if systemID == "" {
			// use default system
			systemID = s.opts.defaultSystemID
		}

		if systemID == "" {
			return nil, status.Error(codes.InvalidArgument,
				"systemID is not found in the request and there is no default system")
		}

		if err := s.requireProbe(ctx, systemID); err != nil {
			return nil, err
		}

		s.logStatistics()
		system, err := s.adminClients[systemID].FindSystem(systemID, "", "")
		if err != nil {
			return nil, err
		}
		fsID := getFilesystemIDFromCsiVolumeID(csiVolID)
		toBeDeletedFS, err := system.GetFileSystemByIDName(fsID, "")
		if err != nil {
			if strings.Contains(err.Error(), sioGatewayFileSystemNotFound) {
				Log.WithFields(logrus.Fields{"id": fsID}).Debug("NFS volume does not exist", fsID)
				return &csi.DeleteVolumeResponse{}, nil
			}
		}

		listSnaps, err := system.GetFsSnapshotsByVolumeID(fsID)
		if err != nil {
			return nil, status.Errorf(codes.Unknown, "failure getting snapshot: %s", err.Error())
		}

		if len(listSnaps) > 0 {
			return nil, status.Errorf(codes.FailedPrecondition,
				"unable to delete NFS volume -- snapshots based on this volume still exist: %v",
				listSnaps)
		}

		fsName := toBeDeletedFS.Name

		// Check if nfs export exists for the File system
		client := s.adminClients[systemID]

		nfsExport, err := s.getNFSExport(toBeDeletedFS, client)
		if err != nil {
			if !strings.Contains(err.Error(), "not found") {
				return nil, status.Errorf(codes.Internal,
					"error getting the NFS Export for the fs: %s", err.Error())
			}
		}

		if nfsExport != nil &&
			(len(nfsExport.ReadOnlyHosts) > 0 ||
				len(nfsExport.ReadOnlyRootHosts) > 0 ||
				len(nfsExport.ReadWriteHosts) > 0 ||
				len(nfsExport.ReadWriteRootHosts) > 0) {
			// if one entry is there for RWRootHosts or RWHosts, check if this is the same externalAccess defined in value.yaml
			// if yes modifyNFSExport and remove externalAccess from the HostAcceesList on the array
			if (len(nfsExport.ReadWriteRootHosts) == 1 || len(nfsExport.ReadWriteHosts) == 1) && s.opts.ExternalAccess != "" {
				externalAccess := s.opts.ExternalAccess
				modifyNFSExport := false
				// we need to construct the payload dynamically otherwise 400 error will be thrown
				var modifyParam *siotypes.NFSExportModify = &siotypes.NFSExportModify{}
				// Removing externalAccess from RWHosts as well as RWRootHosts
				if len(nfsExport.ReadWriteRootHosts) == 1 && externalAccess == nfsExport.ReadWriteRootHosts[0] {
					Log.Debug("Trying to remove externalAccess IP with mask having RWRootHosts access while deleting the volume: ", externalAccess)
					modifyNFSExport = true
					modifyParam.RemoveReadWriteRootHosts = []string{externalAccess}
				}
				if len(nfsExport.ReadWriteHosts) == 1 && externalAccess == nfsExport.ReadWriteHosts[0] {
					Log.Debug("Trying to remove externalAccess IP with mask having RWHosts access while deleting the volume: ", externalAccess)
					modifyNFSExport = true
					modifyParam.RemoveReadWriteHosts = []string{externalAccess}
				}
				// call ModifyNFSExport API only when modifyParam payload is not empty i.e. something is there to modify
				if modifyNFSExport {
					err = client.ModifyNFSExport(modifyParam, fsID)
					if err != nil {
						Log.Warn("failure when removing externalAccess from nfs export: ", err.Error())
					}
				} else {
					// either of RWRootHosts or RWHosts has one entry but it is not externalAccess
					return nil, status.Errorf(codes.FailedPrecondition,
						"filesystem %s can not be deleted as it has associated NFS shares.",
						fsID)
				}
			} else {
				return nil, status.Errorf(codes.FailedPrecondition,
					"filesystem %s can not be deleted as it has associated NFS shares.",
					fsID)
			}
		}

		Log.WithFields(logrus.Fields{"name": fsName, "id": fsID}).Info("Deleting NFS volume")
		err = system.DeleteFileSystem(fsName)
		if err != nil {
			if strings.Contains(err.Error(), sioGatewayFileSystemNotFound) {
				return &csi.DeleteVolumeResponse{}, nil
			}
			return nil, status.Errorf(codes.Internal,
				"error deleting NFS volume: %s", err.Error())
		}
		return &csi.DeleteVolumeResponse{}, nil
	}

	// get systemID from req
	systemID := s.getSystemIDFromCsiVolumeID(csiVolID)
	if systemID == "" {
		// use default system
		systemID = s.opts.defaultSystemID
	}

	if systemID == "" {
		return nil, status.Error(codes.InvalidArgument,
			"systemID is not found in the request and there is no default system")
	}

	if err := s.requireProbe(ctx, systemID); err != nil {
		return nil, err
	}

	s.logStatistics()

	volID := getVolumeIDFromCsiVolumeID(csiVolID)
	vol, err := s.getVolByID(volID, systemID)
	if err != nil {
		if strings.EqualFold(err.Error(), sioGatewayVolumeNotFound) {
			Log.WithFields(logrus.Fields{"id": csiVolID}).Debug("volume is already deleted", csiVolID)
			return &csi.DeleteVolumeResponse{}, nil
		}
		if strings.Contains(err.Error(), sioVolumeRemovalOperationInProgress) {
			Log.WithFields(logrus.Fields{"id": csiVolID}).Debug("volume is currently being deleted", csiVolID)
			return &csi.DeleteVolumeResponse{}, nil
		}

		if strings.Contains(err.Error(), "must be a hexadecimal number") {

			Log.WithFields(logrus.Fields{"id": csiVolID}).Debug("volume id must be a hexadecimal number", csiVolID)
			return &csi.DeleteVolumeResponse{}, nil

		}

		return nil, status.Errorf(codes.Internal,
			"failure checking volume status before deletion: %s",
			err.Error())
	}

	if len(vol.MappedSdcInfo) > 0 {
		// Volume is in use
		return nil, status.Errorf(codes.FailedPrecondition,
			"volume in use by %s", vol.MappedSdcInfo[0].SdcID)
	}

	// If volume is marked for replication, remove the replication pair first.
	if vol.VolumeReplicationState != "UnmarkedForReplication" {
		Log.Printf("[DeleteVolume] - vol: %+v", vol)
		pair, err := s.removeVolumeFromReplicationPair(systemID, volID)
		if err != nil {
			return nil, status.Errorf(codes.Internal,
				"error removing replication pair: %s", err.Error())
		}
		Log.Printf("[DeleteVolume] - Removed Pair: %+v", pair)
	}

	Log.WithFields(logrus.Fields{"name": vol.Name, "id": csiVolID}).Info("Deleting volume")
	tgtVol := goscaleio.NewVolume(s.adminClients[systemID])
	tgtVol.Volume = vol
	err = tgtVol.RemoveVolume(removeModeOnlyMe)
	if err != nil {
		return nil, status.Errorf(codes.Internal,
			"error removing volume: %s", err.Error())
	}

	vol, err = s.getVolByID(volID, systemID)
	counter := 0

	for err != nil && strings.Contains(err.Error(), sioVolumeRemovalOperationInProgress) && counter < 100 {
		time.Sleep(3 * time.Millisecond)
		vol, err = s.getVolByID(volID, systemID)
		counter = counter + 1
	}

	s.clearCache()

	if err != nil && !strings.Contains(err.Error(), "Could not find the volume") {
		return nil, err
	}

	return &csi.DeleteVolumeResponse{}, nil
}

func (s *service) findNetworkInterfaceIPs() ([]string, error) {
	if K8sClientset == nil {
		err := k8sutils.CreateKubeClientSet()
		if err != nil {
			Log.Errorf("Failed to create Kubernetes clientset: %v", err)
			return []string{}, err
		}
		K8sClientset = k8sutils.Clientset
	}

	// Get the ConfigMap
	configMap, err := K8sClientset.CoreV1().ConfigMaps(DriverNamespace).Get(context.TODO(), DriverConfigMap, metav1.GetOptions{})
	if err != nil {
		Log.Errorf("Failed to get the ConfigMap: %v", err)
		return []string{}, err
	}

	var configData map[string]interface{}
	var allNetworkInterfaceIPs []string

	if configParamsYaml, ok := configMap.Data[DriverConfigParamsYaml]; ok {
		err := yaml.Unmarshal([]byte(configParamsYaml), &configData)
		if err != nil {
			Log.Errorf("Failed to unmarshal the ConfigMap params: %v", err)
			return []string{}, err
		}

		if interfaceNames, ok := configData["interfaceNames"].(map[string]interface{}); ok {
			for _, ipAddressList := range interfaceNames {

				ipAddresses := strings.Split(ipAddressList.(string), ",")
				allNetworkInterfaceIPs = append(allNetworkInterfaceIPs, ipAddresses...)
			}
			return allNetworkInterfaceIPs, nil
		}
	}
	return []string{}, fmt.Errorf("failed to get the Network Interface IPs")
}

func (s *service) ControllerPublishVolume(
	ctx context.Context,
	req *csi.ControllerPublishVolumeRequest) (
	*csi.ControllerPublishVolumeResponse, error,
) {
	volumeContext := req.GetVolumeContext()
	if volumeContext != nil {
		Log.Printf("VolumeContext:")
		for key, value := range volumeContext {
			Log.Printf("    [%s]=%s", key, value)
		}
	}

	// create publish context
	publishContext := make(map[string]string)
	publishContext[KeyNasName] = volumeContext[KeyNasName]

	csiVolID := req.GetVolumeId()
	publishContext["volumeContextId"] = csiVolID

	if csiVolID == "" {
		return nil, status.Error(codes.InvalidArgument,
			"volume ID is required")
	}

	// get systemID from req
	systemID := s.getSystemIDFromCsiVolumeID(csiVolID)
	if systemID == "" {
		// use default system
		systemID = s.opts.defaultSystemID
	}
	if systemID == "" {
		return nil, status.Error(codes.InvalidArgument,
			"systemID is not found in the request and there is no default system")
	}

	if err := s.requireProbe(ctx, systemID); err != nil {
		return nil, err
	}
	adminClient := s.adminClients[systemID]

	s.logStatistics()

	// ensure no ambiguity if legacy vol
	err := s.checkVolumesMap(csiVolID)
	if err != nil {
		return nil, status.Errorf(codes.Internal,
			"checkVolumesMap for id: %s failed : %s", csiVolID, err.Error())
	}

	nodeID := req.GetNodeId()
	if nodeID == "" {
		return nil, status.Error(codes.InvalidArgument,
			"node ID is required")
	}

	// Check for NFS protocol
	fsType := volumeContext[KeyFsType]
	isNFS := false
	if fsType == "nfs" {
		isNFS = true
	}
	if isNFS {
		fsID := getFilesystemIDFromCsiVolumeID(csiVolID)
		fs, err := s.getFilesystemByID(fsID, systemID)
		if err != nil {
			if strings.EqualFold(err.Error(), sioGatewayFileSystemNotFound) || strings.Contains(err.Error(), "must be a hexadecimal number") {
				return nil, status.Error(codes.NotFound,
					"volume not found")
			}
			return nil, status.Errorf(codes.Internal,
				"failure checking volume status before controller publish: %s",
				err.Error())
		}

		var ipAddresses []string

		ipAddresses, err = s.findNetworkInterfaceIPs()
		if err != nil || len(ipAddresses) == 0 {

			Log.Printf("ControllerPublish - No network interfaces found, trying to get SDC IPs")
			// get SDC IPs if Network Interface IPs not found
			ipAddresses, err = s.getSDCIPs(nodeID, systemID)
			if err != nil {
				return nil, status.Errorf(codes.NotFound, "%s", err.Error())
			} else if len(ipAddresses) == 0 {
				return nil, status.Errorf(codes.NotFound, "%s", "received empty sdcIPs")
			}
		}
		Log.Printf("ControllerPublish - ipAddresses %v", ipAddresses)

		externalAccess := s.opts.ExternalAccess
		publishContext["host"] = ipAddresses[0]

		fsc := req.GetVolumeCapability()
		if fsc == nil {
			return nil, status.Error(codes.InvalidArgument,
				"volume capability is required")
		}

		am := fsc.GetAccessMode()
		if am == nil {
			return nil, status.Error(codes.InvalidArgument,
				"access mode is required")
		}
		if am.Mode == csi.VolumeCapability_AccessMode_UNKNOWN {
			return nil, status.Error(codes.InvalidArgument,
				errUnknownAccessMode)
		}
		// Export for NFS
		resp, err := s.exportFilesystem(ctx, req, adminClient, fs, ipAddresses, externalAccess, nodeID, publishContext, am)
		return resp, err
	}
	volID := getVolumeIDFromCsiVolumeID(csiVolID)
	vol, err := s.getVolByID(volID, systemID)
	if err != nil {
		if strings.EqualFold(err.Error(), sioGatewayVolumeNotFound) || strings.Contains(err.Error(), "must be a hexadecimal number") {
			return nil, status.Error(codes.NotFound,
				"volume not found")
		}
		return nil, status.Errorf(codes.Internal,
			"failure checking volume status before controller publish: %s",
			err.Error())
	}

	sdcID, err := s.getSDCID(nodeID, systemID)
	if err != nil {
		return nil, status.Errorf(codes.NotFound, "%s", err.Error())
	}

	vc := req.GetVolumeCapability()
	if vc == nil {
		return nil, status.Error(codes.InvalidArgument,
			"volume capability is required")
	}

	am := vc.GetAccessMode()
	if am == nil {
		return nil, status.Error(codes.InvalidArgument,
			"access mode is required")
	}

	if am.Mode == csi.VolumeCapability_AccessMode_UNKNOWN {
		return nil, status.Error(codes.InvalidArgument,
			errUnknownAccessMode)
	}
	// Check if volume is published to any node already
	allowMultipleMappings := "FALSE"
	vcs := []*csi.VolumeCapability{req.GetVolumeCapability()}
	isBlock := accTypeIsBlock(vcs)

	if len(vol.MappedSdcInfo) > 0 {
		for _, sdc := range vol.MappedSdcInfo {
			if sdc.SdcID == sdcID {
				// TODO check if published volume is compatible with this request
				// volume already mapped
				Log.Debug("volume already mapped")

				// check for QoS limits of mapped volume
				bandwidthLimit := volumeContext[KeyBandwidthLimitInKbps]
				iopsLimit := volumeContext[KeyIopsLimit]
				// validate requested QoS parameters
				if err := validateQoSParameters(bandwidthLimit, iopsLimit, vol.Name); err != nil {
					return nil, err
				}

				// check if volume QoS is same as requested QoS settings
				if len(bandwidthLimit) > 0 && strconv.Itoa(sdc.LimitBwInMbps*1024) != bandwidthLimit {
					return nil, status.Errorf(codes.InvalidArgument,
						"volume %s already published with bandwidth limit: %d, but does not match the requested bandwidth limit: %s", vol.Name, sdc.LimitBwInMbps*1024, bandwidthLimit)
				} else if len(iopsLimit) > 0 && strconv.Itoa(sdc.LimitIops) != iopsLimit {
					return nil, status.Errorf(codes.InvalidArgument,
						"volume %s already published with IOPS limit: %d, but does not match the requested IOPS limits: %s", vol.Name, sdc.LimitIops, iopsLimit)
				}

				return &csi.ControllerPublishVolumeResponse{}, nil
			}
		}

		// If volume has SINGLE_NODE cap, go no farther
		switch am.Mode {
		case csi.VolumeCapability_AccessMode_SINGLE_NODE_WRITER,
			csi.VolumeCapability_AccessMode_SINGLE_NODE_MULTI_WRITER,
			csi.VolumeCapability_AccessMode_SINGLE_NODE_SINGLE_WRITER,
			csi.VolumeCapability_AccessMode_SINGLE_NODE_READER_ONLY:
			return nil, status.Errorf(codes.FailedPrecondition,
				"volume already published to SDC id: %s", vol.MappedSdcInfo[0].SdcID)
		}

		// All remaining cases are MULTI_NODE:
		// This original code precludes block multi-writers,
		// and is based on a faulty test that the Volume MappingToAllSdcsEnabled
		// attribute must be set to allow multiple writers, which is not true.
		// The proper way to control multiple mappings is with the allowMultipleMappings
		// attribute passed in the MapVolumeSdcParameter. Unfortunately you cannot
		// read this parameter back.

		allowMultipleMappings, err = shouldAllowMultipleMappings(isBlock, am)
		if err != nil {
			return nil, status.Errorf(codes.InvalidArgument, "%s", err.Error())
		}

		if err := validateAccessType(am, isBlock); err != nil {
			return nil, err
		}
	} else {
		allowMultipleMappings, err = shouldAllowMultipleMappings(isBlock, am)
		if err != nil {
			return nil, status.Errorf(codes.InvalidArgument, "%s", err.Error())
		}
	}

	mapVolumeSdcParam := &siotypes.MapVolumeSdcParam{
		SdcID:                 sdcID,
		AllowMultipleMappings: allowMultipleMappings,
		AllSdcs:               "",
	}

	targetVolume := goscaleio.NewVolume(adminClient)
	targetVolume.Volume = &siotypes.Volume{ID: vol.ID}

	err = targetVolume.MapVolumeSdc(mapVolumeSdcParam)
	if err != nil {
		return nil, status.Errorf(codes.Internal,
			"error mapping volume to node: %s", err.Error())
	}

	bandwidthLimit := volumeContext[KeyBandwidthLimitInKbps]
	iopsLimit := volumeContext[KeyIopsLimit]

	// validate requested QoS parameters
	if err := validateQoSParameters(bandwidthLimit, iopsLimit, vol.Name); err != nil {
		return nil, err
	}
	// check for atleast one of the QoS params should exist in storage class
	if len(bandwidthLimit) > 0 || len(iopsLimit) > 0 {
		if err = s.setQoSParameters(ctx, systemID, sdcID, bandwidthLimit, iopsLimit, vol.Name, csiVolID, nodeID); err != nil {
			return nil, err
		}
	}

	return &csi.ControllerPublishVolumeResponse{}, nil
}

// validate the requested QoS parameters.
func validateQoSParameters(bandwidthLimit string, iopsLimit string, volumeName string) error {
	if len(bandwidthLimit) > 0 {
		_, err := strconv.ParseInt(bandwidthLimit, 10, 64)
		if err != nil {
			return status.Errorf(codes.InvalidArgument, "requested Bandwidth limit: %s is not numeric for volume %s, error: %s", bandwidthLimit, volumeName, err.Error())
		}
	}

	if len(iopsLimit) > 0 {
		_, err := strconv.ParseInt(iopsLimit, 10, 64)
		if err != nil {
			return status.Errorf(codes.InvalidArgument, "requested IOPS limit: %s is not numeric for volume %s, error: %s", iopsLimit, volumeName, err.Error())
		}
	}

	return nil
}

// setQoSParameters to set QoS parameters
func (s *service) setQoSParameters(
	ctx context.Context,
	systemID string, sdcID string, bandwidthLimit string,
	iopsLimit string, volumeName string, csiVolID string,
	nodeID string,
) error {
	Log.Infof("Setting QoS limits for volume %s, mapped to SDC %s", volumeName, sdcID)
	adminClient := s.adminClients[systemID]
	tgtVol := goscaleio.NewVolume(adminClient)
	volID := getVolumeIDFromCsiVolumeID(csiVolID)
	vol, err := s.getVolByID(volID, systemID)
	if err != nil {
		return status.Errorf(codes.NotFound, "volume %s was not found, error: %s", volID, err.Error())
	}
	tgtVol.Volume = vol
	settings := siotypes.SetMappedSdcLimitsParam{
		SdcID:                sdcID,
		BandwidthLimitInKbps: bandwidthLimit,
		IopsLimit:            iopsLimit,
	}
	err = tgtVol.SetMappedSdcLimits(&settings)
	if err != nil {
		// unpublish the volume
		Log.Errorf("unpublishing volume since error in setting QoS parameters for volume: %s, error: %s", volumeName, err.Error())

		_, newErr := s.ControllerUnpublishVolume(ctx, &csi.ControllerUnpublishVolumeRequest{
			VolumeId: csiVolID,
			NodeId:   nodeID,
		})
		if newErr != nil {
			return status.Errorf(codes.Internal,
				"controller unpublish failed, error: %s", newErr.Error())
		}
		return status.Errorf(codes.Internal,
			"error setting QoS parameters, error: %s", err.Error())
	}
	return nil
}

// Determine when the multiple mappings flag should be set when calling MapVolumeSdc
func shouldAllowMultipleMappings(isBlock bool, accessMode *csi.VolumeCapability_AccessMode) (string, error) {
	switch accessMode.Mode {
	case csi.VolumeCapability_AccessMode_MULTI_NODE_READER_ONLY:
		return TRUE, nil
	case csi.VolumeCapability_AccessMode_MULTI_NODE_MULTI_WRITER:
		if isBlock {
			return TRUE, nil
		}
		return FALSE, errors.New("Mount multinode multi-writer not allowed")
	case csi.VolumeCapability_AccessMode_MULTI_NODE_SINGLE_WRITER:
		return FALSE, errors.New("Multinode single writer not supported")
	default:
		return FALSE, nil
	}
}

func validateAccessType(
	am *csi.VolumeCapability_AccessMode,
	isBlock bool,
) error {
	if isBlock {
		switch am.Mode {
		case csi.VolumeCapability_AccessMode_SINGLE_NODE_WRITER,
			csi.VolumeCapability_AccessMode_SINGLE_NODE_MULTI_WRITER,
			csi.VolumeCapability_AccessMode_SINGLE_NODE_SINGLE_WRITER,
			csi.VolumeCapability_AccessMode_MULTI_NODE_MULTI_WRITER:
			return nil
		default:
			return status.Errorf(codes.InvalidArgument,
				"Access mode: %v not compatible with access type", am.Mode)
		}
	} else {
		switch am.Mode {
		case csi.VolumeCapability_AccessMode_SINGLE_NODE_WRITER,
			csi.VolumeCapability_AccessMode_SINGLE_NODE_MULTI_WRITER,
			csi.VolumeCapability_AccessMode_SINGLE_NODE_SINGLE_WRITER,
			csi.VolumeCapability_AccessMode_SINGLE_NODE_READER_ONLY,
			csi.VolumeCapability_AccessMode_MULTI_NODE_READER_ONLY:
			return nil
		default:
			return status.Errorf(codes.InvalidArgument,
				"Access mode: %v not compatible with access type", am.Mode)
		}
	}
}

func (s *service) ControllerUnpublishVolume(
	ctx context.Context,
	req *csi.ControllerUnpublishVolumeRequest) (
	*csi.ControllerUnpublishVolumeResponse, error,
) {
	// get systemID from req
	systemID := s.getSystemIDFromCsiVolumeID(req.GetVolumeId())
	if systemID == "" {
		// use default system
		systemID = s.opts.defaultSystemID
	}

	if systemID == "" {
		return nil, status.Error(codes.InvalidArgument,
			"systemID is not found in the request and there is no default system")
	}

	if err := s.requireProbe(ctx, systemID); err != nil {
		return nil, err
	}

	s.logStatistics()

	csiVolID := req.GetVolumeId()
	if csiVolID == "" {
		return nil, status.Error(codes.InvalidArgument,
			"volume ID is required")
	}
	// ensure no ambiguity if legacy vol
	err := s.checkVolumesMap(csiVolID)
	if err != nil {
		return nil, status.Errorf(codes.Internal,
			"checkVolumesMap for id: %s failed : %s", csiVolID, err.Error())
	}
	nodeID := req.GetNodeId()
	if nodeID == "" {
		return nil, status.Error(codes.InvalidArgument,
			"Node ID is required")
	}

	adminClient := s.adminClients[systemID]

	isNFS := strings.Contains(csiVolID, "/")

	if isNFS {
		fsID := getFilesystemIDFromCsiVolumeID(csiVolID)
		fs, err := s.getFilesystemByID(fsID, systemID)
		if err != nil {
			if strings.EqualFold(err.Error(), sioGatewayFileSystemNotFound) || strings.Contains(err.Error(), "must be a hexadecimal number") {
				return nil, status.Error(codes.NotFound,
					"volume not found")
			}
			return nil, status.Errorf(codes.Internal,
				"failure checking volume status before controller publish: %s",
				err.Error())
		}

		var ipAddresses []string
		ipAddresses, err = s.findNetworkInterfaceIPs()
		if err != nil || len(ipAddresses) == 0 {

			Log.Printf("ControllerUnPublish - No network interfaces found, trying to get SDC IPs")
			ipAddresses, err = s.getSDCIPs(nodeID, systemID)
			if err != nil {
				return nil, status.Errorf(codes.NotFound, "%s", err.Error())
			} else if len(ipAddresses) == 0 {
				return nil, status.Errorf(codes.NotFound, "%s", "received empty sdcIPs")
			}
		}
		Log.Printf("ControllerUnPublish - ipAddresses %v", ipAddresses)

		// unexport for NFS
		err = s.unexportFilesystem(ctx, req, adminClient, fs, req.GetVolumeId(), ipAddresses, nodeID)
		if err != nil {
			return nil, err
		}

		return &csi.ControllerUnpublishVolumeResponse{}, nil
	}

	volID := getVolumeIDFromCsiVolumeID(csiVolID)
	vol, err := s.getVolByID(volID, systemID)
	if err != nil {
		if strings.EqualFold(err.Error(), sioGatewayVolumeNotFound) {
			return nil, status.Error(codes.NotFound,
				"Volume not found")
		}
		return nil, status.Errorf(codes.Internal,
			"failure checking volume status before controller unpublish: %s",
			err.Error())
	}

	sdcID, err := s.getSDCID(nodeID, systemID)
	if err != nil {
		return nil, status.Errorf(codes.NotFound, "%s", err.Error())
	}

	// check if volume is attached to node at all
	mappedToNode := false
	for _, mapping := range vol.MappedSdcInfo {
		if mapping.SdcID == sdcID {
			mappedToNode = true
			break
		}
	}

	if !mappedToNode {
		Log.Debug("volume already unpublished")
		return &csi.ControllerUnpublishVolumeResponse{}, nil
	}
	targetVolume := goscaleio.NewVolume(adminClient)
	targetVolume.Volume = vol

	unmapVolumeSdcParam := &siotypes.UnmapVolumeSdcParam{
		SdcID:   sdcID,
		AllSdcs: "",
	}

	if err = targetVolume.UnmapVolumeSdc(unmapVolumeSdcParam); err != nil {
		return nil, status.Errorf(codes.Internal,
			"Error unmapping volume from node: %s", err.Error())
	}

	return &csi.ControllerUnpublishVolumeResponse{}, nil
}

func (s *service) ValidateVolumeCapabilities(
	ctx context.Context,
	req *csi.ValidateVolumeCapabilitiesRequest) (
	*csi.ValidateVolumeCapabilitiesResponse, error,
) {
	csiVolID := req.GetVolumeId()
	if csiVolID == "" {
		return nil, status.Error(codes.InvalidArgument,
			"volume ID is required")
	}
	// ensure no ambiguity if legacy vol
	err := s.checkVolumesMap(csiVolID)
	if err != nil {
		return nil, status.Errorf(codes.Internal,
			"checkVolumesMap for id: %s failed : %s", csiVolID, err.Error())
	}

	// get systemID from req
	systemID := s.getSystemIDFromCsiVolumeID(csiVolID)
	if systemID == "" {
		// use default system
		systemID = s.opts.defaultSystemID
	}

	if systemID == "" {
		return nil, status.Error(codes.InvalidArgument,
			"systemID is not found in the request and there is no default system")
	}

	if err := s.requireProbe(ctx, systemID); err != nil {
		return nil, err
	}

	volID := getVolumeIDFromCsiVolumeID(csiVolID)
	_, err = s.getVolByID(volID, systemID)
	if err != nil {
		if strings.EqualFold(err.Error(), sioGatewayVolumeNotFound) || strings.Contains(err.Error(), "must be a hexadecimal number") {
			return nil, status.Error(codes.NotFound,
				"volume not found")
		}
		return nil, status.Errorf(codes.Internal,
			"failure checking volume status for capabilities: %s",
			err.Error())
	}

	vcs := req.GetVolumeCapabilities()
	supported, reason := valVolumeCaps(vcs)

	resp := &csi.ValidateVolumeCapabilitiesResponse{}
	if supported {
		// The optional fields volume_context and parameters are not passed.
		confirmed := &csi.ValidateVolumeCapabilitiesResponse_Confirmed{}
		confirmed.VolumeCapabilities = vcs
		resp.Confirmed = confirmed
	} else {
		resp.Message = reason
	}

	return resp, nil
}

func accTypeIsBlock(vcs []*csi.VolumeCapability) bool {
	for _, vc := range vcs {
		if at := vc.GetBlock(); at != nil {
			return true
		}
	}
	return false
}

func checkValidAccessTypes(vcs []*csi.VolumeCapability) bool {
	for _, vc := range vcs {
		if vc == nil {
			continue
		}
		atblock := vc.GetBlock()
		if atblock != nil {
			continue
		}
		atmount := vc.GetMount()
		if atmount != nil {
			continue
		}
		// Unknown access type, we should reject it.
		return false
	}
	return true
}

func valVolumeCaps(
	vcs []*csi.VolumeCapability,
) (bool, string) {
	var (
		supported = true
		isBlock   = accTypeIsBlock(vcs)
		reason    string
	)
	// Check that all access types are valid
	if !checkValidAccessTypes(vcs) {
		return false, errUnknownAccessType
	}

	for _, vc := range vcs {
		am := vc.GetAccessMode()
		if am == nil {
			continue
		}
		switch am.Mode {
		case csi.VolumeCapability_AccessMode_SINGLE_NODE_WRITER,
			csi.VolumeCapability_AccessMode_SINGLE_NODE_MULTI_WRITER,
			csi.VolumeCapability_AccessMode_SINGLE_NODE_SINGLE_WRITER:
			break
		case csi.VolumeCapability_AccessMode_SINGLE_NODE_READER_ONLY:
			break
		case csi.VolumeCapability_AccessMode_MULTI_NODE_READER_ONLY:
			break
		case csi.VolumeCapability_AccessMode_MULTI_NODE_SINGLE_WRITER:
			fallthrough
		case csi.VolumeCapability_AccessMode_MULTI_NODE_MULTI_WRITER:
			if !isBlock {
				supported = false
				reason = errNoMultiNodeWriter
			}
			break

		default:
			// This is to guard against new access modes not understood
			supported = false
			reason = errUnknownAccessMode
		}
	}

	return supported, reason
}

func (s *service) ListVolumes(
	ctx context.Context,
	req *csi.ListVolumesRequest) (
	*csi.ListVolumesResponse, error,
) {
	// TODO: Implement this method to get volumes from all systems. Currently we get volumes only from default system
	systemID := s.opts.defaultSystemID
	if systemID != "" {
		if err := s.requireProbe(ctx, systemID); err != nil {
			Log.Printf("Could not probe system: %s", systemID)
			return nil, err
		}
	} else {
		// Default system is not set: not supported
		Log.Printf("Default system is not set")
		return nil, status.Error(codes.InvalidArgument, "There is no default system in controller to list volumes.")
	}

	var (
		startToken int
		err        error
		maxEntries = int(req.MaxEntries)
	)

	if v := req.StartingToken; v != "" {
		i, err := strconv.ParseInt(v, 10, 32)
		if err != nil {
			return nil, status.Errorf(
				codes.Aborted,
				"Unable to parse StartingToken: %v into uint32, err: %v",
				req.StartingToken, err)
		}
		startToken = int(i)
	}

	// Call the common listVolumes code
	source, nextToken, err := s.listVolumes(systemID, startToken, maxEntries, true, s.opts.EnableListVolumesSnapshots, "", "")
	if err != nil {
		return nil, err
	}

	// Process the source volumes and make CSI Volumes
	entries := make([]*csi.ListVolumesResponse_Entry, len(source))
	i := 0
	for _, vol := range source {
		entries[i] = &csi.ListVolumesResponse_Entry{
			Volume: s.getCSIVolume(vol, systemID),
		}
		i = i + 1
	}

	return &csi.ListVolumesResponse{
		Entries:   entries,
		NextToken: nextToken,
	}, nil
}

func (s *service) ListSnapshots(
	ctx context.Context,
	req *csi.ListSnapshotsRequest) (
	*csi.ListSnapshotsResponse, error,
) {
	var (
		startToken int
		err        error
		maxEntries = int(req.MaxEntries)
		volumeID   string
		ancestorID string
	)
	// TODO: Currently, when there is no SourceVolumeID or SnapshotId in request, we get volumes only from default system
	if v := req.StartingToken; v != "" {
		i, err := strconv.ParseInt(v, 10, 32)
		if err != nil {
			return nil, status.Errorf(
				codes.Aborted,
				"Unable to parse StartingToken: %v into uint32, err: %v",
				req.StartingToken, err)
		}
		startToken = int(i)
	}

	// csiSourceID is either source volume ID or snapshot ID
	csiSourceID := ""
	csiVolID := req.SourceVolumeId
	if csiVolID != "" {
		ancestorID = getVolumeIDFromCsiVolumeID(csiVolID)
		csiSourceID = csiVolID
	}

	csiSnapshotID := req.SnapshotId
	if csiSnapshotID != "" {
		volumeID = getVolumeIDFromCsiVolumeID(csiSnapshotID)
		csiSourceID = csiSnapshotID
		// Specifying the SnapshotId is more restrictive than the SourceVolumeId
		// so the latter is ignored.
		ancestorID = ""
	}

	// Use systemID from csiSourceID if available, otherwise default systemID is used
	systemID := s.opts.defaultSystemID
	if csiSourceID != "" {
		systemID = s.getSystemIDFromCsiVolumeID(csiSourceID)
		if systemID == "" {
			// use default system
			systemID = s.opts.defaultSystemID
		}

		if systemID == "" {
			return nil, status.Errorf(codes.InvalidArgument,
				"systemID is not found in SourceVolumeID (%s) or SnapshotID (%s) "+
					"and there is no default system in controller to list snapshots",
				req.SourceVolumeId, req.SnapshotId)
		}
	}

	if err := s.requireProbe(ctx, systemID); err != nil {
		Log.Printf("Could not probe system: %s", systemID)
		return nil, err
	}

	// Call the common listVolumes code to list snapshots only.
	// If sourceVolumeID or snapshotID are provided, we list those use cases and do not use cache.
	source, nextToken, err := s.listVolumes(systemID, startToken, maxEntries, false, true, volumeID, ancestorID)

	if err != nil && strings.Contains(err.Error(), "must be a hexadecimal number") {
		return &csi.ListSnapshotsResponse{}, nil
	}

	if err != nil {
		return nil, err
	}

	// Process the source volumes and make CSI Volumes
	entries := make([]*csi.ListSnapshotsResponse_Entry, len(source))
	i := 0
	for _, vol := range source {
		entries[i] = &csi.ListSnapshotsResponse_Entry{
			Snapshot: s.getCSISnapshot(vol, systemID),
		}
		i = i + 1
	}

	return &csi.ListSnapshotsResponse{
		Entries:   entries,
		NextToken: nextToken,
	}, nil
}

// Subroutine to list volumes for both CSI operations ListVolumes and ListSnapshots.
// systemID:  systemID to get volumes/snapshots from
// startToken: integer offset in volumes to list (if both vols and snaps returned, indexes into overall list)
// maxEntries: maximum number of entries to be returned
// doVols: return volume entries
// doSnaps: return snapshot entries
// volumeID: If present, restricts output to a particular volume
// ancstorID: If present, restricts output to volumes having the given ancestor ID (i.e. snap source)
// Returns:
// array of Volume pointers to be returned
// next starting token (string)
// error
func (s *service) listVolumes(systemID string, startToken int, maxEntries int, doVols, doSnaps bool, volumeID, ancestorID string) (
	[]*siotypes.Volume, string, error,
) {
	var (
		volumes  []*siotypes.Volume
		sioVols  []*siotypes.Volume
		sioSnaps []*siotypes.Volume
		err      error
	)

	adminClient := s.adminClients[systemID]

	// Handle exactly one volume or snapshot
	if volumeID != "" || ancestorID != "" {
		sioVols, err = adminClient.GetVolume("", volumeID, ancestorID, "", false)
		if err != nil {
			return nil, "", status.Errorf(codes.Internal,
				"Unable to list volumes for volume ID %s ancestor ID %s: %s", volumeID, ancestorID, err.Error())
		}
		// This disables the global list requests and the cache.
		doVols = false
		doSnaps = false
	}

	// If neither ancestorID, nor volumeID provided, process volumes with volume cache
	if doVols {
		// Get the volumes from the cache if we can.
		if startToken != 0 && len(s.volCache) > 0 {
			Log.Printf("volume cache hit: %d volumes", len(s.volCache))
			func() {
				s.volCacheRWL.Lock()
				defer s.volCacheRWL.Unlock()
				sioVols = make([]*siotypes.Volume, len(s.volCache))
				// Check if cache has volumes for the required systemID
				if s.volCacheSystemID == systemID {
					copy(sioVols, s.volCache)
				}
			}()
		}

		if len(sioVols) == 0 {
			sioVols, err = adminClient.GetVolume("", "", "", "", false)
			if err != nil {
				return nil, "", status.Errorf(
					codes.Internal,
					"Unable to list volumes: %s", err.Error())
			}
			// We want to cache this volume list so that we don't
			// have to get all the volumes again on the next call
			if len(sioVols) > 0 {
				func() {
					s.volCacheRWL.Lock()
					defer s.volCacheRWL.Unlock()
					s.volCache = make([]*siotypes.Volume, len(sioVols))
					copy(s.volCache, sioVols)
					s.volCacheSystemID = systemID
				}()
			}
		}
	}

	// Process snapshots.
	if doSnaps {
		if startToken != 0 && len(s.snapCache) > 0 {
			Log.Printf("snap cache hit: %d snapshots", len(s.snapCache))
			func() {
				s.snapCacheRWL.Lock()
				defer s.snapCacheRWL.Unlock()
				sioSnaps = make([]*siotypes.Volume, len(s.snapCache))
				// Check if cache has snapshots for the required systemID
				if s.snapCacheSystemID == systemID {
					copy(sioSnaps, s.snapCache)
				}
			}()
		}
		if len(sioSnaps) == 0 {
			sioSnaps, err = adminClient.GetVolume("", "", "", "", true)
			if err != nil {
				return nil, "", status.Errorf(
					codes.Internal,
					"Unable to list snapshots: %s", err.Error())
			}
			if len(sioSnaps) > 0 {
				func() {
					s.snapCacheRWL.Lock()
					defer s.snapCacheRWL.Unlock()
					s.snapCache = make([]*siotypes.Volume, len(sioSnaps))
					copy(s.snapCache, sioSnaps)
					s.snapCacheSystemID = systemID
				}()
			}
		}
	}

	// Make aggregate volumes slice containing both
	volumes = make([]*siotypes.Volume, len(sioVols)+len(sioSnaps))
	if len(sioVols) > 0 {
		copy(volumes[0:], sioVols)
	}
	if len(sioSnaps) > 0 {
		copy(volumes[len(sioVols):], sioSnaps)
	}

	if startToken > len(volumes) {
		return nil, "", status.Errorf(
			codes.Aborted,
			"startingToken=%d > len(volumes)=%d",
			startToken, len(volumes))
	}

	// Discern the number of remaining entries.
	rem := len(volumes) - startToken

	// If maxEntries is 0 or greater than the number of remaining entries then
	// set nentries to the number of remaining entries.
	if maxEntries == 0 || maxEntries > rem {
		maxEntries = rem
	}

	// Compute the next starting point; if at end reset
	nextToken := startToken + maxEntries
	nextTokenStr := ""
	if nextToken < (startToken + rem) {
		nextTokenStr = fmt.Sprintf("%d", nextToken)
	}

	return volumes[startToken : startToken+maxEntries], nextTokenStr, nil
}

// Gets capacity of a given storage system. When storage pool name is provided, gets capcity of this storage pool only.
func (s *service) getSystemCapacity(ctx context.Context, systemID, protectionDomain string, spName ...string) (int64, error) {
	Log.Infof("Get capacity for system: %s, pool %s", systemID, spName)

	if err := s.requireProbe(ctx, systemID); err != nil {
		return 0, err
	}

	adminClient := s.adminClients[systemID]
	system := s.systems[systemID]
	if adminClient == nil || system == nil {
		return 0, fmt.Errorf("can't find adminClient or system by id %s", systemID)
	}

	Log.Printf("[FERNANDO] adminClient: %v, system: %v", adminClient, system)

	var statsFunc func() (*siotypes.Statistics, error)

	// Default to get Capacity of system
	statsFunc = system.GetStatistics

	if len(spName) > 0 && spName[0] != "" {
		// if storage pool is given, get capacity of storage pool
		pdID, err := s.getProtectionDomainIDFromName(systemID, protectionDomain)
		if err != nil {
			return 0, err
		}
		sp, err := adminClient.FindStoragePool("", spName[0], "", pdID)
		if err != nil {
			return 0, status.Errorf(codes.Internal,
				"unable to look up storage pool: %s on system: %s, err: %s",
				spName, systemID, err.Error())
		}
		spc := goscaleio.NewStoragePoolEx(adminClient, sp)
		statsFunc = spc.GetStatistics

		if !s.opts.Thick {
			if sp.CapacityUsageState == "Critical" {
				return 0, nil
			}
		}
	}

	stats, err := statsFunc()
	if err != nil {
		return 0, status.Errorf(codes.Internal,
			"unable to get system stats for system: %s, err: %s", systemID, err.Error())
	}

	if !s.opts.Thick {
		return int64(stats.VolumeAllocationLimitInKb * bytesInKiB), nil
	}
	return int64(stats.CapacityAvailableForVolumeAllocationInKb * bytesInKiB), nil
}

// Gets capacity for all systems known to controller.
// When storage pool name is provided, gets capacity of this storage pool name from all systems
func (s *service) getCapacityForAllSystems(ctx context.Context, protectionDomain string, spName ...string) (int64, error) {
	var capacity int64

	for _, array := range s.opts.arrays {
		var systemCapacity int64
		var err error

		Log.Printf("[FERNANDO] Get capacity for system: %s, pool %d, protection domain %s", array.SystemID, len(spName), protectionDomain)

		if len(spName) > 0 && spName[0] != "" {
			systemCapacity, err = s.getSystemCapacity(ctx, array.SystemID, protectionDomain, spName[0])
		} else {
			systemCapacity, err = s.getSystemCapacity(ctx, array.SystemID, "")
		}

		if err != nil {
			return 0, status.Errorf(codes.Internal,
				"Unable to get capacity for system: %s, err: %s", array.SystemID, err.Error())
		}

		capacity += systemCapacity
	}

	return capacity, nil
}

// maxVolumesSizeForArray - store the maxVolumesSizeForArray
var maxVolumesSizeForArray = make(map[string]int64)

var mutex = &sync.Mutex{}

func (s *service) GetCapacity(
	ctx context.Context,
	req *csi.GetCapacityRequest) (
	*csi.GetCapacityResponse, error,
) {
	var (
		capacity int64
		err      error
	)

	systemID := ""
	params := req.GetParameters()
	if len(params) == 0 {
		// Get capacity of all systems
		capacity, err = s.getCapacityForAllSystems(ctx, "")
	} else {
		spname := params[KeyStoragePool]
		pd, ok := params[KeyProtectionDomain]
		if !ok {
			Log.Printf("Protection Domain name not provided; there could be conflicts if two storage pools share a name")
		}
		for key, value := range params {
			if strings.EqualFold(key, KeySystemID) {
				systemID = value
				break
			}
		}

		// If using availability zones, get capacity for the system in the zone
		// using accessible topology parameter from k8s.
		if s.opts.zoneLabelKey != "" {
			zoneLabel, ok := req.AccessibleTopology.Segments[s.opts.zoneLabelKey]
			if !ok {
				Log.Infof("could not get availability zone from accessible topology. Getting capacity for all systems")
			} else {
				for _, array := range s.opts.arrays {
					if zoneLabel == string(array.AvailabilityZone.Name) {
						systemID = array.SystemID
						break
					}
				}
			}
		}

		if systemID == "" {
			// Get capacity of storage pool spname in all systems, return total capacity
			capacity, err = s.getCapacityForAllSystems(ctx, "", spname)
		} else {
			capacity, err = s.getSystemCapacity(ctx, systemID, pd, spname)
		}
	}

	if err != nil {
		return nil, status.Errorf(codes.Internal,
			"Unable to get capacity: %s", err.Error())
	}

	if systemID == "" && s.opts.defaultSystemID != "" {
		systemID = s.opts.defaultSystemID
	}

	if systemID == "" {
		return &csi.GetCapacityResponse{
			AvailableCapacity: capacity,
		}, nil
	}

	maxVolSize, err := s.getMaximumVolumeSize(systemID)
	if err != nil {
		Log.Debug("GetMaxVolumeSize returning error ", err)
	}

	if maxVolSize < 0 {
		return &csi.GetCapacityResponse{
			AvailableCapacity: capacity,
		}, nil
	}

	maxVolSizeinBytes := maxVolSize * bytesInGiB
	maxVol := wrapperspb.Int64(maxVolSizeinBytes)
	return &csi.GetCapacityResponse{
		AvailableCapacity: capacity,
		MaximumVolumeSize: maxVol,
	}, nil
}

func (s *service) getMaximumVolumeSize(systemID string) (int64, error) {
	valueInCache, found := getCachedMaximumVolumeSize(systemID)
	if !found || valueInCache < 0 {
		adminClient := s.adminClients[systemID]
		if adminClient == nil {
			return 0, status.Errorf(codes.InvalidArgument, "can't find adminClient by id %s", systemID)
		}

		vol1, err := adminClient.GetMaxVol()
		if err != nil {
			Log.Debug("GetMaxVolumeSize returning error ", err)
			return 0, err
		}

		value, err := strconv.ParseInt(vol1, 10, 64)
		if err != nil {
			Log.Debug("error converting str to int ", err)
			return 0, err

		}

		cacheMaximumVolumeSize(systemID, value)
		valueInCache = value

	}
	return valueInCache, nil
}

func getCachedMaximumVolumeSize(key string) (int64, bool) {
	mutex.Lock()
	defer mutex.Unlock()

	value, found := maxVolumesSizeForArray[key]
	return value, found
}

func cacheMaximumVolumeSize(key string, value int64) {
	mutex.Lock()
	defer mutex.Unlock()

	maxVolumesSizeForArray[key] = value
}

func (s *service) ControllerGetCapabilities(
	_ context.Context,
	_ *csi.ControllerGetCapabilitiesRequest) (
	*csi.ControllerGetCapabilitiesResponse, error,
) {
	capabilities := []*csi.ControllerServiceCapability{
		{
			Type: &csi.ControllerServiceCapability_Rpc{
				Rpc: &csi.ControllerServiceCapability_RPC{
					Type: csi.ControllerServiceCapability_RPC_CREATE_DELETE_VOLUME,
				},
			},
		},
		{
			Type: &csi.ControllerServiceCapability_Rpc{
				Rpc: &csi.ControllerServiceCapability_RPC{
					Type: csi.ControllerServiceCapability_RPC_PUBLISH_UNPUBLISH_VOLUME,
				},
			},
		},
		{
			Type: &csi.ControllerServiceCapability_Rpc{
				Rpc: &csi.ControllerServiceCapability_RPC{
					Type: csi.ControllerServiceCapability_RPC_GET_CAPACITY,
				},
			},
		},
		{
			Type: &csi.ControllerServiceCapability_Rpc{
				Rpc: &csi.ControllerServiceCapability_RPC{
					Type: csi.ControllerServiceCapability_RPC_CREATE_DELETE_SNAPSHOT,
				},
			},
		},
		{
			Type: &csi.ControllerServiceCapability_Rpc{
				Rpc: &csi.ControllerServiceCapability_RPC{
					Type: csi.ControllerServiceCapability_RPC_LIST_SNAPSHOTS,
				},
			},
		},
		{
			Type: &csi.ControllerServiceCapability_Rpc{
				Rpc: &csi.ControllerServiceCapability_RPC{
					Type: csi.ControllerServiceCapability_RPC_EXPAND_VOLUME,
				},
			},
		},
		{
			Type: &csi.ControllerServiceCapability_Rpc{
				Rpc: &csi.ControllerServiceCapability_RPC{
					Type: csi.ControllerServiceCapability_RPC_CLONE_VOLUME,
				},
			},
		},
		{
			Type: &csi.ControllerServiceCapability_Rpc{
				Rpc: &csi.ControllerServiceCapability_RPC{
					Type: csi.ControllerServiceCapability_RPC_SINGLE_NODE_MULTI_WRITER,
				},
			},
		},
	}

	healthMonitorCapabilities := []*csi.ControllerServiceCapability{
		{
			Type: &csi.ControllerServiceCapability_Rpc{
				Rpc: &csi.ControllerServiceCapability_RPC{
					Type: csi.ControllerServiceCapability_RPC_VOLUME_CONDITION,
				},
			},
		},
		{
			Type: &csi.ControllerServiceCapability_Rpc{
				Rpc: &csi.ControllerServiceCapability_RPC{
					Type: csi.ControllerServiceCapability_RPC_GET_VOLUME,
				},
			},
		},
	}

	if s.opts.IsHealthMonitorEnabled {
		capabilities = append(capabilities, healthMonitorCapabilities...)
	}

	return &csi.ControllerGetCapabilitiesResponse{
		Capabilities: capabilities,
	}, nil
}

// systemProbeAll will iterate through all arrays in service.opts.arrays and probe them. If failed, it logs
// the failed system name
func (s *service) systemProbeAll(ctx context.Context, zoneLabel string) error {
	// probe all arrays
	// Log.Infof("Probing all arrays. Number of arrays: %d", len(s.opts.arrays))
	Log.Infoln("Probing all associated arrays")
	allArrayFail := true
	errMap := make(map[string]error)
	zone := ""

	if zoneLabel != "" {
		labels, err := GetNodeLabels(ctx, s)
		if err != nil {
			return err
		}

		Log.Infof("Listing labels: %v", labels)

		if val, ok := labels[zoneLabel]; ok {
			Log.Infof("probing zoneLabel %s, zone value: %s", zoneLabel, val)
			zone = val
		} else {
			return fmt.Errorf("label %s not found", zoneLabel)
		}
	}

	for _, array := range s.opts.arrays {
		// If zone information is available, use it to probe the array
		if strings.EqualFold(s.mode, "node") && array.AvailabilityZone != nil && array.AvailabilityZone.Name != ZoneName(zone) {
			Log.Warnf("array %s zone %s does not match %s, not pinging this array\n", array.SystemID, array.AvailabilityZone.Name, zone)
			continue
		}

		err := s.systemProbe(ctx, array)
		systemID := array.SystemID
		if err == nil {
			Log.Infof("array %s probed successfully", systemID)
			allArrayFail = false
		} else {
			errMap[systemID] = err
			Log.Errorf("array %s probe failed: %v", array.SystemID, err)
		}
	}

	if allArrayFail {
		return status.Error(codes.FailedPrecondition,
			fmt.Sprintf("All arrays are not working. Could not proceed further: %v", errMap))
	}

	return nil
}

// systemProbe will probe the given array
func (s *service) systemProbe(ctx context.Context, array *ArrayConnectionData) error {
	// Check that we have the details needed to login to the Gateway
	if array.Endpoint == "" {
		return status.Error(codes.FailedPrecondition,
			"missing VxFlexOS Gateway endpoint")
	}
	if array.Username == "" {
		return status.Error(codes.FailedPrecondition,
			"missing VxFlexOS MDM user")
	}
	if array.Password == "" {
		return status.Error(codes.FailedPrecondition,
			"missing VxFlexOS MDM password")
	}
	if array.SystemID == "" {
		return status.Error(codes.FailedPrecondition,
			"missing VxFlexOS system name")
	}
	var altSystemNames []string
	if array.AllSystemNames != "" {
		altSystemNames = strings.Split(array.AllSystemNames, ",")
	}

	systemID := array.SystemID

	// Create ScaleIO API client if needed
	if s.adminClients[systemID] == nil {
		skipCertificateValidation := array.SkipCertificateValidation || array.Insecure
		c, err := goscaleio.NewClientWithArgs(array.Endpoint, "", math.MaxInt64, skipCertificateValidation, !s.opts.DisableCerts)
		if err != nil {
			return status.Errorf(codes.FailedPrecondition,
				"unable to create ScaleIO client: %s", err.Error())
		}
		s.adminClients[systemID] = c
		for _, name := range altSystemNames {
			s.adminClients[name] = c
		}
	}

	Log.Printf("Login to VxFlexOS Gateway, system=%s, endpoint=%s, user=%s\n", systemID, array.Endpoint, array.Username)

	if s.adminClients[systemID].GetToken() == "" {
		_, err := s.adminClients[systemID].WithContext(ctx).Authenticate(&goscaleio.ConfigConnect{
			Endpoint: array.Endpoint,
			Username: array.Username,
			Password: array.Password,
		})
		if err != nil {
			return status.Errorf(codes.FailedPrecondition,
				"unable to login to VxFlexOS Gateway: %s", err.Error())
		}
	}

	// initialize system if needed
	if s.systems[systemID] == nil {
		system, err := s.adminClients[systemID].FindSystem(
			array.SystemID, array.SystemID, "")
		if err != nil {
			return status.Errorf(codes.FailedPrecondition,
				"unable to find matching VxFlexOS system name: %s",
				err.Error())
		}
		s.systems[systemID] = system
		if system.System != nil && system.System.Name != "" {
			Log.Printf("Found Name for system=%s with ID=%s", system.System.Name, system.System.ID)
			s.connectedSystemNameToID[system.System.Name] = system.System.ID
			s.systems[system.System.ID] = system
			s.adminClients[system.System.ID] = s.adminClients[systemID]
		}
		// associate alternate system name to systemID
		for _, name := range altSystemNames {
			s.systems[name] = system
			s.adminClients[name] = s.adminClients[systemID]
			s.connectedSystemNameToID[name] = system.System.ID
		}
	}

	sysID := systemID
	if id, ok := s.connectedSystemNameToID[systemID]; ok {
		Log.Printf("System with name %s found id: %s", systemID, id)
		sysID = id
		s.opts.arrays[sysID] = array
	}
	if array.IsDefault == true {
		Log.Infof("default array is set to array ID: %s", sysID)
		s.opts.defaultSystemID = sysID
		Log.Printf("%s is the default array, skipping VolumePrefixToSystems map update. \n", sysID)
	} else {
		err := s.UpdateVolumePrefixToSystemsMap(sysID)
		if err != nil {
			return err
		}
	}
	return nil
}

func (s *service) requireProbe(ctx context.Context, systemID string) error {
	if s.adminClients[systemID] == nil {
		Log.Debugf("probing system %s automatically", systemID)
		array, ok := s.opts.arrays[systemID]
		if ok {
			if err := s.systemProbe(ctx, array); err != nil {
				return status.Errorf(codes.FailedPrecondition,
					"failed to probe system: %s, error: %s", systemID, err.Error())
			}
		} else {
			return status.Errorf(codes.InvalidArgument,
				"system %s is not configured in the driver", systemID)
		}
	}

	return nil
}

// CreateSnapshot creates a snapshot.
// If Parameters["VolumeIDList"] has a comma separated list of additional volumes, they will be
// snapshotted in a consistency group with the primary volume in CreateSnapshotRequest.SourceVolumeId.
func (s *service) CreateSnapshot(
	ctx context.Context,
	req *csi.CreateSnapshotRequest) (
	*csi.CreateSnapshotResponse, error,
) {
	// Validate snapshot volume
	csiVolID := req.GetSourceVolumeId()
	if csiVolID == "" {
		return nil, status.Errorf(codes.InvalidArgument, "CSI volume ID to be snapped is required")
	}
	// ensure no ambiguity if legacy vol
	err := s.checkVolumesMap(csiVolID)
	if err != nil {
		return nil, status.Errorf(codes.Internal,
			"checkVolumesMap for id: %s failed : %s", csiVolID, err.Error())
	}

	isNFS := strings.Contains(csiVolID, "/")

	systemID := s.getSystemIDFromCsiVolumeID(csiVolID)

	if systemID == "" {
		// use default system
		systemID = s.opts.defaultSystemID
	}

	if systemID == "" {
		return nil, status.Error(codes.InvalidArgument,
			"systemID is not found in the request and there is no default system")
	}

	// Requires probe
	if err := s.requireProbe(ctx, systemID); err != nil {
		return nil, err
	}

	// Validate requested name is not to long, if supplied. If so, truncate to 31 characters.
	if req.Name != "" && len(req.Name) > 31 {
		name := req.Name
		name = strings.Replace(name, "snapshot-", "sn-", 1)
		length := int(math.Min(float64(len(name)), 31))
		name = name[0:length]
		Log.Printf("Requested name %s longer than 31 character max, truncated to %s\n", req.Name, name)
		req.Name = name
	}

	if req.Name == "" {
		return nil, status.Errorf(codes.InvalidArgument, "snapshot name cannot be Nil")
	}

	if isNFS {
		fileSystemID := getFilesystemIDFromCsiVolumeID(csiVolID)
		_, err := s.getFilesystemByID(fileSystemID, systemID)
		if err != nil {
			if strings.EqualFold(err.Error(), sioGatewayFileSystemNotFound) {
				return nil, status.Errorf(codes.NotFound, "NFS volume %s not found", fileSystemID)
			}
		}

		system, err := s.adminClients[systemID].FindSystem(systemID, "", "")
		if err != nil {
			return nil, err
		}

		existingSnap, err := system.GetFileSystemByIDName("", req.Name)

		if err == nil {
			if existingSnap.ParentID != fileSystemID {
				return nil, status.Errorf(codes.AlreadyExists,
					"snapshot with name '%s' exists, but SourceVolumeId %s doesn't match", req.Name, fileSystemID)
			}
			snapResponse := s.getCSISnapshotFromFileSystem(existingSnap, systemID)

			return &csi.CreateSnapshotResponse{Snapshot: snapResponse}, nil
		}

		resp, err := system.CreateFileSystemSnapshot(&siotypes.CreateFileSystemSnapshotParam{
			Name: req.Name,
		}, fileSystemID)
		if err != nil {
			return nil, status.Errorf(codes.Internal,
				"error creating snapshot with name %s for Volume ID %s", req.Name, fileSystemID)
		}

		newSnap, err := system.GetFileSystemByIDName(resp.ID, "")
		if err != nil {
			if strings.EqualFold(err.Error(), sioGatewayFileSystemNotFound) {
				return nil, status.Errorf(codes.NotFound, "snapshot with ID %s was not found", resp.ID)
			}
		}

		creationTime, _ := strconv.Atoi(newSnap.CreationTimestamp)

		creationTimeUnix := time.Unix(int64(creationTime), 0)
		creationTimeStamp := timestamppb.New(creationTimeUnix)
		slash := "/"
		csiSnapshotID := systemID + slash + newSnap.ID
		snapshot := &csi.Snapshot{
			SizeBytes:      int64(newSnap.SizeTotal),
			SnapshotId:     csiSnapshotID,
			SourceVolumeId: csiVolID, ReadyToUse: true,
			CreationTime: creationTimeStamp,
		}
		csiSnapResponse := &csi.CreateSnapshotResponse{Snapshot: snapshot}
		s.clearCache()

		Log.Printf("createSnapshot: SnapshotId %s SourceVolumeId %s CreationTime %s",
			snapshot.SnapshotId, snapshot.SourceVolumeId, snapshot.CreationTime.AsTime().Format(time.RFC3339Nano))
		return csiSnapResponse, nil

	}

	volID := getVolumeIDFromCsiVolumeID(csiVolID)

	// Check for idempotent request, i.e. the snapshot has been already created, by looking up the name.
	existingVols, err := s.adminClients[systemID].GetVolume("", "", "", req.Name, false)
	noVolErrString1 := "Error: problem finding volume: Volume not found"
	noVolErrString2 := "Error: problem finding volume: Could not find the volume"
	if (err != nil) && !(strings.Contains(err.Error(), noVolErrString1) || strings.Contains(err.Error(), noVolErrString2)) {
		Log.Printf("[CreateSnapshot] Idempotency check: GetVolume returned error: %s", err.Error())
		return nil, status.Errorf(codes.Internal, "Failed to create snapshot -- GetVolume returned unexpected error: %s", err.Error())
	}

	for _, vol := range existingVols {
		ancestor := vol.AncestorVolumeID
		Log.Printf("idempotent Name %s Name %s Ancestor %s id %s VTree %s pool %s\n",
			vol.Name, req.Name, ancestor, volID, vol.VTreeID, vol.StoragePoolID)
		if vol.Name == req.Name && vol.AncestorVolumeID == volID {
			// populate response structure
			Log.Printf("Idempotent request, snapshot id %s for source vol %s in system %s already exists\n", vol.ID, vol.AncestorVolumeID, systemID)
			snapshot := s.getCSISnapshot(vol, systemID)
			resp := &csi.CreateSnapshotResponse{Snapshot: snapshot}
			return resp, nil
		}
	}

	// Validate volume
	vol, err := s.getVolByID(volID, systemID)
	if err != nil {
		if strings.EqualFold(err.Error(), sioGatewayVolumeNotFound) {
			return nil, status.Errorf(codes.NotFound, "volume %s was not found", volID)
		}
		return nil, status.Errorf(codes.Internal,
			"failure checking volume status: %s", err.Error())
	}
	vtreeID := vol.VTreeID
	Log.Printf("vtree ID: %s\n", vtreeID)

	// Build list of volumes to be snapshotted.
	snapshotDefs := make([]*siotypes.SnapshotDef, 0)
	snapName := generateSnapName(vol.Name)
	if req.Name != "" {
		snapName = req.Name
	}
	snapDef := siotypes.SnapshotDef{VolumeID: volID, SnapshotName: snapName}
	snapshotDefs = append(snapshotDefs, &snapDef)

	// Determine if we want to add additional volumes to a consistency group
	// volIDList should be in PowerFlex format, or CSI format
	volIDList := req.Parameters[VolumeIDList]
	if volIDList != "" {
		volIDs := strings.Split(volIDList, ",")
		for _, v := range volIDs {
			// neeed to trim space in case there are spaces inside VolumeIDList
			consistencyGroupSystem := strings.TrimSpace(s.getSystemIDFromCsiVolumeID(v))
			if consistencyGroupSystem != "" && consistencyGroupSystem != systemID {
				// system needs to be the same throughout snapshot consistency group, this is an error
				err = status.Errorf(codes.Internal, "Consistency group needs to be on the same system but vol %s is not on system: %s ", v, systemID)
				Log.Errorf("Consistency group needs to be on the same system but vol %s is not on system: %s ", v, systemID)
				return nil, err
			}
			v = getVolumeIDFromCsiVolumeID(v)
			vID := strings.Replace(v, " ", "", -1)
			if vID == volID {
				// Don't list the original volume again
				continue
			}
			volx, err := s.getVolByID(vID, systemID)
			if err != nil {
				return nil, status.Errorf(codes.NotFound, "volume %s was not found", vID)
			}
			snapName = generateSnapName(volx.Name)
			snapshotDefX := siotypes.SnapshotDef{VolumeID: vID, SnapshotName: snapName}
			snapshotDefs = append(snapshotDefs, &snapshotDefX)
		}
	}
	snapParam := &siotypes.SnapshotVolumesParam{SnapshotDefs: snapshotDefs, AccessMode: "ReadOnly"}

	// Create snapshot(s)
	snapResponse, err := s.systems[systemID].CreateSnapshotConsistencyGroup(snapParam)
	if err != nil {
		return nil, status.Errorf(codes.AlreadyExists, "Failed to create snapshot: %s", err.Error())
	}

	// populate response structure
	vol, err = s.getVolByID(volID, systemID)
	if err != nil {
		return nil, status.Errorf(codes.NotFound, "volume %s was not found, error: %s", volID, err.Error())
	}
	creationTimeUnix := time.Unix(int64(vol.CreationTime), 0)
	creationTimeStamp := timestamppb.New(creationTimeUnix)
	dash := "-"
	csiSnapshotID := systemID + dash + snapResponse.VolumeIDList[0]
	snapshot := &csi.Snapshot{
		SizeBytes:      int64(vol.SizeInKb) * bytesInKiB,
		SnapshotId:     csiSnapshotID,
		SourceVolumeId: csiVolID, ReadyToUse: true,
		CreationTime: creationTimeStamp,
	}
	resp := &csi.CreateSnapshotResponse{Snapshot: snapshot}
	s.clearCache()

	Log.Printf("createSnapshot: SnapshotId %s SourceVolumeId %s CreationTime %s",
		snapshot.SnapshotId, snapshot.SourceVolumeId, snapshot.CreationTime.AsTime().Format(time.RFC3339Nano))
	return resp, nil
}

// Generate a snapshot name with a timestamp.
// Limited to 31 characters. User can alternately supply a snapshot name.
func generateSnapName(volumeName string) string {
	now := time.Now().String()
	vs := strings.Split(now, ".")
	timestamp := strings.Replace(vs[0], " ", "_", -1)
	name := strings.Replace(volumeName+"_"+timestamp, "-", "", -1)
	name = strings.Replace(name, ":", "", -1)
	namebytes := []byte(name)
	if len(namebytes) > 31 {
		name = string(namebytes[0:31])
		Log.Printf("Requested name %s longer than 31 character max, truncated to %s\n", string(namebytes), name)
	}
	return name
}

func (s *service) DeleteSnapshot(
	ctx context.Context,
	req *csi.DeleteSnapshotRequest) (
	*csi.DeleteSnapshotResponse, error,
) {
	// Display any secrets passed in
	secrets := req.GetSecrets()
	for k, v := range secrets {
		Log.Printf("secret: %s = %s", k, v)
	}

	// Validate snapshot volume
	csiSnapID := req.GetSnapshotId()
	if csiSnapID == "" {
		return nil, status.Errorf(codes.InvalidArgument, "snapshot ID to be deleted is required")
	}

	isNFS := strings.Contains(csiSnapID, "/")

	systemID := s.getSystemIDFromCsiVolumeID(csiSnapID)
	if systemID == "" {
		// use default system
		systemID = s.opts.defaultSystemID
	}

	if systemID == "" {
		return nil, status.Error(codes.InvalidArgument,
			"systemID is not found in the request and there is no default system")
	}

	// Requires probe
	if err := s.requireProbe(ctx, systemID); err != nil {
		return nil, err
	}

	if isNFS {
		snapID := getFilesystemIDFromCsiVolumeID(csiSnapID)
		system, err := s.adminClients[systemID].FindSystem(systemID, "", "")
		if err != nil {
			return nil, fmt.Errorf("can't find system by id %s, error: %s", systemID, err.Error())
		}
		snap, err := s.getFilesystemByID(snapID, systemID)
		if err == nil {
			err = system.DeleteFileSystem(snap.Name)

			if err == nil {
				return &csi.DeleteSnapshotResponse{}, nil
			}
			if err != nil {
				if strings.Contains(err.Error(), sioGatewayFileSystemNotFound) || strings.Contains(err.Error(), "must be a hexadecimal number") {
					Log.Printf("Snapshot %s already deleted on system %s \n", snapID, systemID)
					return &csi.DeleteSnapshotResponse{}, nil
				}
				return nil, err
			}
		}
		if err != nil {
			if strings.Contains(err.Error(), sioGatewayFileSystemNotFound) || strings.Contains(err.Error(), "must be a hexadecimal number") {
				Log.Printf("Snapshot %s already deleted on system %s \n", snapID, systemID)
				return &csi.DeleteSnapshotResponse{}, nil
			}
			return nil, err
		}
	}

	snapID := getVolumeIDFromCsiVolumeID(csiSnapID)
	vol, err := s.getVolByID(snapID, systemID)
	if err != nil {
		if strings.Contains(err.Error(), "Could not find the volume") || strings.Contains(err.Error(), "must be a hexadecimal number") {
			Log.Printf("Snapshot %s already deleted on system %s \n", snapID, systemID)
			return &csi.DeleteSnapshotResponse{}, nil
		}
		return nil, status.Errorf(codes.Internal, "Failed to retrieve snapshot: %s", err.Error())
	}

	// Check volume not exposed
	if len(vol.MappedSdcInfo) > 0 {
		ips := ""
		for i, sdc := range vol.MappedSdcInfo {
			if i > 0 {
				ips = ips + ", "
			}
			ips = ips + sdc.SdcIP
		}
		return nil, status.Errorf(codes.FailedPrecondition, "snapshot is in use by the following SDC IP addresses: %s", ips)
	}

	adminClient := s.adminClients[systemID]

	// Check for consistency group delete, and it must be globally enabled as startup option,
	// otherwise only single snap is deleted
	if vol.ConsistencyGroupID != "" && s.opts.EnableSnapshotCGDelete {
		return s.DeleteSnapshotConsistencyGroup(ctx, vol, req, adminClient)
	}

	// Delete snapshot
	tgtVol := goscaleio.NewVolume(adminClient)
	tgtVol.Volume = vol
	err = tgtVol.RemoveVolume(removeModeOnlyMe)
	if err != nil {
		return nil, status.Errorf(codes.Internal, "error removing snapshot: %s", err.Error())
	}
	s.clearCache()

	return &csi.DeleteSnapshotResponse{}, nil
}

// DeleteSnapshotConsistencyGroup is called when we wish to delete an entire CG
// of snapshots. We retrieve all the volumes and determine if any are in use.
func (s *service) DeleteSnapshotConsistencyGroup(
	_ context.Context, snapVol *siotypes.Volume,
	_ *csi.DeleteSnapshotRequest, adminClient *goscaleio.Client) (
	*csi.DeleteSnapshotResponse, error,
) {
	cgVols := make([]*siotypes.Volume, 0)
	exposedVols := make([]string, 0)
	cgID := snapVol.ConsistencyGroupID
	Log.Printf("Called DeleteSnapshotConsistencyGroup id: cg %s\n", cgID)

	// make call to cluster to get all volumes
	// Collect a list of the volumes in the same consistency group (cgVols)
	// Collect the names of volumes that are exposed.
	sioVols, err := adminClient.GetVolume("", "", "", "", true)
	for _, vol := range sioVols {
		if vol.ConsistencyGroupID == cgID {
			Log.Printf("Name %s CG %s ID %s", vol.Name, vol.ConsistencyGroupID, vol.ID)
			cgVols = append(cgVols, vol)
			if len(vol.MappedSdcInfo) > 0 {
				exposedVols = append(exposedVols, fmt.Sprintf("%s (%s) ", vol.Name, vol.ID))
			}
		}
	}

	// If there are any volumes in the consistency group that are exposed,
	// this operation is a non-starter as the volume may be in use.
	if len(exposedVols) > 0 {
		return nil, status.Errorf(codes.FailedPrecondition, "One or more consistency group volumes are exposed and may be in use: %v", exposedVols)
	}
	// If there are no volumes, at least add the original one passed in.
	if len(cgVols) == 0 {
		Log.Printf("Name %s CG %s ID %s", snapVol.Name, snapVol.ConsistencyGroupID, snapVol.ID)
		cgVols = append(cgVols, snapVol)
	}
	Log.Printf("CG Snapshots to be deleted: %v\n", cgVols)

	// Otherwise let's delete them all. If there is an error we fail immediately.
	s.clearCache()
	for _, vol := range cgVols {
		// Delete snapshot
		tgtVol := goscaleio.NewVolume(adminClient)
		tgtVol.Volume = vol
		err = tgtVol.RemoveVolume(removeModeOnlyMe)
		if err != nil {
			return nil, status.Errorf(codes.Internal, "error removing snapshot: %s", err.Error())
		}
	}

	// All good if got here.
	return &csi.DeleteSnapshotResponse{}, nil
}

func (s *service) ControllerExpandVolume(ctx context.Context, req *csi.ControllerExpandVolumeRequest) (*csi.ControllerExpandVolumeResponse, error) {
	Log.Printf("[ControllerExpandVolume] req: %+v", req)

	var reqID string
	var err error
	headers, ok := metadata.FromIncomingContext(ctx)
	if ok {
		if req, ok := headers["csi.requestid"]; ok && len(req) > 0 {
			reqID = req[0]
		}
	}

	csiVolID := req.GetVolumeId()
	if csiVolID == "" {
		return nil, status.Error(codes.InvalidArgument,
			"volume ID is required")
	}
	// ensure no ambiguity if legacy vol
	err = s.checkVolumesMap(csiVolID)
	if err != nil {
		return nil, status.Errorf(codes.Internal,
			"checkVolumesMap for id: %s failed : %s", csiVolID, err.Error())
	}

	isNFS := strings.Contains(csiVolID, "/")

	if isNFS {
		fsID := getFilesystemIDFromCsiVolumeID(csiVolID)
		systemID := s.getSystemIDFromCsiVolumeID(csiVolID)
		if systemID == "" {
			// use default system
			systemID = s.opts.defaultSystemID
		}

		if systemID == "" {
			return nil, status.Error(codes.InvalidArgument,
				"systemID is not found in the request and there is no default system")
		}

		if err := s.requireProbe(ctx, systemID); err != nil {
			return nil, err
		}
		fs, err := s.getFilesystemByID(fsID, systemID)
		if err != nil {
			if strings.EqualFold(err.Error(), sioGatewayFileSystemNotFound) || strings.Contains(err.Error(), "must be a hexadecimal number") {
				return nil, status.Error(codes.NotFound,
					"volume not found")
			}
			return nil, status.Errorf(codes.Internal, "failure to load volume: %s", err.Error())
		}

		fsName := fs.Name
		cr := req.GetCapacityRange()
		Log.Printf("cr:%d", cr)
		requestedSize := int(cr.GetRequiredBytes())

		Log.Printf("req.size:%d", requestedSize)
		fields := map[string]interface{}{
			"RequestID":      reqID,
			"fileSystemName": fsName,
			"RequestedSize":  requestedSize,
		}
		Log.WithFields(fields).Info("Executing ExpandVolume with following fields")
		allocatedSize := fs.SizeTotal
		Log.Printf("allocatedsize:%d", allocatedSize)

		// nil response returned if volume shrink operation is tried
		if requestedSize < allocatedSize {
			Log.Printf("volume shrink tried")
			return &csi.ControllerExpandVolumeResponse{}, nil
		}

		// idempotency check
		if requestedSize == allocatedSize {
			Log.Infof("Idempotent call detected for volume (%s) with requested size (%d) SizeInKb and allocated size (%d) SizeInKb",
				fsName, requestedSize, allocatedSize)
			return &csi.ControllerExpandVolumeResponse{
				CapacityBytes:         int64(requestedSize),
				NodeExpansionRequired: false,
			}, nil
		}

		system, err := s.adminClients[systemID].FindSystem(systemID, "", "")
		if err != nil {
			return nil, err
		}

		if err := system.ModifyFileSystem(&siotypes.FSModify{Size: requestedSize}, fsID); err != nil {
			Log.Errorf("NFS volume expansion failed with error: %s", err.Error())
			return nil, status.Error(codes.Internal, err.Error())
		}

		// update tree quota hard limit and soft limit if pvc size has changed

		isQuotaEnabled := s.opts.IsQuotaEnabled
		if isQuotaEnabled && fs.IsQuotaEnabled {
			treeQuota, err := system.GetTreeQuotaByFSID(fsID)
			if err != nil {
				Log.Errorf("Fetching tree quota for NFS volume failed, error: %s", err.Error())
				return nil, status.Error(codes.Internal, err.Error())
			}

			// Modify Tree Quota
			updatedSoftLimit := treeQuota.SoftLimit * (requestedSize / treeQuota.HardLimit)
			treeQuotaID := treeQuota.ID
			Log.Infof("Modifying tree quota ID %s for NFS volume ID: %s", treeQuotaID, fsID)
			quotaModify := &siotypes.TreeQuotaModify{
				HardLimit: requestedSize,
				SoftLimit: updatedSoftLimit,
			}

			err = system.ModifyTreeQuota(quotaModify, treeQuotaID)
			if err != nil {
				Log.Errorf("Modifying tree quota for NFS volume failed, error: %s", err.Error())
				return nil, status.Error(codes.Internal, err.Error())
			}
			Log.Infof("Tree quota modified successfully.")
		}

		csiResp := &csi.ControllerExpandVolumeResponse{
			CapacityBytes:         int64(requestedSize),
			NodeExpansionRequired: false,
		}
		return csiResp, nil
	}

	volID := getVolumeIDFromCsiVolumeID(csiVolID)
	systemID := s.getSystemIDFromCsiVolumeID(csiVolID)
	if systemID == "" {
		// use default system
		systemID = s.opts.defaultSystemID
	}

	if systemID == "" {
		return nil, status.Error(codes.InvalidArgument,
			"systemID is not found in the request and there is no default system")
	}

	if err := s.requireProbe(ctx, systemID); err != nil {
		return nil, err
	}

	vol, err := s.getVolByID(volID, systemID)
	if err != nil {
		if strings.EqualFold(err.Error(), sioGatewayVolumeNotFound) || strings.Contains(err.Error(), "must be a hexadecimal number") {
			return nil, status.Error(codes.NotFound, "volume not found")
		}
		return nil, status.Errorf(codes.Internal, "failure to load volume: %s", err.Error())
	}

	volName := vol.Name
	cr := req.GetCapacityRange()
	Log.Printf("cr:%d", cr)
	requestedSize, err := validateVolSize(cr)
	if err != nil {
		return nil, err
	}
	Log.Printf("req.size:%d", requestedSize)
	fields := map[string]interface{}{
		"RequestID":     reqID,
		"VolumeName":    volName,
		"RequestedSize": requestedSize,
	}
	Log.WithFields(fields).Info("Executing ExpandVolume with following fields")
	allocatedSize := int64(vol.SizeInKb)
	Log.Printf("allocatedsize:%d", allocatedSize)

	if requestedSize < allocatedSize {
		return &csi.ControllerExpandVolumeResponse{}, nil
	}

	if requestedSize == allocatedSize {
		Log.Infof("Idempotent call detected for volume (%s) with requested size (%d) SizeInKb and allocated size (%d) SizeInKb",
			volName, requestedSize, allocatedSize)
		return &csi.ControllerExpandVolumeResponse{
			CapacityBytes:         requestedSize * bytesInKiB,
			NodeExpansionRequired: true,
		}, nil
	}

	reqSize := requestedSize / kiBytesInGiB
	tgtVol := goscaleio.NewVolume(s.adminClients[systemID])
	tgtVol.Volume = vol
	err = tgtVol.SetVolumeSize(strconv.Itoa(int(reqSize)))
	if err != nil {
		Log.Errorf("Failed to execute ExpandVolume() with error (%s)", err.Error())
		return nil, status.Error(codes.Internal, err.Error())
	}

	// If volume is marked for replication, remove the replication pair first.
	if vol.VolumeReplicationState != "UnmarkedForReplication" {
		Log.Printf("[ControllerExpandVolume] - vol: %+v", vol)
		err := s.expandReplicationPair(ctx, req, systemID, volID)
		if err != nil {
			return nil, status.Errorf(codes.Internal,
				"error expanding replication pair: %s", err.Error())
		}
	}

	// return the response with NodeExpansionRequired = true, so that CO could call
	// NodeExpandVolume subsequently
	csiResp := &csi.ControllerExpandVolumeResponse{
		CapacityBytes:         requestedSize * bytesInKiB,
		NodeExpansionRequired: true,
	}
	return csiResp, nil
}

// mergeStringMaps adds two string to string maps together
func mergeStringMaps(base map[string]string, additional map[string]string) map[string]string {
	result := make(map[string]string)
	if base != nil {
		for k, v := range base {
			result[k] = v
		}
	}
	if additional != nil {
		for k, v := range additional {
			result[k] = v
		}
	}
	return result
}

func (s *service) Clone(req *csi.CreateVolumeRequest,
	volumeSource *csi.VolumeContentSource_VolumeSource, name string, sizeInKbytes int64, storagePool string,
) (*csi.CreateVolumeResponse, error) {
	// get systemID from volume source CSI id
	systemID := s.getSystemIDFromCsiVolumeID(volumeSource.VolumeId)
	if systemID == "" {
		// use default system
		systemID = s.opts.defaultSystemID
	}
	if systemID == "" {
		return nil, status.Error(codes.InvalidArgument,
			"systemID is not found in source volume id and there is no default system")
	}

	// Look up the source volume
	sourceVolID := getVolumeIDFromCsiVolumeID(volumeSource.VolumeId)
	srcVol, err := s.getVolByID(sourceVolID, systemID)
	if err != nil {
		return nil, status.Errorf(codes.NotFound, "Volume not found: %s, error: %s", volumeSource.VolumeId, err.Error())
	}

	// Validate the size is the same
	if int64(srcVol.SizeInKb) != sizeInKbytes {
		return nil, status.Errorf(codes.InvalidArgument,
			"Volume %s has incompatible size %d kbytes with requested %d kbytes",
			volumeSource.VolumeId, srcVol.SizeInKb, sizeInKbytes)
	}

	adminClient := s.adminClients[systemID]
	// Validate the storage pool is the same
	volStoragePool := s.getStoragePoolNameFromID(systemID, srcVol.StoragePoolID)
	if volStoragePool != storagePool {
		return nil, status.Errorf(codes.InvalidArgument,
			"Volume storage pool %s is different from the requested storage pool %s", volStoragePool, storagePool)
	}

	// Check for idempotent request
	existingVols, err := adminClient.GetVolume("", "", "", name, false)
	noVolErrString1 := "Error: problem finding volume: Volume not found"
	noVolErrString2 := "Error: problem finding volume: Could not find the volume"
	if (err != nil) && !(strings.Contains(err.Error(), noVolErrString1) || strings.Contains(err.Error(), noVolErrString2)) {
		Log.Printf("[Clone] Idempotency check: GetVolume returned error: %s", err.Error())
		return nil, status.Errorf(codes.Internal, "Failed to create clone -- GetVolume returned unexpected error: %s", err.Error())
	}

	for _, vol := range existingVols {
		if vol.Name == name && vol.StoragePoolID == srcVol.StoragePoolID {
			Log.Printf("Requested volume %s already exists", name)
			csiVolume := s.getCSIVolume(vol, systemID)
			csiVolume.ContentSource = req.GetVolumeContentSource()
			copyInterestingParameters(req.GetParameters(), csiVolume.VolumeContext)
			Log.Printf("Requested volume (from clone) already exists %s (%s) storage pool %s",
				csiVolume.VolumeContext["Name"], csiVolume.VolumeId, csiVolume.VolumeContext["StoragePoolName"])
			return &csi.CreateVolumeResponse{Volume: csiVolume}, nil

		}
	}

	// Snapshot the source volumes
	snapshotDefs := make([]*siotypes.SnapshotDef, 0)
	snapDef := &siotypes.SnapshotDef{VolumeID: sourceVolID, SnapshotName: name}
	snapshotDefs = append(snapshotDefs, snapDef)
	snapParam := &siotypes.SnapshotVolumesParam{SnapshotDefs: snapshotDefs, AccessMode: "ReadWrite"}

	// Create snapshot
	system := s.systems[systemID]
	snapResponse, err := system.CreateSnapshotConsistencyGroup(snapParam)
	if err != nil {
		return nil, status.Errorf(codes.Internal, "Failed to call CreateSnapshotConsistencyGroup to clone volume: %s", err.Error())
	}

	if len(snapResponse.VolumeIDList) != 1 {
		return nil, status.Errorf(codes.Internal, "Expected volume ID to be returned but it was not")
	}

	// Retrieve created destination volume
	destID := snapResponse.VolumeIDList[0]
	destVol, err := s.getVolByID(destID, systemID)
	if err != nil {
		return nil, status.Errorf(codes.Internal, "Could not retrieve created volume: %s, error: %s", destID, err.Error())
	}

	// Create a volume response and return it
	s.clearCache()
	csiVolume := s.getCSIVolume(destVol, systemID)
	csiVolume.ContentSource = req.GetVolumeContentSource()
	copyInterestingParameters(req.GetParameters(), csiVolume.VolumeContext)

	Log.Printf("Volume (from volume clone) %s (%s) storage pool %s",
		csiVolume.VolumeContext["Name"], csiVolume.VolumeId, csiVolume.VolumeContext["storagePoolName"])

	return &csi.CreateVolumeResponse{Volume: csiVolume}, nil
}

// ControllerGetVolume fetch current information about a volume
// returns volume condition if found else returns not found
func (s *service) ControllerGetVolume(_ context.Context, req *csi.ControllerGetVolumeRequest) (*csi.ControllerGetVolumeResponse, error) {
	abnormal := false
	csiVolID := req.GetVolumeId()
	if csiVolID == "" {
		return nil, status.Error(codes.InvalidArgument,
			"volume ID is required")
	}
	volID := getVolumeIDFromCsiVolumeID(csiVolID)
	systemID := s.getSystemIDFromCsiVolumeID(csiVolID)
	if systemID == "" {
		// use default system
		systemID = s.opts.defaultSystemID
	}
	if systemID == "" {
		return nil, status.Error(codes.InvalidArgument,
			"systemID is not found in the request and there is no default system")
	}

	vol, err := s.getVolByID(volID, systemID)
	if err != nil {
		if strings.EqualFold(err.Error(), sioGatewayVolumeNotFound) {
			message := fmt.Sprintf("Volume is not found by controller at %s", time.Now().Format("2006-01-02 15:04:05"))
			return &csi.ControllerGetVolumeResponse{
				Volume: nil,
				Status: &csi.ControllerGetVolumeResponse_VolumeStatus{
					VolumeCondition: &csi.VolumeCondition{
						Abnormal: true,
						Message:  message,
					},
				},
			}, nil
		}
		return nil, status.Errorf(codes.Internal,
			"Volume status could not be determined: %s",
			err.Error())
	}

	csiResp := &csi.ControllerGetVolumeResponse{
		Volume: s.getCSIVolume(vol, systemID),
		Status: &csi.ControllerGetVolumeResponse_VolumeStatus{
			VolumeCondition: &csi.VolumeCondition{
				Abnormal: abnormal,
				Message:  "Volume is in good condition",
			},
		},
	}

	return csiResp, nil
}

func (s *service) CreateReplicationConsistencyGroup(systemID string, name string,
	rpo string, locatProtectionDomain string, remoteProtectionDomain string,
	peerMdmID string, remoteSystemID string,
) (*siotypes.ReplicationConsistencyGroupResp, error) {
	adminClient := s.adminClients[systemID]
	if adminClient == nil {
		return nil, fmt.Errorf("can't find adminClient by id %s", systemID)
	}

	if peerMdmID != "" && remoteSystemID != "" {
		return nil, fmt.Errorf("peerMdmID and remoteSystemID cannot both be present")
	}

	rcgPayload := &siotypes.ReplicationConsistencyGroupCreatePayload{
		Name:                     name,
		RpoInSeconds:             rpo,
		ProtectionDomainID:       locatProtectionDomain,
		RemoteProtectionDomainID: remoteProtectionDomain,
		PeerMdmID:                peerMdmID,
		DestinationSystemID:      remoteSystemID,
	}

	rcgResp, err := adminClient.CreateReplicationConsistencyGroup(rcgPayload)
	if err != nil {
		// Handle the case where it already exists.
		if !strings.EqualFold(err.Error(), sioReplicationGroupExists) {
			Log.Printf("Replication Creation Error: %s", err.Error())
			return nil, err
		}
	}

	var id string
	if rcgResp == nil {
		rcgs, err := adminClient.GetReplicationConsistencyGroups()
		if err != nil {
			return nil, err
		}

		// RCG already exists, find it on the array.
		for _, rcg := range rcgs {
			if rcg.Name == name && rcg.ProtectionDomainID == locatProtectionDomain && rcg.RemoteProtectionDomainID == remoteProtectionDomain {
				Log.Printf("Replication Group Found: %s, %s", rcg.ID, rcg.RemoteID)
				id = rcg.ID
				break
			}
		}

		if id == "" {
			return nil, status.Errorf(codes.Internal, "couldn't find replication consistency group")
		}
	} else {
		id = rcgResp.ID
	}

	return &siotypes.ReplicationConsistencyGroupResp{
		ID: id,
	}, nil
}

func (s *service) CreateReplicationPair(systemID string, name string,
	localVolumeID string, remoteVolumeID string, replicationGroupID string,
) (*siotypes.ReplicationPair, error) {
	adminClient := s.adminClients[systemID]
	if adminClient == nil {
		return nil, fmt.Errorf("can't find adminClient by id %s", systemID)
	}

	payload := &siotypes.QueryReplicationPair{
		Name:                          name,
		SourceVolumeID:                localVolumeID,
		DestinationVolumeID:           remoteVolumeID,
		ReplicationConsistencyGroupID: replicationGroupID,
		CopyType:                      "OnlineCopy",
	}

	response, err := adminClient.CreateReplicationPair(payload)
	if err != nil {
		// Handle the case where it already exists.
		if !strings.EqualFold(err.Error(), sioReplicationPairExists) {
			Log.Printf("Replication Pair Creation Error: %s", err.Error())
			return nil, err
		}
	}

	if response == nil {
		pairs, err := adminClient.GetAllReplicationPairs()
		if err != nil {
			return nil, err
		}

		for _, pair := range pairs {
			if pair.Name == name {
				Log.Printf("Replication Pair Found: %+v", pair)
				response = pair
				break
			}
		}

		if response == nil {
			return nil, status.Errorf(codes.Internal, "couldn't find replication pair")
		}
	}

	return response, nil
}

func (s *service) DeleteReplicationConsistencyGroup(systemID string, groupID string) error {
	adminClient := s.adminClients[systemID]
	if adminClient == nil {
		return status.Errorf(codes.InvalidArgument, "can't find adminClient by id %s", systemID)
	}

	if groupID == "" {
		return status.Errorf(codes.InvalidArgument, "group id wasn't provided")
	}

	group, err := adminClient.GetReplicationConsistencyGroupByID(groupID)
	if err != nil {
		Log.Printf("Replication Deletion Error: %s", err.Error())
		return err
	}

	rcg := goscaleio.NewReplicationConsistencyGroup(adminClient)
	rcg.ReplicationConsistencyGroup = group

	err = rcg.RemoveReplicationConsistencyGroup(false)

	return err
}

func (s *service) CreateReplicationConsistencyGroupSnapshot(client *goscaleio.Client, group *siotypes.ReplicationConsistencyGroup) (*siotypes.CreateReplicationConsistencyGroupSnapshotResp, error) {
	rcg := goscaleio.NewReplicationConsistencyGroup(client)
	rcg.ReplicationConsistencyGroup = group

	response, err := rcg.CreateReplicationConsistencyGroupSnapshot()
	if err != nil {
		return nil, err
	}

	return response, nil
}

func (s *service) ExecuteFailoverOnReplicationGroup(client *goscaleio.Client, group *siotypes.ReplicationConsistencyGroup) error {
	rcg := goscaleio.NewReplicationConsistencyGroup(client)
	rcg.ReplicationConsistencyGroup = group

	Log.Printf("[ExecuteFailoverOnReplicationGroup]: Executing Failover command")

	return rcg.ExecuteFailoverOnReplicationGroup()
}

func (s *service) ExecuteSwitchoverOnReplicationGroup(client *goscaleio.Client, group *siotypes.ReplicationConsistencyGroup) error {
	rcg := goscaleio.NewReplicationConsistencyGroup(client)
	rcg.ReplicationConsistencyGroup = group

	Log.Printf("[ExecuteSwitchoverOnReplicationGroup]: Executing Switchover (Unplanned Failover)")

	return rcg.ExecuteSwitchoverOnReplicationGroup(false)
}

func (s *service) ExecuteReverseOnReplicationGroup(client *goscaleio.Client, group *siotypes.ReplicationConsistencyGroup) error {
	rcg := goscaleio.NewReplicationConsistencyGroup(client)
	rcg.ReplicationConsistencyGroup = group

	Log.Printf("[ExecuteReverseOnReplicationGroup]: Executing Reverse (Reprotect Local)")

	return rcg.ExecuteReverseOnReplicationGroup()
}

func (s *service) ExecuteResumeOnReplicationGroup(client *goscaleio.Client, group *siotypes.ReplicationConsistencyGroup, failover bool) error {
	rcg := goscaleio.NewReplicationConsistencyGroup(client)
	rcg.ReplicationConsistencyGroup = group

	Log.Printf("[ExecuteReverseOnReplicationGroup]: Resuming Replication Group")

	if failover {
		Log.Printf("[ExecuteReverseOnReplicationGroup]: In Failover, Restoring...")
		return rcg.ExecuteRestoreOnReplicationGroup()
	}

	return rcg.ExecuteResumeOnReplicationGroup()
}

func (s *service) ExecutePauseOnReplicationGroup(client *goscaleio.Client, group *siotypes.ReplicationConsistencyGroup) error {
	rcg := goscaleio.NewReplicationConsistencyGroup(client)
	rcg.ReplicationConsistencyGroup = group

	Log.Printf("[ExecutePauseOnReplicationGroup]: Pause Replication Group")

	return rcg.ExecutePauseOnReplicationGroup()
}

func (s *service) ExecuteSyncOnReplicationGroup(client *goscaleio.Client, group *siotypes.ReplicationConsistencyGroup) (*siotypes.SynchronizationResponse, error) {
	rcg := goscaleio.NewReplicationConsistencyGroup(client)
	rcg.ReplicationConsistencyGroup = group

	Log.Printf("[ExecuteSyncOnReplicationGroup]: Executing SyncNow")

	return rcg.ExecuteSyncOnReplicationGroup()
}

func (s *service) verifySystem(systemID string) (*goscaleio.Client, error) {
	adminClient := s.adminClients[systemID]
	if adminClient == nil {
		return nil, fmt.Errorf("can't find adminClient by id %s", systemID)
	}

	return adminClient, nil
}<|MERGE_RESOLUTION|>--- conflicted
+++ resolved
@@ -224,18 +224,13 @@
 		contentSource := req.GetVolumeContentSource()
 		var sourceSystemID string
 		if contentSource != nil {
-<<<<<<< HEAD
 			Log.Infof("[CreateVolume] Volume has a content source - we are a snapshot or clone: %+v", contentSource)
-=======
-			Log.Infof("[CreateVolume] Zone volume has a content source - we are a snapshot or clone: %+v", contentSource)
->>>>>>> 8c6ae2c9
 
 			snapshotSource := contentSource.GetSnapshot()
 			cloneSource := contentSource.GetVolume()
 
 			if snapshotSource != nil {
 				sourceSystemID = s.getSystemIDFromCsiVolumeID(snapshotSource.SnapshotId)
-<<<<<<< HEAD
 				Log.Infof("[CreateVolume] Snapshot source systemID: %s", sourceSystemID)
 			} else if cloneSource != nil {
 				sourceSystemID = s.getSystemIDFromCsiVolumeID(cloneSource.VolumeId)
@@ -243,13 +238,23 @@
 			}
 		} else {
 			Log.Infoln("[CreateVolume] Volume does not have a content source - not a snapshot")
-=======
+		}
+
+		contentSource := req.GetVolumeContentSource()
+		var sourceSystemID string
+		if contentSource != nil {
+			Log.Infof("[CreateVolume] Zone volume has a content source - we are a snapshot or clone: %+v", contentSource)
+
+			snapshotSource := contentSource.GetSnapshot()
+			cloneSource := contentSource.GetVolume()
+
+			if snapshotSource != nil {
+				sourceSystemID = s.getSystemIDFromCsiVolumeID(snapshotSource.SnapshotId)
 				Log.Infof("[CreateVolume] Zone snapshot source systemID: %s", sourceSystemID)
 			} else if cloneSource != nil {
 				sourceSystemID = s.getSystemIDFromCsiVolumeID(cloneSource.VolumeId)
 				Log.Infof("[CreateVolume] Zone clone source systemID: %s", sourceSystemID)
 			}
->>>>>>> 8c6ae2c9
 		}
 
 		for _, topo := range accessibility.GetPreferred() {
@@ -263,10 +268,6 @@
 					}
 
 					if sourceSystemID != "" && zoneTarget.systemID != sourceSystemID {
-<<<<<<< HEAD
-						Log.Infof("systemID %s does not match snapshot/clone source systemID %s", zoneTarget.systemID, sourceSystemID)
-=======
->>>>>>> 8c6ae2c9
 						continue
 					}
 
@@ -610,10 +611,6 @@
 
 				snapshotVolumeResponse.Volume.AccessibleTopology = volumeTopology
 
-<<<<<<< HEAD
-				Log.Printf("[FERNANDO] Snapshot Volume Response: %+v", snapshotVolumeResponse)
-=======
->>>>>>> 8c6ae2c9
 				return snapshotVolumeResponse, nil
 			}
 		}
