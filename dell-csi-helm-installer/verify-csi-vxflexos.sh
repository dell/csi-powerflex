--- conflicted
+++ resolved
@@ -20,11 +20,7 @@
   verify_alpha_snap_resources
   verify_snap_requirements
   verify_helm_3
-<<<<<<< HEAD
-  verify_helm_values_version 2.0.0
   verify_authorization_proxy_server
-=======
->>>>>>> 612c1c44
 }
 
 # Check if the SDC is installed and the kernel module loaded
