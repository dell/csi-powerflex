apiVersion: v1
kind: ServiceAccount
metadata:
  name: {{ .Release.Name }}-node
  namespace: {{ .Release.Namespace }}
---
kind: ClusterRole
apiVersion: rbac.authorization.k8s.io/v1
metadata:
  name: {{ .Release.Name }}-node
rules:
  - apiGroups: [""]
    resources: ["persistentvolumes"]
    verbs: ["create", "delete", "get", "list", "watch", "update"]
  - apiGroups: [""]
    resources: ["persistentvolumesclaims"]
    verbs: ["get", "list", "watch", "update"]
  - apiGroups: [""]
    resources: ["events"]
    verbs: ["get", "list", "watch", "create", "update", "patch"]
  - apiGroups: [""]
    resources: ["nodes"]
    verbs: ["get", "list", "watch", "update", "patch"]
  - apiGroups: ["storage.k8s.io"]
    resources: ["volumeattachments"]
    verbs: ["get", "list", "watch", "update"]
  - apiGroups: ["storage.k8s.io"]
    resources: ["storageclasses"]
    verbs: ["get", "list", "watch"]
  - apiGroups: ["storage.k8s.io"]
    resources: ["volumeattachments"]
    verbs: ["get", "list", "watch", "update"]
  - apiGroups: ["security.openshift.io"]
    resourceNames: ["privileged"]
    resources: ["securitycontextconstraints"]
    verbs: ["use"]
{{- if hasKey .Values "podmon" }}
{{- if eq .Values.podmon.enabled true }}
  - apiGroups: [""]
    resources: ["pods"]
    verbs: ["get", "list", "watch", "update", "delete"]
  - apiGroups: ["coordination.k8s.io"]
    resources: ["leases"]
    verbs: ["get", "watch", "list", "delete", "update", "create"]
{{ end }}
{{ end }}
---
kind: ClusterRoleBinding
apiVersion: rbac.authorization.k8s.io/v1
metadata:
  name: {{ .Release.Name }}-node
subjects:
  - kind: ServiceAccount
    name: {{ .Release.Name }}-node
    namespace: {{ .Release.Namespace }}
roleRef:
  kind: ClusterRole
  name: {{ .Release.Name }}-node
  apiGroup: rbac.authorization.k8s.io
---
kind: DaemonSet
apiVersion: apps/v1
metadata:
  name: {{ .Release.Name }}-node
  namespace: {{ .Release.Namespace }}
  {{- if hasKey .Values "authorization" }}
  {{- if eq .Values.authorization.enabled true }}
  annotations:
    com.dell.karavi-authorization-proxy: "true"
  {{ end }}
  {{ end }}
spec:
  selector:
    matchLabels:
      app: {{ .Release.Name }}-node
  template:
    metadata:
      labels:
        app: {{ .Release.Name }}-node
    spec:
      {{- if .Values.node.nodeSelector }}
      nodeSelector:
      {{- toYaml .Values.node.nodeSelector | nindent 8 }}
      {{- end }}
      {{- if .Values.node.tolerations }}
      tolerations:
      {{- toYaml .Values.node.tolerations | nindent 6 }}
      {{- end }}
      serviceAccount: {{ .Release.Name }}-node
      dnsPolicy: ClusterFirstWithHostNet
      hostNetwork: true
      {{- if and .Values.monitor.enabled .Values.monitor.hostPID }}
      hostPID: true
      {{- else }}
      hostPID: false
      {{- end }}
      containers:  
{{- if hasKey .Values "podmon" }}
{{- if eq .Values.podmon.enabled true }}
        - name: podmon
          securityContext:
            privileged: true
            capabilities:
              add: ["SYS_ADMIN"]
            allowPrivilegeEscalation: true
          imagePullPolicy: Always
          image: {{ required "Must provide the podmon container image." .Values.podmon.image }}
          args:
            {{- toYaml .Values.podmon.node.args | nindent 12 }}
          env:
            - name: KUBE_NODE_NAME
              valueFrom:
                fieldRef:
                  apiVersion: v1
                  fieldPath: spec.nodeName
            - name: X_CSI_PRIVATE_MOUNT_DIR
              value: "{{ .Values.kubeletConfigDir }}/plugins/vxflexos.emc.dell.com/disks"
            - name: MY_NODE_NAME
              valueFrom:
                fieldRef:
                  fieldPath: spec.nodeName
            - name: MY_POD_NAME
              valueFrom:
                fieldRef:
                  fieldPath: metadata.name
            - name: MY_POD_NAMESPACE
              valueFrom:
                fieldRef:
                  fieldPath: metadata.namespace
          volumeMounts:
            - name: kubelet-pods
              mountPath: {{ .Values.kubeletConfigDir }}/pods
              mountPropagation: "Bidirectional"
            - name: driver-path
              mountPath: {{ .Values.kubeletConfigDir }}/plugins/vxflexos.emc.dell.com
              mountPropagation: "Bidirectional"
            - name: usr-bin
              mountPath: /usr-bin
            - name: var-run
              mountPath: /var/run
            - name: vxflexos-config-params
              mountPath: /vxflexos-config-params
<<<<<<< HEAD
{{ end }}
{{ end }}
{{- if hasKey .Values "authorization" }}
{{- if eq .Values.authorization.enabled true }}
        - name: karavi-authorization-proxy
          imagePullPolicy: Always
          image: {{ required "Must provide the authorization sidecar container image." .Values.authorization.sidecarProxyImage }}
          env:
            - name: PROXY_HOST
              value: "{{ .Values.authorization.proxyHost }}"
            - name: INSECURE
              value: "{{ .Values.authorization.insecure }}"
            - name: PLUGIN_IDENTIFIER
              value: powerflex
            - name: ACCESS_TOKEN
              valueFrom:
                secretKeyRef:
                  name: proxy-authz-tokens
                  key: access
            - name: REFRESH_TOKEN
              valueFrom:
                secretKeyRef:
                  name: proxy-authz-tokens
                  key: refresh
          volumeMounts:
            - name: karavi-authorization-config
              mountPath: /etc/karavi-authorization/config
            - name: proxy-server-root-certificate
              mountPath: /etc/karavi-authorization/root-certificates
            - name: vxflexos-config-params
              mountPath: /etc/karavi-authorization
{{ end }}
{{ end }}
=======
{{- end }}
{{- end }}
>>>>>>> 612c1c44
        - name: driver
          securityContext:
            privileged: true
            allowPrivilegeEscalation: true
            capabilities:
              add: ["SYS_ADMIN"]
          image: "{{ required "Must provide the driver image repository." .Values.images.driverRepository }}/{{ .Chart.Name }}:v{{ .Values.version }}"
          imagePullPolicy: {{ .Values.imagePullPolicy }}
          command: [ "/csi-vxflexos.sh" ]
          args:
            - "--array-config=/vxflexos-config/config"
            - "--driver-config-params=/vxflexos-config-params/driver-config-params.yaml"
          env:
            - name: CSI_ENDPOINT
              value: unix://{{ .Values.kubeletConfigDir }}/plugins/vxflexos.emc.dell.com/csi_sock
            - name: X_CSI_MODE
              value: node
            - name: X_CSI_PRIVATE_MOUNT_DIR
              value: "{{ .Values.kubeletConfigDir }}/plugins/vxflexos.emc.dell.com/disks"
            - name: X_CSI_ALLOW_RWO_MULTI_POD_ACCESS
              value: "{{ required "Must provide a true/false string to allow RWO multi pod access." .Values.allowRWOMultiPodAccess }}"
            - name: SSL_CERT_DIR
              value: /certs
          volumeMounts:
            - name: driver-path
              mountPath: {{ .Values.kubeletConfigDir }}/plugins/vxflexos.emc.dell.com
            - name: volumedevices-path
              mountPath: {{ .Values.kubeletConfigDir }}/plugins/kubernetes.io/csi/volumeDevices
              mountPropagation: "Bidirectional"
            - name: pods-path
              mountPath: {{ .Values.kubeletConfigDir }}/pods
              mountPropagation: "Bidirectional"
            - name: dev
              mountPath: /dev
            - name: vxflexos-config
              mountPath: /vxflexos-config
            - name: vxflexos-config-params
              mountPath: /vxflexos-config-params
{{- if ge (int .Values.certSecretCount) 1 }}
            - name: certs
              mountPath: /certs
              readOnly: true
{{- end}}
        - name: registrar
          image: {{ required "Must provide the CSI registrar container image." ( include "csi-vxflexos.registrarImage" . ) }}
          args:
            - "--v=5"
            - "--csi-address=$(ADDRESS)"
            - --kubelet-registration-path={{ .Values.kubeletConfigDir }}/plugins/vxflexos.emc.dell.com/csi_sock
          env:
            - name: ADDRESS
              value: /csi/csi_sock
            - name: KUBE_NODE_NAME
              valueFrom:
                fieldRef:
                  apiVersion: v1
                  fieldPath: spec.nodeName
          volumeMounts:
            - name: registration-dir
              mountPath: /registration
            - name: driver-path
              mountPath: /csi
        {{- if eq .Values.monitor.enabled true }}
        - name: sdc-monitor
          securityContext:
            privileged: true
          image: {{ required "Must provide the PowerFlex SDC container image." .Values.images.powerflexSdc }}
          imagePullPolicy: Always
          env:
            {{ if eq .Values.monitor.hostPID true }}
            - name: HOST_PID
              value: "1"
            {{ else }}
            - name: HOST_PID
              value: "0"
            {{ end }}
            - name: HOST_NET
              value: "1"
            - name: NODENAME
              valueFrom:
                fieldRef:
                  fieldPath: spec.nodeName
            - name: MDM
              valueFrom:
                secretKeyRef:
                  name: {{ .Release.Name }}-config
                  key: MDM
            - name: MODE
              value: "monitoring"
          volumeMounts:
            - name: dev
              mountPath: /dev
            - name: os-release
              mountPath: /host-os-release
            - name: sdc-storage
              mountPath: /storage
            - name: udev-d
              mountPath: /rules.d
        {{- end }}
      initContainers:
        - name: sdc
          securityContext:
            privileged: true
          image: {{ required "Must provide the PowerFlex SDC container image." .Values.images.powerflexSdc }}
          imagePullPolicy: Always
          env:
            - name: NODENAME
              valueFrom:
                fieldRef:
                  fieldPath: spec.nodeName
            - name: MODE
              value: "config"
            - name: MDM
              valueFrom:
                secretKeyRef:
                  name: {{ .Release.Name }}-config
                  key: MDM
            - name: HOST_DRV_CFG_PATH
              value: /opt/emc/scaleio/sdc/bin
          volumeMounts:
            - name: dev
              mountPath: /dev
            - name: os-release
              mountPath: /host-os-release
            - name: sdc-storage
              mountPath: /storage 
            - name: udev-d
              mountPath: /rules.d
            - name: scaleio-path-opt
              mountPath: /host_drv_cfg_path 
      volumes:
        - name: registration-dir
          hostPath:
            path: {{ .Values.kubeletConfigDir }}/plugins_registry/
            type: DirectoryOrCreate
        - name: driver-path
          hostPath:
            path: {{ .Values.kubeletConfigDir }}/plugins/vxflexos.emc.dell.com
            type: DirectoryOrCreate
        - name: volumedevices-path
          hostPath:
            path: {{ .Values.kubeletConfigDir }}/plugins/kubernetes.io/csi/volumeDevices
            type: DirectoryOrCreate
        - name: pods-path
          hostPath:
            path: {{ .Values.kubeletConfigDir }}/pods
            type: Directory
        - name: dev
          hostPath:
            path: /dev
            type: Directory
        - name: scaleio-path-opt
          hostPath:
            path: /opt/emc/scaleio/sdc/bin
            type: DirectoryOrCreate
        - name: sdc-storage
          hostPath:
            path: /var/emc-scaleio
            type: DirectoryOrCreate
        - name: udev-d
          hostPath:
            path: /etc/udev/rules.d
            type: Directory
        - name: os-release
          hostPath:
            path: /etc/os-release
            type: File
        - name: vxflexos-config
          secret:
            secretName: {{ .Release.Name }}-config
        - name: vxflexos-config-params
          configMap:
            name: {{ .Release.Name }}-config-params
{{- if ge (int .Values.certSecretCount) 1 }}
        - name: certs
          projected:
            sources:
{{- range $i, $e := until (int .Values.certSecretCount ) }}
              - secret:
                  name: {{ print $.Release.Name "-certs-" $e }}
                  items:
                    - key: cert-{{ $e }}
                      path: cert-{{ $e }}
{{- end }}
{{- end }}
{{- if hasKey .Values "authorization" }}
{{- if eq .Values.authorization.enabled true }}
        - name: karavi-authorization-config
          secret:
            secretName: karavi-authorization-config
        - name: proxy-server-root-certificate
          secret:
            secretName: proxy-server-root-certificate
{{ end }}
{{ end }}
{{- if hasKey .Values "podmon" }}
{{- if eq .Values.podmon.enabled true }}
        - name: usr-bin
          hostPath:
            path: /usr/bin
            type: Directory
        - name: kubelet-pods
          hostPath:
            path: /var/lib/kubelet/pods
            type: Directory
        - name: var-run
          hostPath:
            path: /var/run
            type: Directory
{{- end }}
{{- end }}<|MERGE_RESOLUTION|>--- conflicted
+++ resolved
@@ -140,9 +140,8 @@
               mountPath: /var/run
             - name: vxflexos-config-params
               mountPath: /vxflexos-config-params
-<<<<<<< HEAD
-{{ end }}
-{{ end }}
+{{- end }}
+{{- end }}
 {{- if hasKey .Values "authorization" }}
 {{- if eq .Values.authorization.enabled true }}
         - name: karavi-authorization-proxy
@@ -174,10 +173,6 @@
               mountPath: /etc/karavi-authorization
 {{ end }}
 {{ end }}
-=======
-{{- end }}
-{{- end }}
->>>>>>> 612c1c44
         - name: driver
           securityContext:
             privileged: true
