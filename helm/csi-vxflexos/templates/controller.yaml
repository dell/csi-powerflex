apiVersion: v1
kind: ServiceAccount
metadata:
  name: {{ .Release.Name }}-controller
  namespace: {{ .Release.Namespace }}
---
kind: ClusterRole
apiVersion: rbac.authorization.k8s.io/v1
metadata:
  name: {{ .Release.Name }}-controller
rules:
  - apiGroups: ["coordination.k8s.io"]
    resources: ["leases"]
    verbs: ["get", "watch", "list", "delete", "update", "create"]
  - apiGroups: [""]
    resources: ["events"]
    verbs: ["list", "watch", "create", "update", "patch"]
  - apiGroups: [""]
    resources: ["nodes"]
{{- if hasKey .Values "podmon" }}
{{- if eq .Values.podmon.enabled true }}
    verbs: ["get", "list", "watch", "patch"]
{{- else }}
    verbs: ["get", "list", "watch"]
{{- end }}
{{- end }}
  - apiGroups: [""]
    resources: ["persistentvolumes"]
    verbs: ["get", "list", "watch", "create", "delete", "update", "patch"]
  - apiGroups: [""]
    resources: ["persistentvolumeclaims"]
    verbs: ["get", "list", "watch", "update", "patch"]
  - apiGroups: [""]
    resources: ["persistentvolumeclaims/status"]
    verbs: ["update", "patch"]
  - apiGroups: ["storage.k8s.io"]
    resources: ["storageclasses"]
    verbs: ["get", "list", "watch"]
  - apiGroups: ["storage.k8s.io"]
    resources: ["volumeattachments"]
{{- if hasKey .Values "podmon" }}
{{- if eq .Values.podmon.enabled true }}
    verbs: ["get", "list", "watch", "update", "patch", "delete"]
{{- else }}
    verbs: ["get", "list", "watch", "update", "patch"]
{{- end }}
{{- end }}
  - apiGroups: ["storage.k8s.io"]
    resources: ["csinodes"]
    verbs: ["get", "list", "watch", "update"]
  - apiGroups: ["storage.k8s.io"]
    resources: ["volumeattachments/status"]
    verbs: ["patch"]
  - apiGroups: ["csi.storage.k8s.io"]
    resources: ["csinodeinfos"]
    verbs: ["get", "list", "watch"]
  - apiGroups: [""]
    resources: ["pods"]
{{- if hasKey .Values "podmon" }}
{{- if eq .Values.podmon.enabled true }}
    verbs: ["get", "list", "watch", "update", "delete"]
{{- else }}
    verbs: ["get", "list", "watch"]
{{- end }}
{{- end }}
# below for snapshotter
  - apiGroups: [""]
    resources: ["secrets"]
    verbs: ["get", "list"]
{{- if hasKey .Values "vgsnapshotter" }}
{{- if eq .Values.vgsnapshotter.enabled true }}
  - apiGroups: ["volumegroup.storage.dell.com"]
    resources: ["dellcsivolumegroupsnapshots","dellcsivolumegroupsnapshots/status"]
    verbs: ["create", "list", "watch", "delete", "update"]
{{- end }}
{{- end }}
  - apiGroups: ["snapshot.storage.k8s.io"]
    resources: ["volumesnapshotclasses"]
    verbs: ["get", "list", "watch"]
  - apiGroups: ["snapshot.storage.k8s.io"]
    resources: ["volumesnapshotcontents"]
    verbs: ["create", "get", "list", "watch", "update", "delete"]
  - apiGroups: ["snapshot.storage.k8s.io"]
    resources: ["volumesnapshots"]
{{- if hasKey .Values "vgsnapshotter" }}
{{- if eq .Values.vgsnapshotter.enabled true }}
    verbs: ["get", "list", "watch", "update", "create", "delete"]
{{- else }}
    verbs: ["get", "list", "watch", "update"]
{{- end }}
{{- end }}
  - apiGroups: ["snapshot.storage.k8s.io"]
    resources: ["volumesnapshots/status","volumesnapshotcontents/status"]
    verbs: ["get", "list", "watch", "update"]
  - apiGroups: ["apiextensions.k8s.io"]
    resources: ["customresourcedefinitions"]
    verbs: ["create", "list", "watch", "delete", "update"]
---
kind: ClusterRoleBinding
apiVersion: rbac.authorization.k8s.io/v1
metadata:
  name: {{ .Release.Name }}-controller
subjects:
  - kind: ServiceAccount
    name: {{ .Release.Name }}-controller
    namespace: {{ .Release.Namespace }}
roleRef:
  kind: ClusterRole
  name: {{ .Release.Name }}-controller
  apiGroup: rbac.authorization.k8s.io
---
kind: Deployment
apiVersion: apps/v1
metadata:
  name: {{ .Release.Name }}-controller
  namespace: {{ .Release.Namespace }}
  {{- if hasKey .Values "authorization" }}
  {{- if eq .Values.authorization.enabled true }}
  annotations:
      com.dell.karavi-authorization-proxy: "true"
  {{ end }}
  {{ end }}
spec:
{{- if gt (int .Values.controller.controllerCount) 1 }}
  strategy:
    rollingUpdate:
      maxUnavailable:  1
{{- end }}
  selector:
    matchLabels:
      name: {{ .Release.Name }}-controller
  replicas: {{ required "Must provide the number of controller instances to create." .Values.controller.controllerCount }}
  template:
    metadata:
      labels:
      {{- if eq (.Values.vgsnapshotter.enabled| toString) "true"  }}
        vg-snapshotter-enabled: "true"
      {{- else if eq (.Values.vgsnapshotter.enabled| toString) "false" }}
        vg-snapshotter-enabled: "false"
      {{- end }}
        name: {{ .Release.Name }}-controller
    spec:
      affinity:
        nodeSelector:
        podAntiAffinity:
          requiredDuringSchedulingIgnoredDuringExecution:
          - labelSelector:
              matchExpressions:
              - key: name
                operator: In
                values:
                - {{ .Release.Name }}-controller
            topologyKey: kubernetes.io/hostname        
      serviceAccountName: {{ .Release.Name }}-controller
      {{- if .Values.controller.nodeSelector }}
      nodeSelector:
      {{- toYaml .Values.controller.nodeSelector | nindent 8 }}
      {{- end }}
      {{- if .Values.controller.tolerations }}
      tolerations: 
      {{- toYaml .Values.controller.tolerations | nindent 6 }}
      {{- end }}
      containers:
{{- if hasKey .Values "podmon" }}
{{- if eq .Values.podmon.enabled true }}
        - name: podmon
          imagePullPolicy: Always
          image: {{ required "Must provide the podmon container image." .Values.podmon.image }}
          args:
            {{- toYaml .Values.podmon.controller.args | nindent 12 }}
          env:
            - name: MY_NODE_NAME
              valueFrom:
                fieldRef:
                  fieldPath: spec.nodeName
            - name: MY_POD_NAME
              valueFrom:
                fieldRef:
                  fieldPath: metadata.name
            - name: MY_POD_NAMESPACE
              valueFrom:
                fieldRef:
                  fieldPath: metadata.namespace
          volumeMounts:
            - name: socket-dir
              mountPath: /var/run/csi
            - name: vxflexos-config-params
              mountPath: /vxflexos-config-params
{{- end }}
{{- end }}
        - name: attacher
          image: {{ required "Must provide the CSI attacher container image." ( include "csi-vxflexos.attacherImage" . ) }}
          imagePullPolicy: {{ .Values.imagePullPolicy }}
          args:
            - "--csi-address=$(ADDRESS)"
            - "--v=5"
            - "--leader-election=true"
          env:
            - name: ADDRESS
              value: /var/run/csi/csi.sock
          volumeMounts:
            - name: socket-dir
              mountPath: /var/run/csi
        - name: provisioner
          image: {{ required "Must provide the CSI provisioner container image." ( include "csi-vxflexos.provisionerImage" . ) }}	
          imagePullPolicy: {{ .Values.imagePullPolicy }}
          args:
            - "--csi-address=$(ADDRESS)"
            - "--feature-gates=Topology=true"
            - "--volume-name-prefix={{ required "Must provide a value to prefix to driver created volume names" .Values.controller.volumeNamePrefix }}"
            - "--volume-name-uuid-length=10"
            - "--leader-election=true"
            - "--timeout=120s"
            - "--v=5"
            - "--default-fstype={{ .Values.defaultFsType | default "ext4" }}"
            - "--extra-create-metadata"
          env:
            - name: ADDRESS
              value: /var/run/csi/csi.sock
          volumeMounts:
            - name: socket-dir
              mountPath: /var/run/csi
{{- if hasKey .Values "vgsnapshotter" }}
{{- if eq .Values.vgsnapshotter.enabled true }}
        - name: vg-snapshotter
          image: {{ required "Must provide the vgsnapshotter container image." .Values.vgsnapshotter.image }}
          imagePullPolicy: {{ .Values.imagePullPolicy }}
          env:
            - name: ADDRESS
              value: /var/run/csi/csi.sock
          imagePullPolicy: Always
          volumeMounts:
            - name: socket-dir
              mountPath: /var/run/csi
{{- end }}
{{- end }}
{{- if hasKey .Values.controller "snapshot" }}
{{- if eq .Values.controller.snapshot.enabled true }}
        - name: snapshotter
          image: {{ required "Must provide the CSI snapshotter container image. " ( include "csi-vxflexos.snapshotterImage" . ) }}
          imagePullPolicy: {{ .Values.imagePullPolicy }}
          args:
            - "--csi-address=$(ADDRESS)"
            - "--timeout=120s"
            - "--v=5"
            - "--leader-election=true"
          env:
            - name: ADDRESS
              value: /var/run/csi/csi.sock
          imagePullPolicy: Always
          volumeMounts:
            - name: socket-dir
              mountPath: /var/run/csi
{{- end }}
{{- end }}
{{- if hasKey .Values.controller "resizer" }}
{{- if eq .Values.controller.resizer.enabled true }}
        - name: resizer
          image: {{ required "Must provide the CSI resizer container image." ( include "csi-vxflexos.resizerImage" . ) }}
          imagePullPolicy: {{ .Values.imagePullPolicy }}
          args:
            - "--csi-address=$(ADDRESS)"
            - "--v=5"
            - "--leader-election=true"
          env:
            - name: ADDRESS
              value: /var/run/csi/csi.sock
          volumeMounts:
            - name: socket-dir
              mountPath: /var/run/csi
<<<<<<< HEAD
{{ end }}
{{ end }}
{{- if hasKey .Values.controller "authorization" }}
{{- if eq .Values.authorization.enabled true }}
        - name: karavi-authorization-proxy
          imagePullPolicy: Always
          image: {{ required "Must provide the authorization sidecar container image." .Values.authorization.sidecarProxyImage }}
          env:
            - name: PROXY_HOST
              value: "{{ .Values.authorization.proxyHost }}"
            - name: INSECURE
              value: "{{ .Values.authorization.insecure }}"
            - name: PLUGIN_IDENTIFIER
              value: powerflex
            - name: ACCESS_TOKEN
              valueFrom:
                secretKeyRef:
                  name: proxy-authz-tokens
                  key: access
            - name: REFRESH_TOKEN
              valueFrom:
                secretKeyRef:
                  name: proxy-authz-tokens
                  key: refresh
          volumeMounts:
            - name: karavi-authorization-config
              mountPath: /etc/karavi-authorization/config
            - name: proxy-server-root-certificate
              mountPath: /etc/karavi-authorization/root-certificates
            - name: vxflexos-config-params
              mountPath: /etc/karavi-authorization
{{ end }}
{{ end }}
=======
{{- end }}
{{- end }}
>>>>>>> 612c1c44
        - name: driver
          image: "{{ required "Must provide the driver image repository." .Values.images.driverRepository }}/{{ .Chart.Name }}:v{{ .Values.version }}"
          imagePullPolicy: {{ .Values.imagePullPolicy }}
          command: [ "/csi-vxflexos.sh" ]
          args:
            - "--leader-election"
            - "--array-config=/vxflexos-config/config"
            - "--driver-config-params=/vxflexos-config-params/driver-config-params.yaml"
          env:
            - name: CSI_ENDPOINT
              value: /var/run/csi/csi.sock
            - name: X_CSI_MODE
              value: controller
            - name: X_CSI_VXFLEXOS_ENABLESNAPSHOTCGDELETE
              value: "{{ required "Enable this to allow deletion of all snaps in CG" .Values.enablesnapshotcgdelete }}"
            - name: X_CSI_VXFLEXOS_ENABLELISTVOLUMESNAPSHOT
              value: "{{ required "Enable this to have CSI ListVolumes include snapshots" .Values.enablelistvolumesnapshot }}"
            - name: SSL_CERT_DIR
              value: /certs
          volumeMounts:
            - name: socket-dir
              mountPath: /var/run/csi
            - name: vxflexos-config
              mountPath: /vxflexos-config
            - name: vxflexos-config-params
              mountPath: /vxflexos-config-params
{{- if ge (int .Values.certSecretCount) 1 }}
            - name: certs
              mountPath: /certs
              readOnly: true
{{- end}}
      volumes:
        - name: socket-dir
          emptyDir:
        - name: vxflexos-config
          secret:
            secretName: {{ .Release.Name }}-config
        - name: vxflexos-config-params
          configMap:
            name: {{ .Release.Name }}-config-params
        {{- if hasKey .Values "authorization" }}
        {{- if eq .Values.authorization.enabled true }}
        - name: karavi-authorization-config
          secret:
            secretName: karavi-authorization-config
        - name: proxy-server-root-certificate
          secret:
            secretName: proxy-server-root-certificate
        {{ end }}
        {{ end }}
{{- if ge (int .Values.certSecretCount) 1 }}
        - name: certs
          projected:
            sources:
{{- range $i, $e := until (int .Values.certSecretCount ) }}
              - secret:
                  name: {{ print $.Release.Name "-certs-" $e }}
                  items:
                    - key: cert-{{ $e }}
                      path: cert-{{ $e }}
{{- end }}
{{- end }}<|MERGE_RESOLUTION|>--- conflicted
+++ resolved
@@ -268,9 +268,8 @@
           volumeMounts:
             - name: socket-dir
               mountPath: /var/run/csi
-<<<<<<< HEAD
-{{ end }}
-{{ end }}
+{{- end }}
+{{- end }}
 {{- if hasKey .Values.controller "authorization" }}
 {{- if eq .Values.authorization.enabled true }}
         - name: karavi-authorization-proxy
@@ -300,12 +299,8 @@
               mountPath: /etc/karavi-authorization/root-certificates
             - name: vxflexos-config-params
               mountPath: /etc/karavi-authorization
-{{ end }}
-{{ end }}
-=======
-{{- end }}
-{{- end }}
->>>>>>> 612c1c44
+{{- end }}
+{{- end }}
         - name: driver
           image: "{{ required "Must provide the driver image repository." .Values.images.driverRepository }}/{{ .Chart.Name }}:v{{ .Values.version }}"
           imagePullPolicy: {{ .Values.imagePullPolicy }}
