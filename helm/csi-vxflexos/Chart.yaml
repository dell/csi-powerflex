apiVersion: v2
appVersion: "2.0.0"
<<<<<<< HEAD
kubeVersion: ">= 1.19.0 <= 1.23.0"
=======
kubeVersion: ">= 1.19.0 < 1.23.0"
>>>>>>> 49c398d7
description: |
  VxFlex OS CSI (Container Storage Interface) driver Kubernetes
  integration. This chart includes everything required to provision via CSI as
  well as a VxFlex OS StorageClass.
keywords:
- csi
- storage
maintainers:
- name: DellEMC
name: csi-vxflexos
sources:
- https://github.com/dell/csi-vxflexos
version: "2.0.0"<|MERGE_RESOLUTION|>--- conflicted
+++ resolved
@@ -1,10 +1,6 @@
 apiVersion: v2
 appVersion: "2.0.0"
-<<<<<<< HEAD
-kubeVersion: ">= 1.19.0 <= 1.23.0"
-=======
 kubeVersion: ">= 1.19.0 < 1.23.0"
->>>>>>> 49c398d7
 description: |
   VxFlex OS CSI (Container Storage Interface) driver Kubernetes
   integration. This chart includes everything required to provision via CSI as
